// Copyright 2014 The Serviced Authors.
// Licensed under the Apache License, Version 2.0 (the "License");
// you may not use this file except in compliance with the License.
// You may obtain a copy of the License at
//
//     http://www.apache.org/licenses/LICENSE-2.0
//
// Unless required by applicable law or agreed to in writing, software
// distributed under the License is distributed on an "AS IS" BASIS,
// WITHOUT WARRANTIES OR CONDITIONS OF ANY KIND, either express or implied.
// See the License for the specific language governing permissions and
// limitations under the License.

package master

import (
	"time"

	"github.com/control-center/serviced/auth"
	"github.com/control-center/serviced/domain/host"
)

//GetHost gets the host for the given hostID or nil
func (c *Client) GetHost(hostID string) (*host.Host, error) {
	response := host.New()
	if err := c.call("GetHost", hostID, response); err != nil {
		return nil, err
	}
	return response, nil
}

//GetHosts returns all hosts or empty array
func (c *Client) GetHosts() ([]host.Host, error) {
	response := make([]host.Host, 0)
	if err := c.call("GetHosts", empty, &response); err != nil {
		return []host.Host{}, err
	}
	return response, nil
}

//GetActiveHosts returns all active host ids or empty array
func (c *Client) GetActiveHostIDs() ([]string, error) {
	response := []string{}
	if err := c.call("GetActiveHostIDs", empty, &response); err != nil {
		return []string{}, err
	}
	return response, nil
}

//AddHost adds a Host
func (c *Client) AddHost(host host.Host) ([]byte, error) {
	response := []byte{}
	if err := c.call("AddHost", host, &response); err != nil {
		return []byte{}, err
	}
	return response, nil
}

//UpdateHost updates a host
func (c *Client) UpdateHost(host host.Host) error {
	return c.call("UpdateHost", host, nil)
}

//RemoveHost removes a host
func (c *Client) RemoveHost(hostID string) error {
	return c.call("RemoveHost", hostID, nil)
}

//FindHostsInPool returns all hosts in a pool
func (c *Client) FindHostsInPool(poolID string) ([]host.Host, error) {
	response := make([]host.Host, 0)
	if err := c.call("FindHostsInPool", poolID, &response); err != nil {
		return []host.Host{}, err
	}
	return response, nil
}

<<<<<<< HEAD
// AuthenticateHost authenticates a host
func (c *Client) AuthenticateHost(hostID string) (string, int64, error) {
	req := HostAuthenticationRequest{
		HostID:  hostID,
		Expires: time.Now().Add(time.Duration(1 * time.Minute)).UTC().Unix(),
	}
	sig, err := auth.SignAsDelegate(req.toMessage())
	if err != nil {
		return "", 0, err
	}
	req.Signature = sig
	var response HostAuthenticationResponse
	if err := c.call("AuthenticateHost", req, &response); err != nil {
		return "", 0, err
	}
	return response.Token, response.Expires, nil
=======
func (c *Client) GetHostPublicKey(hostID string) ([]byte, error) {
	response := []byte{}
	err := c.call("GetHostPublicKey", hostID, &response)
	return response, err
>>>>>>> d29707e0
}<|MERGE_RESOLUTION|>--- conflicted
+++ resolved
@@ -75,7 +75,6 @@
 	return response, nil
 }
 
-<<<<<<< HEAD
 // AuthenticateHost authenticates a host
 func (c *Client) AuthenticateHost(hostID string) (string, int64, error) {
 	req := HostAuthenticationRequest{
@@ -92,10 +91,10 @@
 		return "", 0, err
 	}
 	return response.Token, response.Expires, nil
-=======
+}
+
 func (c *Client) GetHostPublicKey(hostID string) ([]byte, error) {
 	response := []byte{}
 	err := c.call("GetHostPublicKey", hostID, &response)
 	return response, err
->>>>>>> d29707e0
 }