--- conflicted
+++ resolved
@@ -366,17 +366,6 @@
 			//  - If that is not set, then increment the default port number by
 			//    the instance id.
 			//  - Otherwise, just use the port number described by the export.
-<<<<<<< HEAD
-			port, err := bind.GetPortNumber(export.InstanceID)
-			if port == 0 {
-				if bind.PortNumber > 0 {
-					exLogger.WithError(err).Debug("Could not calculate import port to map export endpoint, falling back to default import")
-					port = bind.PortNumber + uint16(export.InstanceID)
-				} else {
-					exLogger.WithError(err).Debug("Could not calculate import port to map export endpoint, using export port")
-					port = export.PortNumber
-				}
-=======
 			var port uint16
 			if bind.PortTemplate != "" {
 				var err error
@@ -392,7 +381,6 @@
 			} else {
 				exLogger.Debug("Port number not set, using the export's port number")
 				port = export.PortNumber
->>>>>>> dc2d75b7
 			}
 
 			exLogger = exLogger.WithField("portnumber", port)
