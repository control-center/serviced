################################################################################
#
# Copyright (C) Zenoss, Inc. 2013, all rights reserved.
#
# This content is made available according to terms specified in
# License.zenoss under the directory where your Zenoss product is installed.
#
################################################################################


pwdchecksum := $(shell pwd | md5sum | awk '{print $$1}')
dockercache := /tmp/serviced-dind-$(pwdchecksum)

default: build_binary

<<<<<<< HEAD
install:
	go install github.com/zenoss/serviced
=======
install: build_binary
	go install github.com/zenoss/serviced/serviced
>>>>>>> 6e423510

build_binary:
	cd serviced && make
	cd isvcs && make

go:
	cd serviced && go build


pkgs:
	cd pkg && make rpm && make deb


dockerbuild: docker_ok
	docker build -t zenoss/serviced-build build
	docker run -rm \
	-v `pwd`:/go/src/github.com/zenoss/serviced \
	zenoss/serviced-build /bin/bash -c "cd /go/src/github.com/zenoss/serviced/pkg/ && make clean && mkdir -p /go/src/github.com/zenoss/serviced/pkg/build/tmp"
	echo "Using dock-in-docker cache dir $(dockercache)"
	mkdir -p $(dockercache)
	time docker run -rm \
	-privileged \
	-v $(dockercache):/var/lib/docker \
	-v `pwd`:/go/src/github.com/zenoss/serviced \
	-v `pwd`/pkg/build/tmp:/tmp \
	-e BUILD_NUMBER=$(BUILD_NUMBER) -t \
	zenoss/serviced-build /bin/bash \
	-c '/usr/local/bin/wrapdocker && make build_binary pkgs'

test: build_binary docker_ok
	go test
	cd dao && make test
	cd web && go test
	cd serviced && go test
	cd utils && go test

docker_ok:
	if docker ps >/dev/null; then \
		echo "docker OK"; \
	else \
		echo "Check 'docker ps' command"; \
		exit 1;\
	fi

clean:
	cd dao && make clean
	cd serviced && ./godep restore && go clean -r && go clean -i github.com/zenoss/serviced/... # this cleans all dependencies
	docker run -rm \
	-v `pwd`:/go/src/github.com/zenoss/serviced \
	zenoss/serviced-build /bin/sh -c "cd /go/src/github.com/zenoss/serviced && make clean_fs" || exit 0

clean_fs:
	cd pkg && make clean
<|MERGE_RESOLUTION|>--- conflicted
+++ resolved
@@ -13,13 +13,8 @@
 
 default: build_binary
 
-<<<<<<< HEAD
-install:
-	go install github.com/zenoss/serviced
-=======
 install: build_binary
 	go install github.com/zenoss/serviced/serviced
->>>>>>> 6e423510
 
 build_binary:
 	cd serviced && make
