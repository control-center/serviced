--- conflicted
+++ resolved
@@ -41,12 +41,9 @@
 	HealthChecks      map[string]domain.HealthCheck // HealthChecks for a service.
 	Prereqs           []domain.Prereq               // Optional list of scripts that must be successfully run before kicking off the service command.
 	MonitoringProfile domain.MonitorProfile         // An optional list of queryable metrics, graphs, and thresholds
-<<<<<<< HEAD
 	MemoryLimit       float64
 	CPUShares         int64
-=======
-	PIDFile           string                        // An optional path or command to generate a path for a PID file to which signals are relayed.
->>>>>>> 6efac1c4
+	PIDFile           string // An optional path or command to generate a path for a PID file to which signals are relayed.
 }
 
 // SnapshotCommands commands to be called during and after a snapshot
