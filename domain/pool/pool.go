--- conflicted
+++ resolved
@@ -19,31 +19,18 @@
 
 // ResourcePool A collection of computing resources with optional quotas.
 type ResourcePool struct {
-<<<<<<< HEAD
-	ID             string      // Unique identifier for resource pool, eg "default"
-	Description    string      // Description of the resource pool
-	ParentID       string      // The pool id of the parent pool, if this pool is embeded in another pool. An empty string means it is not embeded.
-	VirtualIPs     []VirtualIP // All virtual IPs associated with a pool
-	Priority       int         // relative priority of resource pools, used for CPU priority
-	CoreLimit      int         // Number of cores on the host available to serviced
-	MemoryLimit    uint64      // A quota on the amount (bytes) of RAM in the pool, 0 = unlimited
-	CoreCapacity   int         // Number of cores available as a sum of all cores on all hosts in the pool
-	MemoryCapacity uint64      // Amount (bytes) of RAM available as a sum of all memory on all hosts in the pool
-	CreatedAt      time.Time
-	UpdatedAt      time.Time
-=======
-	ID               string // Unique identifier for resource pool, eg "default"
-	Description      string // Description of the resource pool
-	ParentID         string // The pool id of the parent pool, if this pool is embeded in another pool. An empty string means it is not embeded.
-	Priority         int    // relative priority of resource pools, used for CPU priority
-	CoreLimit        int    // Number of cores on the host available to serviced
-	MemoryLimit      uint64 // A quota on the amount (bytes) of RAM in the pool, 0 = unlimited
-	CoreCapacity     int    // Number of cores available as a sum of all cores on all hosts in the pool
-	MemoryCapacity   uint64 // Amount (bytes) of RAM available as a sum of all memory on all hosts in the pool
-	MemoryCommitment uint64 // Amount (bytes) of RAM committed to services
+	ID               string      // Unique identifier for resource pool, eg "default"
+	Description      string      // Description of the resource pool
+	ParentID         string      // The pool id of the parent pool, if this pool is embeded in another pool. An empty string means it is not embeded.
+	VirtualIPs       []VirtualIP // All virtual IPs associated with a pool
+	Priority         int         // relative priority of resource pools, used for CPU priority
+	CoreLimit        int         // Number of cores on the host available to serviced
+	MemoryLimit      uint64      // A quota on the amount (bytes) of RAM in the pool, 0 = unlimited
+	CoreCapacity     int         // Number of cores available as a sum of all cores on all hosts in the pool
+	MemoryCapacity   uint64      // Amount (bytes) of RAM available as a sum of all memory on all hosts in the pool
+	MemoryCommitment uint64      // Amount (bytes) of RAM committed to services
 	CreatedAt        time.Time
 	UpdatedAt        time.Time
->>>>>>> 9dff45d3
 }
 
 // Equal returns true if two resource pools are equal
