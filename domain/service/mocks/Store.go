--- conflicted
+++ resolved
@@ -106,6 +106,29 @@
 	return r0, r1
 }
 
+// UpdateDesiredState provides a mock function with given fields: ctx
+func (_m *Store) GetAllPublicEndpoints(ctx datastore.Context) ([]service.PublicEndpoint, error) {
+	ret := _m.Called(ctx)
+
+	var r0 []service.PublicEndpoint
+	if rf, ok := ret.Get(0).(func(datastore.Context) []service.PublicEndpoint); ok {
+		r0 = rf(ctx)
+	} else {
+		if ret.Get(0) != nil {
+			r0 = ret.Get(0).([]service.PublicEndpoint)
+		}
+	}
+
+	var r1 error
+	if rf, ok := ret.Get(1).(func(datastore.Context) error); ok {
+		r1 = rf(ctx)
+	} else {
+		r1 = ret.Error(1)
+	}
+
+	return r0, r1
+}
+
 // GetAllServiceDetails provides a mock function with given fields: ctx
 func (_m *Store) GetAllServiceDetails(ctx datastore.Context) ([]service.ServiceDetails, error) {
 	ret := _m.Called(ctx)
@@ -409,29 +432,5 @@
 
 	return r0
 }
-<<<<<<< HEAD
-func (_m *Store) GetAllPublicEndpoints(ctx datastore.Context) ([]service.PublicEndpoint, error) {
-	ret := _m.Called(ctx)
-
-	var r0 []service.PublicEndpoint
-	if rf, ok := ret.Get(0).(func(datastore.Context) []service.PublicEndpoint); ok {
-		r0 = rf(ctx)
-	} else {
-		if ret.Get(0) != nil {
-			r0 = ret.Get(0).([]service.PublicEndpoint)
-		}
-	}
-
-	var r1 error
-	if rf, ok := ret.Get(1).(func(datastore.Context) error); ok {
-		r1 = rf(ctx)
-	} else {
-		r1 = ret.Error(1)
-	}
-
-	return r0, r1
-}
-=======
-
-var _ service.Store = (*Store)(nil)
->>>>>>> 3a60b818
+
+var _ service.Store = (*Store)(nil)