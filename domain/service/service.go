// Copyright 2014, The Serviced Authors. All rights reserved.
// Use of this source code is governed by the Apache 2.0
// license that can be found in the LICENSE file.

package service

import (
	"encoding/json"
	"errors"
	"fmt"
	"strings"
	"time"

	"github.com/control-center/serviced/domain"
	"github.com/control-center/serviced/domain/addressassignment"
	"github.com/control-center/serviced/domain/servicedefinition"
	"github.com/control-center/serviced/utils"
)

// Desired states of services.
const (
	SVCRun     = 1
	SVCStop    = 0
	SVCRestart = -1
)

// Service A Service that can run in serviced.
type Service struct {
	ID                string
	Name              string
	Context           string
	Startup           string
	Description       string
	Tags              []string
	OriginalConfigs   map[string]servicedefinition.ConfigFile
	ConfigFiles       map[string]servicedefinition.ConfigFile
	Instances         int
	InstanceLimits    domain.MinMax
	ChangeOptions     []string
	ImageID           string
	PoolID            string
	DesiredState      int
	HostPolicy        servicedefinition.HostPolicy
	Hostname          string
	Privileged        bool
	Launch            string
	Endpoints         []ServiceEndpoint
	Tasks             []servicedefinition.Task
	ParentServiceID   string
	Volumes           []servicedefinition.Volume
	CreatedAt         time.Time
	UpdatedAt         time.Time
	DeploymentID      string
	DisableImage      bool
	LogConfigs        []servicedefinition.LogConfig
	Snapshot          servicedefinition.SnapshotCommands
	Runs              map[string]string
	RAMCommitment     uint64
	CPUCommitment     uint64
	Actions           map[string]string
	HealthChecks      map[string]domain.HealthCheck // A health check for the service.
	Prereqs           []domain.Prereq               // Optional list of scripts that must be successfully run before kicking off the service command.
	MonitoringProfile domain.MonitorProfile
<<<<<<< HEAD
	MemoryLimit       float64
	CPUShares         int64
=======
	PIDFile           string
>>>>>>> 6efac1c4
}

//ServiceEndpoint endpoint exported or imported by a service
type ServiceEndpoint struct {
	servicedefinition.EndpointDefinition
	AddressAssignment addressassignment.AddressAssignment
}

// NewService Create a new Service.
func NewService() (s *Service, err error) {
	s = &Service{}
	s.ID, err = utils.NewUUID36()
	return s, err
}

// HasImports Does the service have endpoint imports
func (s *Service) HasImports() bool {
	if s.Endpoints == nil {
		return false
	}

	for _, ep := range s.Endpoints {
		if ep.Purpose == "import" {
			return true
		}
	}
	return false
}

//BuildServiceEndpoint build a ServiceEndpoint from a EndpointDefinition
func BuildServiceEndpoint(epd servicedefinition.EndpointDefinition) ServiceEndpoint {
	return ServiceEndpoint{EndpointDefinition: epd}
}

//BuildService build a service from a ServiceDefinition.
func BuildService(sd servicedefinition.ServiceDefinition, parentServiceID string, poolID string, desiredState int, deploymentID string) (*Service, error) {
	svcuuid, err := utils.NewUUID36()
	if err != nil {
		return nil, err
	}

	ctx, err := json.Marshal(sd.Context)
	if err != nil {
		return nil, err
	}

	now := time.Now()

	svc := Service{}
	svc.ID = svcuuid
	svc.Name = sd.Name
	svc.Context = string(ctx)
	svc.Startup = sd.Command
	svc.Description = sd.Description
	svc.Tags = sd.Tags
	svc.Instances = sd.Instances.Min
	svc.InstanceLimits = sd.Instances
	svc.ChangeOptions = sd.ChangeOptions
	svc.ImageID = sd.ImageID
	svc.PoolID = poolID
	svc.DesiredState = desiredState
	svc.Launch = sd.Launch
	svc.HostPolicy = sd.HostPolicy
	svc.Hostname = sd.Hostname
	svc.Privileged = sd.Privileged
	svc.OriginalConfigs = sd.ConfigFiles
	svc.ConfigFiles = sd.ConfigFiles
	svc.Tasks = sd.Tasks
	svc.ParentServiceID = parentServiceID
	svc.CreatedAt = now
	svc.UpdatedAt = now
	svc.Volumes = sd.Volumes
	svc.DeploymentID = deploymentID
	svc.LogConfigs = sd.LogConfigs
	svc.Snapshot = sd.Snapshot
	svc.RAMCommitment = sd.RAMCommitment
	svc.Runs = sd.Runs
	svc.Actions = sd.Actions
	svc.HealthChecks = sd.HealthChecks
	svc.Prereqs = sd.Prereqs
	svc.PIDFile = sd.PIDFile

	svc.Endpoints = make([]ServiceEndpoint, 0)
	for _, ep := range sd.Endpoints {
		svc.Endpoints = append(svc.Endpoints, ServiceEndpoint{EndpointDefinition: ep})
	}

	tags := map[string][]string{
		"controlplane_service_id": []string{svc.ID},
	}
	profile, err := sd.MonitoringProfile.ReBuild("1h-ago", tags)
	if err != nil {
		return nil, err
	}
	svc.MonitoringProfile = *profile
	svc.MemoryLimit = sd.MemoryLimit
	svc.CPUShares = sd.CPUShares

	return &svc, nil
}

// GetServiceImports retrieves service endpoints whose purpose is "import"
func (s *Service) GetServiceImports() []ServiceEndpoint {
	result := []ServiceEndpoint{}

	if s.Endpoints != nil {
		for _, ep := range s.Endpoints {
			if ep.Purpose == "import" || ep.Purpose == "import_all" {
				result = append(result, ep)
			}
		}
	}

	return result
}

// GetServiceExports retrieves service endpoints whose purpose is "export"
func (s *Service) GetServiceExports() []ServiceEndpoint {
	result := []ServiceEndpoint{}

	if s.Endpoints != nil {
		for _, ep := range s.Endpoints {
			if ep.Purpose == "export" {
				result = append(result, ep)
			}
		}
	}

	return result
}

// GetServiceVHosts retrieves service endpoints that specify a virtual HostPort
func (s *Service) GetServiceVHosts() []ServiceEndpoint {
	result := []ServiceEndpoint{}

	if s.Endpoints != nil {
		for _, ep := range s.Endpoints {
			if len(ep.VHosts) > 0 {
				result = append(result, ep)
			}
		}
	}

	return result
}

// AddVirtualHost Add a virtual host for given service, this method avoids duplicates vhosts
func (s *Service) AddVirtualHost(application, vhostName string) error {
	if s.Endpoints != nil {

		//find the matching endpoint
		for i := range s.Endpoints {
			ep := &s.Endpoints[i]

			if ep.Application == application && ep.Purpose == "export" {
				_vhostName := strings.ToLower(vhostName)
				vhosts := make([]string, 0)
				for _, vhost := range ep.VHosts {
					if strings.ToLower(vhost) != _vhostName {
						vhosts = append(vhosts, vhost)
					}
				}
				ep.VHosts = append(vhosts, _vhostName)
				return nil
			}
		}
	}

	return fmt.Errorf("unable to find application %s in service: %s", application, s.Name)
}

// RemoveVirtualHost Remove a virtual host for given service
func (s *Service) RemoveVirtualHost(application, vhostName string) error {
	if s.Endpoints != nil {

		//find the matching endpoint
		for i := range s.Endpoints {
			ep := &s.Endpoints[i]

			if ep.Application == application && ep.Purpose == "export" {
				if len(ep.VHosts) == 0 {
					break
				}

				_vhostName := strings.ToLower(vhostName)
				if len(ep.VHosts) == 1 && ep.VHosts[0] == _vhostName {
					return fmt.Errorf("cannot delete last vhost: %s", _vhostName)
				}

				found := false
				vhosts := make([]string, 0)
				for _, vhost := range ep.VHosts {
					if vhost != _vhostName {
						vhosts = append(vhosts, vhost)
					} else {
						found = true
					}
				}
				//error removing an unknown vhost
				if !found {
					break
				}

				ep.VHosts = vhosts
				return nil
			}
		}
	}

	return fmt.Errorf("unable to find application %s in service: %s", application, s.Name)
}

// GetPath uses the GetService function to determine the / delimited name path i.e. /test/app/sevicename
func (s Service) GetPath(gs GetService) (string, error) {
	var err error
	svc := s
	path := fmt.Sprintf("/%s", s.Name)
	for svc.ParentServiceID != "" {
		svc, err = gs(svc.ParentServiceID)
		if err != nil {
			return "", err
		}
		path = fmt.Sprintf("/%s%s", svc.Name, path)
	}
	return path, nil
}

//SetAssignment sets the AddressAssignment for the endpoint
func (se *ServiceEndpoint) SetAssignment(aa *addressassignment.AddressAssignment) error {
	if se.AddressConfig.Port == 0 {
		return errors.New("cannot assign address to endpoint without AddressResourceConfig")
	}
	se.AddressAssignment = *aa
	return nil
}

//RemoveAssignment resets a service endpoints to nothing
func (se *ServiceEndpoint) RemoveAssignment() error {
	se.AddressAssignment = addressassignment.AddressAssignment{}
	return nil
}

//GetAssignment Returns nil if no assignment set
func (se *ServiceEndpoint) GetAssignment() *addressassignment.AddressAssignment {
	if se.AddressAssignment.ID == "" {
		return nil
	}
	//return reference to copy
	result := se.AddressAssignment
	return &result
}

//Equals are they the same
func (s *Service) Equals(b *Service) bool {
	if s.ID != b.ID {
		return false
	}
	if s.Name != b.Name {
		return false
	}
	if s.Context != b.Context {
		return false
	}
	if s.Startup != b.Startup {
		return false
	}
	if s.Description != b.Description {
		return false
	}
	if s.Instances != b.Instances {
		return false
	}
	if s.ImageID != b.ImageID {
		return false
	}
	if s.PoolID != b.PoolID {
		return false
	}
	if s.DesiredState != b.DesiredState {
		return false
	}
	if s.Launch != b.Launch {
		return false
	}
	if s.Hostname != b.Hostname {
		return false
	}
	if s.Privileged != b.Privileged {
		return false
	}
	if s.HostPolicy != b.HostPolicy {
		return false
	}
	if s.ParentServiceID != b.ParentServiceID {
		return false
	}
	if s.CreatedAt.Unix() != b.CreatedAt.Unix() {
		return false
	}
	if s.UpdatedAt.Unix() != b.CreatedAt.Unix() {
		return false
	}
	if !s.MonitoringProfile.Equals(&b.MonitoringProfile) {
		return false
	}
	return true
}<|MERGE_RESOLUTION|>--- conflicted
+++ resolved
@@ -61,12 +61,9 @@
 	HealthChecks      map[string]domain.HealthCheck // A health check for the service.
 	Prereqs           []domain.Prereq               // Optional list of scripts that must be successfully run before kicking off the service command.
 	MonitoringProfile domain.MonitorProfile
-<<<<<<< HEAD
 	MemoryLimit       float64
 	CPUShares         int64
-=======
 	PIDFile           string
->>>>>>> 6efac1c4
 }
 
 //ServiceEndpoint endpoint exported or imported by a service
