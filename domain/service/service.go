--- conflicted
+++ resolved
@@ -130,9 +130,6 @@
 
 // Sort by EmergencyShutdownLevel - 1, to ensure level of 0 is last
 func (s ByEmergencyShutdown) Less(i, j int) bool {
-<<<<<<< HEAD
-	return s.Services[i].EmergencyShutdownLevel-1 < s.Services[j].EmergencyShutdownLevel-1
-=======
 	if s.Services[i].EmergencyShutdownLevel == s.Services[j].EmergencyShutdownLevel {
 		// If emergency shutdown level is the same, order by reverse start level
 		return !ByStartLevel{s.Services}.Less(i, j)
@@ -145,7 +142,6 @@
 
 func (s ByStartLevel) Less(i, j int) bool {
 	return s.Services[i].StartLevel-1 < s.Services[j].StartLevel-1
->>>>>>> b33f0713
 }
 
 //ServiceEndpoint endpoint exported or imported by a service
