--- conflicted
+++ resolved
@@ -11,16 +11,6 @@
 	"encoding/json"
 	"text/template"
 )
-
-// numinstances looks up the number of instances of the application string specified
-func numinstances(svc *Service, getAppInsts GetApplicationInstances) func(application string) int {
-	return func(application string) int {
-		glog.Infof("Looking up instances for app %s", application)
-		i, _ := getAppInsts(svc.Id, application)
-		glog.Infof("Found %d instances", i)
-		return i
-	}
-}
 
 func parent(gs GetService) func(s *runtimeContext) (*runtimeContext, error) {
 	rc := &runtimeContext{}
@@ -36,7 +26,7 @@
 func child(fc FindChildService) func(s *runtimeContext, childName string) (*runtimeContext, error) {
 	rc := &runtimeContext{}
 	return func(svc *runtimeContext, childName string) (*runtimeContext, error) {
-		s, err := fc(svc.Id, childName)
+		s, err := fc(svc.ID, childName)
 		if err != nil {
 			return rc, err
 		}
@@ -171,13 +161,8 @@
 
 // EvaluateConfigFilesTemplate parses and evals the Filename and Content. This happens for each
 // ConfigFile on the service.
-<<<<<<< HEAD
 func (service *Service) EvaluateConfigFilesTemplate(gs GetService, fc FindChildService, instanceID int) (err error) {
-	glog.Infof("Evaluating Config Files for %s:%d", service.Id, instanceID)
-=======
-func (service *Service) EvaluateConfigFilesTemplate(gs GetService) (err error) {
-	glog.V(3).Infof("Evaluating Config Files for %s", service.ID)
->>>>>>> 338c1f89
+	glog.V(3).Infof("Evaluating Config Files for %s:%d", service.ID, instanceID)
 	for key, configFile := range service.ConfigFiles {
 		// Filename
 		result := service.evaluateTemplate(gs, fc, instanceID, configFile.Filename)
