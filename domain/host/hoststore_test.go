--- conflicted
+++ resolved
@@ -6,7 +6,6 @@
 
 import (
 	"github.com/zenoss/serviced/datastore"
-	"github.com/zenoss/serviced/datastore/context"
 	"github.com/zenoss/serviced/datastore/elastic"
 	. "gopkg.in/check.v1"
 
@@ -27,22 +26,13 @@
 
 type S struct {
 	elastic.ElasticTest
-<<<<<<< HEAD
-	ctx context.Context
-=======
 	ctx datastore.Context
->>>>>>> 73db5834
 	hs  *HostStore
 }
 
 func (s *S) SetUpTest(c *C) {
-<<<<<<< HEAD
-	context.Register(s.Driver())
-	s.ctx = context.Get()
-=======
 	datastore.Register(s.Driver())
 	s.ctx = datastore.Get()
->>>>>>> 73db5834
 	s.hs = NewStore()
 }
 
@@ -107,6 +97,35 @@
 
 }
 
+func (s *S) TestDaoGetHostWithIPs(t *C) {
+	//Add host to test scenario where host exists but no IP resource registered
+	h, err := Build("", "pool-id", []string{}...)
+	h.ID = "TestDaoGetHostWithIPs"
+	h.IPs = []HostIPResource{
+		HostIPResource{h.ID, "testip", "ifname"},
+		HostIPResource{h.ID, "testip2", "ifname"},
+	}
+	err = s.hs.Put(s.ctx, HostKey(h.ID), h)
+	defer s.hs.Delete(s.ctx, HostKey(h.ID))
+	if err != nil {
+		t.Errorf("Unexpected error: %v", err)
+		return
+	}
+
+	var resultHost Host
+	err = s.hs.Get(s.ctx, HostKey(h.ID), &resultHost)
+	if err != nil {
+		t.Errorf("Unexpected error: %v", err)
+		return
+	}
+	if len(resultHost.IPs) != 2 {
+		t.Errorf("Expected %v IPs, got %v", 2, len(resultHost.IPs))
+	}
+	if !HostEquals(t, h, &resultHost) {
+		t.Error("Hosts did not match")
+	}
+}
+
 func (s *S) Test_GetHosts(t *C) {
 	defer s.hs.Delete(s.ctx, HostKey("Test_GetHosts1"))
 	defer s.hs.Delete(s.ctx, HostKey("Test_GetHosts2"))
