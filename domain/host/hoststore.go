// Copyright 2014, The Serviced Authors. All rights reserved.
// Use of this source code is governed by a
// license that can be found in the LICENSE file.

package host

import (
	"github.com/mattbaird/elastigo/search"
	"github.com/zenoss/serviced/datastore"
	"github.com/zenoss/serviced/datastore/context"
	"github.com/zenoss/serviced/datastore/key"

	"errors"
	"fmt"
	"strconv"
	"strings"
	"github.com/zenoss/glog"
)

//NewStore creates a HostStore
func NewStore() *HostStore {
	return &HostStore{}
}

//HostStore type for interacting with Host persistent storage
type HostStore struct {
	datastore.DataStore
}

// FindHostsWithPoolID returns all hosts with the given poolid.
<<<<<<< HEAD
func (hs *HostStore) FindHostsWithPoolID(ctx context.Context, poolID string) ([]*Host, error) {
=======
func (hs *HostStore) FindHostsWithPoolID(ctx datastore.Context, poolID string) ([]*Host, error) {
>>>>>>> 73db5834
	id := strings.TrimSpace(poolID)
	if id == "" {
		return nil, errors.New("empty poolId not allowed")
	}

	q := datastore.NewQuery(ctx)
	queryString := fmt.Sprintf("PoolID:%s", id)
	query := search.Query().Search(queryString)
	search := search.Search("controlplane").Type(kind).Query(query)
	results, err := q.Execute(search)
	if err != nil {
		return nil, err
	}
	return convert(results)
}

// GetN returns all hosts up to limit.
<<<<<<< HEAD
func (hs *HostStore) GetN(ctx context.Context, limit uint64) ([]*Host, error) {
=======
func (hs *HostStore) GetN(ctx datastore.Context, limit uint64) ([]*Host, error) {
>>>>>>> 73db5834
	q := datastore.NewQuery(ctx)
	query := search.Query().Search("_exists_:ID")
	search := search.Search("controlplane").Type(kind).Size(strconv.FormatUint(limit, 10)).Query(query)
	results, err := q.Execute(search)
	if err != nil {
		return nil, err
	}
	return convert(results)
}

//HostKey creates a Key suitable for getting, putting and deleting Hosts
<<<<<<< HEAD
func HostKey(id string) key.Key {
	id = strings.TrimSpace(id)
	return key.New(kind, id)
=======
func HostKey(id string) datastore.Key {
	id = strings.TrimSpace(id)
	return datastore.NewKey(kind, id)
>>>>>>> 73db5834
}

func convert(results datastore.Results) ([]*Host, error) {
	hosts := make([]*Host, results.Len())
	glog.Infof("Results are %v", results)
	for idx := range hosts {
		var host Host
		err := results.Get(idx, &host)
		if err != nil {
			return nil, err
		}
		glog.Infof("Adding %v to hosts", host)
		hosts[idx] = &host
	}
	return hosts, nil
}

var kind = "host"<|MERGE_RESOLUTION|>--- conflicted
+++ resolved
@@ -7,14 +7,12 @@
 import (
 	"github.com/mattbaird/elastigo/search"
 	"github.com/zenoss/serviced/datastore"
-	"github.com/zenoss/serviced/datastore/context"
-	"github.com/zenoss/serviced/datastore/key"
+	"github.com/zenoss/glog"
 
 	"errors"
 	"fmt"
 	"strconv"
 	"strings"
-	"github.com/zenoss/glog"
 )
 
 //NewStore creates a HostStore
@@ -28,11 +26,7 @@
 }
 
 // FindHostsWithPoolID returns all hosts with the given poolid.
-<<<<<<< HEAD
-func (hs *HostStore) FindHostsWithPoolID(ctx context.Context, poolID string) ([]*Host, error) {
-=======
 func (hs *HostStore) FindHostsWithPoolID(ctx datastore.Context, poolID string) ([]*Host, error) {
->>>>>>> 73db5834
 	id := strings.TrimSpace(poolID)
 	if id == "" {
 		return nil, errors.New("empty poolId not allowed")
@@ -50,11 +44,7 @@
 }
 
 // GetN returns all hosts up to limit.
-<<<<<<< HEAD
-func (hs *HostStore) GetN(ctx context.Context, limit uint64) ([]*Host, error) {
-=======
 func (hs *HostStore) GetN(ctx datastore.Context, limit uint64) ([]*Host, error) {
->>>>>>> 73db5834
 	q := datastore.NewQuery(ctx)
 	query := search.Query().Search("_exists_:ID")
 	search := search.Search("controlplane").Type(kind).Size(strconv.FormatUint(limit, 10)).Query(query)
@@ -66,15 +56,9 @@
 }
 
 //HostKey creates a Key suitable for getting, putting and deleting Hosts
-<<<<<<< HEAD
-func HostKey(id string) key.Key {
-	id = strings.TrimSpace(id)
-	return key.New(kind, id)
-=======
 func HostKey(id string) datastore.Key {
 	id = strings.TrimSpace(id)
 	return datastore.NewKey(kind, id)
->>>>>>> 73db5834
 }
 
 func convert(results datastore.Results) ([]*Host, error) {
