// Copyright 2014 The Serviced Authors.
// Licensed under the Apache License, Version 2.0 (the "License");
// you may not use this file except in compliance with the License.
// You may obtain a copy of the License at
//
//     http://www.apache.org/licenses/LICENSE-2.0
//
// Unless required by applicable law or agreed to in writing, software
// distributed under the License is distributed on an "AS IS" BASIS,
// WITHOUT WARRANTIES OR CONDITIONS OF ANY KIND, either express or implied.
// See the License for the specific language governing permissions and
// limitations under the License.

package facade

import (
	"time"

	"github.com/control-center/serviced/dao"
	"github.com/control-center/serviced/datastore"
	"github.com/control-center/serviced/domain"
	"github.com/control-center/serviced/health"

	"github.com/control-center/serviced/domain/addressassignment"
	"github.com/control-center/serviced/domain/host"
	"github.com/control-center/serviced/domain/pool"
	"github.com/control-center/serviced/domain/service"
	"github.com/control-center/serviced/domain/servicedefinition"
	"github.com/control-center/serviced/domain/servicetemplate"
	"github.com/control-center/serviced/domain/user"
)

// The FacadeInterface is the API for a Facade
type FacadeInterface interface {
	AddService(ctx datastore.Context, svc service.Service) error

	GetService(ctx datastore.Context, id string) (*service.Service, error)

	// Get a service from serviced where all templated properties have been evaluated
	GetEvaluatedService(ctx datastore.Context, servicedID string, instanceID int) (*service.Service, error)

	GetServices(ctx datastore.Context, request dao.EntityRequest) ([]service.Service, error)

	GetServicesByImage(ctx datastore.Context, imageID string) ([]service.Service, error)

	GetTenantID(ctx datastore.Context, serviceID string) (string, error)

	SyncServiceRegistry(ctx datastore.Context, svc *service.Service) error

	MigrateServices(ctx datastore.Context, request dao.ServiceMigrationRequest) error

	RemoveService(ctx datastore.Context, id string) error

	ScheduleService(ctx datastore.Context, serviceID string, autoLaunch bool, synchronous bool, desiredState service.DesiredState) (int, error)

	UpdateService(ctx datastore.Context, svc service.Service) error

	WaitService(ctx datastore.Context, dstate service.DesiredState, timeout time.Duration, recursive bool, serviceIDs ...string) error

	AssignIPs(ctx datastore.Context, assignmentRequest addressassignment.AssignmentRequest) (err error)

	AddServiceTemplate(ctx datastore.Context, serviceTemplate servicetemplate.ServiceTemplate) (string, error)

	GetServiceTemplates(ctx datastore.Context) (map[string]servicetemplate.ServiceTemplate, error)

	RemoveServiceTemplate(ctx datastore.Context, templateID string) error

	UpdateServiceTemplate(ctx datastore.Context, template servicetemplate.ServiceTemplate) error

	DeployTemplate(ctx datastore.Context, poolID string, templateID string, deploymentID string) ([]string, error)

	DeployTemplateActive() (active []map[string]string, err error)

	DeployTemplateStatus(deploymentID string) (status string, err error)

	AddHost(ctx datastore.Context, entity *host.Host) ([]byte, error)

	GetHost(ctx datastore.Context, hostID string) (*host.Host, error)

	GetHosts(ctx datastore.Context) ([]host.Host, error)

	GetHostKey(ctx datastore.Context, hostID string) ([]byte, error)

	ResetHostKey(ctx datastore.Context, hostID string) ([]byte, error)

	SetHostExpiration(ctx datastore.Context, hostID string, expiration int64)

	RemoveHostExpiration(ctx datastore.Context, hostID string)

	GetActiveHostIDs(ctx datastore.Context) ([]string, error)

	UpdateHost(ctx datastore.Context, entity *host.Host) error

	RemoveHost(ctx datastore.Context, hostID string) error

	FindHostsInPool(ctx datastore.Context, poolID string) ([]host.Host, error)

	AddResourcePool(ctx datastore.Context, entity *pool.ResourcePool) error

	GetResourcePool(ctx datastore.Context, poolID string) (*pool.ResourcePool, error)

	GetResourcePools(ctx datastore.Context) ([]pool.ResourcePool, error)

	GetPoolIPs(ctx datastore.Context, poolID string) (*pool.PoolIPs, error)

	HasIP(ctx datastore.Context, poolID string, ipAddr string) (bool, error)

	RemoveResourcePool(ctx datastore.Context, id string) error

	UpdateResourcePool(ctx datastore.Context, entity *pool.ResourcePool) error

	GetHealthChecksForService(ctx datastore.Context, id string) (map[string]health.HealthCheck, error)

	AddPublicEndpointPort(ctx datastore.Context, serviceid, endpointName, portAddr string, usetls bool, protocol string, isEnabled bool, restart bool) (*servicedefinition.Port, error)

	RemovePublicEndpointPort(ctx datastore.Context, serviceid, endpointName, portAddr string) error

	EnablePublicEndpointPort(ctx datastore.Context, serviceid, endpointName, portAddr string, isEnabled bool) error

	AddPublicEndpointVHost(ctx datastore.Context, serviceid, endpointName, vhost string, isEnabled, restart bool) (*servicedefinition.VHost, error)

	RemovePublicEndpointVHost(ctx datastore.Context, serviceid, endpointName, vhost string) error

	EnablePublicEndpointVHost(ctx datastore.Context, serviceid, endpointName, vhost string, isEnabled bool) error

	GetHostInstances(ctx datastore.Context, since time.Time, hostid string) ([]service.Instance, error)

	GetServiceInstances(ctx datastore.Context, since time.Time, serviceid string) ([]service.Instance, error)

	GetAggregateServices(ctx datastore.Context, since time.Time, serviceids []string) ([]service.AggregateService, error)

	GetReadPools(ctx datastore.Context) ([]pool.ReadPool, error)

	GetReadHosts(ctx datastore.Context) ([]host.ReadHost, error)

	FindReadHostsInPool(ctx datastore.Context, poolID string) ([]host.ReadHost, error)

	GetAllServiceDetails(ctx datastore.Context) ([]service.ServiceDetails, error)

	GetServiceDetails(ctx datastore.Context, serviceID string) (*service.ServiceDetails, error)

	GetServiceDetailsAncestry(ctx datastore.Context, serviceID string) (*service.ServiceDetails, error)

	GetServiceDetailsByParentID(ctx datastore.Context, serviceID string) ([]service.ServiceDetails, error)

	GetServiceMonitoringProfile(ctx datastore.Context, serviceID string) (*domain.MonitorProfile, error)

	GetServicePublicEndpoints(ctx datastore.Context, serviceID string, children bool) ([]service.PublicEndpoint, error)

	GetServiceAddressAssignmentDetails(ctx datastore.Context, serviceID string, children bool) ([]service.IPAssignment, error)

	GetServiceExportedEndpoints(ctx datastore.Context, serviceID string, children bool) ([]service.ExportedEndpoint, error)

	AddUser(ctx datastore.Context, newUser user.User) error

	GetUser(ctx datastore.Context, userName string) (user.User, error)

	UpdateUser(ctx datastore.Context, u user.User) error

	RemoveUser(ctx datastore.Context, userName string) error

	GetSystemUser(ctx datastore.Context) (user.User, error)

	ValidateCredentials(ctx datastore.Context, u user.User) (bool, error)

	GetServicesHealth(ctx datastore.Context) (map[string]map[int]map[string]health.HealthStatus, error)

	ReportHealthStatus(key health.HealthStatusKey, value health.HealthStatus, expires time.Duration)

	ReportInstanceDead(serviceID string, instanceID int)

	GetServiceConfigs(ctx datastore.Context, serviceID string) ([]service.Config, error)

	GetServiceConfig(ctx datastore.Context, fileID string) (*servicedefinition.ConfigFile, error)

	AddServiceConfig(ctx datastore.Context, serviceID string, conf servicedefinition.ConfigFile) error

	UpdateServiceConfig(ctx datastore.Context, fileID string, conf servicedefinition.ConfigFile) error

	DeleteServiceConfig(ctx datastore.Context, fileID string) error

<<<<<<< HEAD
=======
	GetHostStatuses(ctx datastore.Context, hostIDs []string, since time.Time) ([]host.HostStatus, error)

>>>>>>> e36aaffc
	UpdateServiceCache(ctx datastore.Context) error
}<|MERGE_RESOLUTION|>--- conflicted
+++ resolved
@@ -179,10 +179,7 @@
 
 	DeleteServiceConfig(ctx datastore.Context, fileID string) error
 
-<<<<<<< HEAD
-=======
 	GetHostStatuses(ctx datastore.Context, hostIDs []string, since time.Time) ([]host.HostStatus, error)
 
->>>>>>> e36aaffc
 	UpdateServiceCache(ctx datastore.Context) error
 }