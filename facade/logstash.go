--- conflicted
+++ resolved
@@ -217,8 +217,12 @@
 			}
 			//  CC-3669: do not write duplicate filters for the same log file
 			if !utils.StringInSlice(config.Path, *logFiles) {
-				filterSection += fmt.Sprintf("\n  if [file] == \"%s\" {\n%s\n  }\n",
-					config.Path, indent(filterValue, "    "))
+				// Ruby Regex used in logstash conf uses / as a special character so we escape it.
+				path := strings.Replace(config.Path, "/", "\\/", -1)
+				filterSection += fmt.Sprintf("\n%s\n  if [file] =~ \"%s\" {\n%s\n  }\n",
+					"  # Regex pattern used must overlap golang glob format to be valid in filebeat",
+					path,
+					indent(filterValue, "    "))
 				*logFiles = append(*logFiles, config.Path)
 			}
 		}
@@ -236,7 +240,6 @@
 		}
 	}
 
-<<<<<<< HEAD
 	var closest *logfilter.LogFilter
 	var filterVersion version.Version
 	svcVersion := version.Version(logInfo.Version)
@@ -247,21 +250,6 @@
 			break
 		} else if closest == nil || version.Version(closest.Version).LessThan(filterVersion) {
 			closest = filter
-=======
-func getFilters(configs []servicedefinition.LogConfig, filterDefs map[string]string, typeFilter *[]string) string {
-	filters := ""
-	for _, config := range configs {
-		for _, filtName := range config.Filters {
-			//do not write duplicate types, logstash doesn't handle this
-			if !utils.StringInSlice(config.Type, *typeFilter) {
-				// Ruby Regex used in logstash conf uses / as a special character so we escape it.
-				path := strings.Replace(config.Path, "/", "\\/", -1)
-				filters += fmt.Sprintf("\n%s\n  if [file] =~ \"%s\" {\n    %s\n  }\n",
-					"  # Regex pattern used must overlap golang glob format to be valid in filebeat",
-					path, indent(filterDefs[filtName], "    "))
-				*typeFilter = append(*typeFilter, config.Type)
-			}
->>>>>>> 3ab9bcd8
 		}
 	}
 	if closest == nil {
@@ -319,17 +307,15 @@
     rename => {
       "source" => "file"
     }
-<<<<<<< HEAD
-    # Save the time each message was received by logstash as rcvd_datetime
-    add_field => [ "rcvd_datetime", "%{@timestamp}" ]
-=======
 
     convert => {
       "[fields][instance]" => "string"
       "[fields][ccWorkerID]" => "string"
       "[fields][poolid]" => "string"
     }
->>>>>>> 3ab9bcd8
+
+    # Save the time each message was received by logstash as rcvd_datetime
+    add_field => [ "rcvd_datetime", "%{@timestamp}" ]
   }
 # NOTE the filters are generated from the service definitions
 ` + string(filterSection) + `
