--- conflicted
+++ resolved
@@ -151,7 +151,23 @@
 	return err
 }
 
-<<<<<<< HEAD
+func (f *Facade) calcPoolCommitment(ctx datastore.Context, pool *pool.ResourcePool) error {
+	services, err := f.serviceStore.GetServicesByPool(ctx, pool.ID)
+
+	if err != nil {
+		return err
+	}
+
+	memCommitment := uint64(0)
+	for _, service := range services {
+		memCommitment = memCommitment + service.RAMCommitment
+	}
+
+	pool.MemoryCommitment = memCommitment
+
+	return err
+}
+
 // GetPoolIPs gets all IPs available to a Pool
 func (f *Facade) GetPoolIPs(ctx datastore.Context, poolID string) (*PoolIPs, error) {
 	glog.V(0).Infof("Facade.GetPoolIPs: %+v", poolID)
@@ -251,23 +267,6 @@
 
 	errMsg := fmt.Sprintf("Cannot remove requested virtual IP address: %v (does not exist)", requestedVirtualIP.IP)
 	return errors.New(errMsg)
-=======
-func (f *Facade) calcPoolCommitment(ctx datastore.Context, pool *pool.ResourcePool) error {
-	services, err := f.serviceStore.GetServicesByPool(ctx, pool.ID)
-
-	if err != nil {
-		return err
-	}
-
-	memCommitment := uint64(0)
-	for _, service := range services {
-		memCommitment = memCommitment + service.RAMCommitment
-	}
-
-	pool.MemoryCommitment = memCommitment
-
-	return err
->>>>>>> 9dff45d3
 }
 
 var defaultPoolID = "default"