--- conflicted
+++ resolved
@@ -987,8 +987,27 @@
 
 	return r0, r1
 }
-<<<<<<< HEAD
-
+func (_m *FacadeInterface) GetServicePublicEndpoints(ctx datastore.Context, serviceID string, children bool) ([]service.PublicEndpoint, error) {
+	ret := _m.Called(ctx, serviceID, children)
+
+	var r0 []service.PublicEndpoint
+	if rf, ok := ret.Get(0).(func(datastore.Context, string, bool) []service.PublicEndpoint); ok {
+		r0 = rf(ctx, serviceID, children)
+	} else {
+		if ret.Get(0) != nil {
+			r0 = ret.Get(0).([]service.PublicEndpoint)
+		}
+	}
+
+	var r1 error
+	if rf, ok := ret.Get(1).(func(datastore.Context, string, bool) error); ok {
+		r1 = rf(ctx, serviceID, children)
+	} else {
+		r1 = ret.Error(1)
+	}
+
+	return r0, r1
+}
 // AddUser provides a mock function with given fields: ctx, newUser
 func (_m *FacadeInterface) AddUser(ctx datastore.Context, newUser user.User) error {
 	ret := _m.Called(ctx, newUser)
@@ -1106,35 +1125,15 @@
 	var r1 error
 	if rf, ok := ret.Get(1).(func(datastore.Context) error); ok {
 		r1 = rf(ctx)
-=======
-func (_m *FacadeInterface) GetServicePublicEndpoints(ctx datastore.Context, serviceID string, children bool) ([]service.PublicEndpoint, error) {
-	ret := _m.Called(ctx, serviceID, children)
-
-	var r0 []service.PublicEndpoint
-	if rf, ok := ret.Get(0).(func(datastore.Context, string, bool) []service.PublicEndpoint); ok {
-		r0 = rf(ctx, serviceID, children)
-	} else {
-		if ret.Get(0) != nil {
-			r0 = ret.Get(0).([]service.PublicEndpoint)
-		}
-	}
-
-	var r1 error
-	if rf, ok := ret.Get(1).(func(datastore.Context, string, bool) error); ok {
-		r1 = rf(ctx, serviceID, children)
->>>>>>> 566e2d0e
-	} else {
-		r1 = ret.Error(1)
-	}
-
-	return r0, r1
-<<<<<<< HEAD
+	} else {
+		r1 = ret.Error(1)
+	}
+	
+	return r0, r1
 }
 func (_m *FacadeInterface) ReportHealthStatus(key health.HealthStatusKey, value health.HealthStatus, expires time.Duration) {
 	_m.Called(key, value, expires)
 }
 func (_m *FacadeInterface) ReportInstanceDead(serviceID string, instanceID int) {
 	_m.Called(serviceID, instanceID)
-=======
->>>>>>> 566e2d0e
 }