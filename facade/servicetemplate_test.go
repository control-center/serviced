// Copyright 2014 The Serviced Authors.
// Licensed under the Apache License, Version 2.0 (the "License");
// you may not use this file except in compliance with the License.
// You may obtain a copy of the License at
//
//     http://www.apache.org/licenses/LICENSE-2.0
//
// Unless required by applicable law or agreed to in writing, software
// distributed under the License is distributed on an "AS IS" BASIS,
// WITHOUT WARRANTIES OR CONDITIONS OF ANY KIND, either express or implied.
// See the License for the specific language governing permissions and
// limitations under the License.

// +build integration

package facade

import (
	"time"

	"github.com/control-center/serviced/commons"
	"github.com/control-center/serviced/datastore"
	"github.com/control-center/serviced/domain/service"
	"github.com/control-center/serviced/domain/servicedefinition"
	"github.com/control-center/serviced/domain/servicetemplate"
	"github.com/zenoss/glog"
	. "gopkg.in/check.v1"
<<<<<<< HEAD
	"github.com/control-center/serviced/domain/logfilter"
=======
	"github.com/control-center/serviced/domain/pool"
>>>>>>> 3ab9bcd8
)

func (ft *FacadeIntegrationTest) TestFacadeServiceTemplate(c *C) {
	glog.V(0).Infof("TestFacadeServiceTemplate started")
	defer glog.V(0).Infof("TestFacadeServiceTemplate finished")

	var (
		e error
		templateId string
		newTemplateId string
		templates  map[string]servicetemplate.ServiceTemplate
	)

	// Clean up old templates...
	templates, e = ft.Facade.GetServiceTemplates(ft.CTX)
	c.Assert(e, IsNil)
	for id, _ := range templates {
		e := ft.Facade.RemoveServiceTemplate(ft.CTX, id);
		c.Assert(e, IsNil)
	}

	template := servicetemplate.ServiceTemplate{
		ID:          "",
		Name:        "test_template",
		Description: "test template",
	}

	newTemplateId, e = ft.Facade.AddServiceTemplate(ft.CTX, template, false)
	c.Assert(e, IsNil)
	templateId = newTemplateId

	templates, e = ft.Facade.GetServiceTemplates(ft.CTX)
	c.Assert(e, IsNil)
	c.Assert(len(templates), Equals, 1)

	_, ok := templates[templateId]
	c.Assert(ok, Equals, true)
	c.Assert(templates[templateId].Name, Equals, "test_template")

	template.ID = templateId
	template.Description = "test_template_modified"
	e = ft.Facade.UpdateServiceTemplate(ft.CTX, template, false)
	c.Assert(e, IsNil)

	templates, e = ft.Facade.GetServiceTemplates(ft.CTX)
	c.Assert(e, IsNil)
	c.Assert(len(templates), Equals, 1)

	_, ok = templates[templateId]
	c.Assert(ok, Equals, true)
	c.Assert(templates[templateId].Name, Equals, "test_template")
	c.Assert(templates[templateId].Description, Equals, "test_template_modified")

	e = ft.Facade.RemoveServiceTemplate(ft.CTX, templateId)
	c.Assert(e, IsNil)

	time.Sleep(1 * time.Second) // race condition. :(
	templates, e = ft.Facade.GetServiceTemplates(ft.CTX)
	c.Assert(e, IsNil)
	c.Assert(len(templates), Equals, 0)

	e = ft.Facade.UpdateServiceTemplate(ft.CTX, template, false)
	c.Assert(e, IsNil)
	templates, e = ft.Facade.GetServiceTemplates(ft.CTX)
	c.Assert(e, IsNil)
	c.Assert(len(templates), Equals, 1)

	_, ok = templates[templateId]
	c.Assert(ok, Equals, true)
	c.Assert(templates[templateId].Name, Equals, "test_template")
}

func (ft *FacadeIntegrationTest) TestFacadeValidServiceForStart(c *C) {
	testService := service.Service{
		ID: "TestFacadeValidServiceForStart_ServiceID",
		PoolID: "default",
		Endpoints: []service.ServiceEndpoint{
			service.BuildServiceEndpoint(
				servicedefinition.EndpointDefinition{
					Name:        "TestFacadeValidServiceForStart_EndpointName",
					Protocol:    "tcp",
					PortNumber:  8081,
					Application: "websvc",
					Purpose:     "import",
				}),
		},
	}
<<<<<<< HEAD
	err := ft.Facade.validateServiceStart(datastore.Get(), &testService)
	c.Assert(err, IsNil)
=======
	// add the resource pool (no permissions required)
	rp := pool.ResourcePool{ID: "default"}
	err := ft.Facade.AddResourcePool(ft.CTX, &rp)
	if err != nil {
		t.Fatalf("Failed to add the default resource pool: %+v, %s", rp, err)
	}
	err = ft.Facade.validateServiceStart(datastore.Get(), &testService)
	if err != nil {
		t.Error("Services failed validation for starting: ", err)
	}
>>>>>>> 3ab9bcd8
}

func (ft *FacadeIntegrationTest) TestFacadeInvalidServiceForStart(c *C) {
	testService := service.Service{
		ID: "TestFacadeInvalidServiceForStart_ServiceID",
		PoolID: "default",
		Endpoints: []service.ServiceEndpoint{
			service.BuildServiceEndpoint(
				servicedefinition.EndpointDefinition{
					Name:        "TestFacadeInvalidServiceForStart_EndpointName",
					Protocol:    "tcp",
					PortNumber:  8081,
					Application: "websvc",
					Purpose:     "import",
					AddressConfig: servicedefinition.AddressResourceConfig{
						Port:     8081,
						Protocol: commons.TCP,
					},
				}),
		},
	}
<<<<<<< HEAD
	err := ft.Facade.validateServiceStart(datastore.Get(), &testService)
	c.Assert(err, NotNil)
}

func (ft *FacadeIntegrationTest) TestFacadeServiceTemplate_WithLogFilters(c *C) {
	var (
		err error
		ok bool
		templateId string
		logFilter *logfilter.LogFilter
	)

	template := servicetemplate.ServiceTemplate{
		ID:          "",
		Name:        "template1",
		Description: "test template1",
		Version:     "1.0",
		Services: []servicedefinition.ServiceDefinition{
			servicedefinition.ServiceDefinition {
				Name: "service1",
				Launch: "manual",
				LogFilters: map[string]string{
					"filter1": "original filter",
				},
			},
		},
=======
	// add the resource pool (no permissions required)
	rp := pool.ResourcePool{ID: "default"}
	err := ft.Facade.AddResourcePool(ft.CTX, &rp)
	if err != nil {
		t.Fatalf("Failed to add the default resource pool: %+v, %s", rp, err)
	}
	err = ft.Facade.validateServiceStart(datastore.Get(), &testService)
	if err == nil {
		t.Error("Services should have failed validation for starting...")
>>>>>>> 3ab9bcd8
	}

	// Phase 1 - add a template and verify its filter is added
	templateId, err = ft.Facade.AddServiceTemplate(ft.CTX, template, false)
	c.Assert(err, IsNil)

	logFilter, err = ft.Facade.logFilterStore.Get(ft.CTX, "filter1", template.Version)
	c.Assert(err, IsNil)
	c.Assert(logFilter, NotNil)
	c.Assert(logFilter.Name, Equals, "filter1")
	c.Assert(logFilter.Version, Equals, template.Version)
	c.Assert(logFilter.Filter, Equals, "original filter")

	// Phase 2 - update the template and verify its filters is added/updated
	templates, e := ft.Facade.GetServiceTemplates(ft.CTX)
	c.Assert(e, IsNil)
	c.Assert(len(templates), Not(Equals), 0)

	template, ok = templates[templateId]
	c.Assert(ok, Equals, true)

	template.Services[0].LogFilters["filter1"] = "updated filter"
	template.Services[0].LogFilters["filter2"] = "second filter"
	e = ft.Facade.UpdateServiceTemplate(ft.CTX, template, false)
	c.Assert(e, IsNil)
	ft.verifyLogFilters(c, template.Version)

	// Phase 3 - add a new version of the template and verify the older filters are unchanged
	newTemplate := template
	newTemplate.Version = "2.0"
	template.Services[0].LogFilters["filter1"] = "filter1 v2"
	template.Services[0].LogFilters["filter2"] = "filter2 v2"
	_, err = ft.Facade.AddServiceTemplate(ft.CTX, newTemplate, false)
	c.Assert(err, IsNil)
	ft.verifyLogFilters(c, "1.0")
	ft.verifyLogFilters(c, "2.0")

	err = ft.Facade.RemoveServiceTemplate(ft.CTX, templateId)
	c.Assert(err, IsNil)
	ft.verifyLogFilters(c, "2.0")

	// Verify that the filters remain after the template is removed
	logFilter, err2 := ft.Facade.logFilterStore.Get(ft.CTX,  "filter1", "1.0")
	c.Assert(err2, IsNil)
	c.Assert(logFilter, NotNil)

	logFilter, err2 = ft.Facade.logFilterStore.Get(ft.CTX,  "filter2", "1.0")
	c.Assert(err2, IsNil)
	c.Assert(logFilter, NotNil)
}

func (ft *FacadeIntegrationTest) verifyLogFilters(c *C, version string) {

	name1   := "filter1"
	filter1 := "updated filter"
	name2   := "filter2"
	filter2 := "second filter"
	if version == "2.0" {
		filter1 = "filter1 v2"
		filter2 = "filter2 v2"
	}

	logFilter, err := ft.Facade.logFilterStore.Get(ft.CTX, name1, version)
	c.Assert(err, IsNil)
	c.Assert(logFilter, NotNil)
	c.Assert(logFilter.Name, Equals, name1)
	c.Assert(logFilter.Version, Equals, version)
	c.Assert(logFilter.Filter, Equals, filter1)

	logFilter, err = ft.Facade.logFilterStore.Get(ft.CTX, name2, version)
	c.Assert(err, IsNil)
	c.Assert(logFilter, NotNil)
	c.Assert(logFilter.Name, Equals, name2)
	c.Assert(logFilter.Version, Equals, version)
	c.Assert(logFilter.Filter, Equals, filter2)
}
<|MERGE_RESOLUTION|>--- conflicted
+++ resolved
@@ -20,16 +20,13 @@
 
 	"github.com/control-center/serviced/commons"
 	"github.com/control-center/serviced/datastore"
+	"github.com/control-center/serviced/domain/logfilter"
+	"github.com/control-center/serviced/domain/pool"
 	"github.com/control-center/serviced/domain/service"
 	"github.com/control-center/serviced/domain/servicedefinition"
 	"github.com/control-center/serviced/domain/servicetemplate"
 	"github.com/zenoss/glog"
 	. "gopkg.in/check.v1"
-<<<<<<< HEAD
-	"github.com/control-center/serviced/domain/logfilter"
-=======
-	"github.com/control-center/serviced/domain/pool"
->>>>>>> 3ab9bcd8
 )
 
 func (ft *FacadeIntegrationTest) TestFacadeServiceTemplate(c *C) {
@@ -117,21 +114,14 @@
 				}),
 		},
 	}
-<<<<<<< HEAD
-	err := ft.Facade.validateServiceStart(datastore.Get(), &testService)
-	c.Assert(err, IsNil)
-=======
+
 	// add the resource pool (no permissions required)
 	rp := pool.ResourcePool{ID: "default"}
 	err := ft.Facade.AddResourcePool(ft.CTX, &rp)
-	if err != nil {
-		t.Fatalf("Failed to add the default resource pool: %+v, %s", rp, err)
-	}
+	c.Assert(err, IsNil)
+
 	err = ft.Facade.validateServiceStart(datastore.Get(), &testService)
-	if err != nil {
-		t.Error("Services failed validation for starting: ", err)
-	}
->>>>>>> 3ab9bcd8
+	c.Assert(err, IsNil)
 }
 
 func (ft *FacadeIntegrationTest) TestFacadeInvalidServiceForStart(c *C) {
@@ -153,8 +143,13 @@
 				}),
 		},
 	}
-<<<<<<< HEAD
-	err := ft.Facade.validateServiceStart(datastore.Get(), &testService)
+
+	// add the resource pool (no permissions required)
+	rp := pool.ResourcePool{ID: "default"}
+	err := ft.Facade.AddResourcePool(ft.CTX, &rp)
+	c.Assert(err, IsNil)
+
+	err = ft.Facade.validateServiceStart(datastore.Get(), &testService)
 	c.Assert(err, NotNil)
 }
 
@@ -180,17 +175,6 @@
 				},
 			},
 		},
-=======
-	// add the resource pool (no permissions required)
-	rp := pool.ResourcePool{ID: "default"}
-	err := ft.Facade.AddResourcePool(ft.CTX, &rp)
-	if err != nil {
-		t.Fatalf("Failed to add the default resource pool: %+v, %s", rp, err)
-	}
-	err = ft.Facade.validateServiceStart(datastore.Get(), &testService)
-	if err == nil {
-		t.Error("Services should have failed validation for starting...")
->>>>>>> 3ab9bcd8
 	}
 
 	// Phase 1 - add a template and verify its filter is added
