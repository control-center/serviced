--- conflicted
+++ resolved
@@ -229,14 +229,9 @@
 	return nil, fmt.Errorf("No such docker image: %s", imageId)
 }
 
-<<<<<<< HEAD
 
 func (dt *daoTest) TestBackup_IntegrationTest(t *C) {
-//func TestBackup_IntegrationTest(t *testing.T) {
-=======
-func TestBackup_IntegrationTest(t *testing.T) {
-	t.Skip("TODO: fix this test")
->>>>>>> 05e61e5f
+	t.Skip("TODO: fix this test")	
 	var (
 		unused         int
 		request        dao.EntityRequest
