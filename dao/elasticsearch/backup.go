// Copyright 2014, The Serviced Authors. All rights reserved.
// Use of this source code is governed by a
// license that can be found in the LICENSE file.

package elasticsearch

import (
	"github.com/zenoss/glog"
	docker "github.com/zenoss/go-dockerclient"
	"github.com/zenoss/serviced/commons"
	"github.com/zenoss/serviced/dao"
	"github.com/zenoss/serviced/datastore"
	"github.com/zenoss/serviced/domain/service"
	"github.com/zenoss/serviced/domain/servicedefinition"
	"github.com/zenoss/serviced/domain/servicetemplate"
	"github.com/zenoss/serviced/facade"

	"encoding/json"
	"fmt"
	"io"
	"io/ioutil"
	"os"
	"os/exec"
	"os/user"
	"path"
	"path/filepath"
	"strings"
	"time"
	"errors"
)

var backupOutput chan string = nil
var restoreOutput chan string = nil

var commandAsRoot = func(name string, arg ...string) (*exec.Cmd, error) {
	user, e := user.Current()
	if e != nil {
		return nil, e
	}
	if user.Uid == "0" {
		return exec.Command(name, arg...), nil
	}
	cmd := exec.Command("sudo", "-n", "echo")
	if output, err := cmd.CombinedOutput(); err != nil {
		glog.Errorf("Unable to run as root cmd:%+v  error:%v  output:%s", cmd, err, string(output))
		return nil, err
	}
	return exec.Command("sudo", append([]string{"-n", name}, arg...)...), nil //Go, you make me sad.
}

var writeDirectoryToTgz = func(src, filename string) error {
	//FIXME: Tar file should put all contents below a sub-directory (rather than directly in current directory).
	cmd, e := commandAsRoot("tar", "-czf", filename, "-C", src, ".")
	if e != nil {
		return e
	}
	if output, err := cmd.CombinedOutput(); err != nil {
		glog.Errorf("Unable to writeDirectoryToTgz cmd:%+v  error:%v  output:%s", cmd, err, string(output))
		return err
	}
	return nil
}

var writeDirectoryFromTgz = func(dest, filename string) (err error) {
	if _, e := osStat(dest); e != nil {
		if !os.IsNotExist(e) {
			glog.Errorf("Could not stat %s: %v", dest, e)
			return e
		}
		if e := osMkdirAll(dest, os.ModeDir|0755); e != nil {
			glog.Errorf("Could not find nor create %s: %v", dest, e)
			return e
		}
		defer func() {
			if err != nil {
				if e := osRemoveAll(dest); e != nil {
					glog.Errorf("Could not remove %s: %v", dest, e)
				}
			}
		}()
	}
	cmd, e := commandAsRoot("tar", "-xpUf", filename, "-C", dest, "--numeric-owner")
	if e != nil {
		return e
	}
	if output, err := cmd.CombinedOutput(); err != nil {
		glog.Errorf("Unable to writeDirectoryToTgz cmd:%+v  error:%v  output:%s", cmd, err, string(output))
		return err
	}
	return nil
}

var writeJSONToFile = func(v interface{}, filename string) (err error) {
	file, e := osCreate(filename)
	if e != nil {
		glog.Errorf("Could not create file %s: %v", filename, e)
		return e
	}
	defer func() {
		if e := file.Close(); e != nil {
			glog.Errorf("Error while closing file %s: %v", filename, e)
			if err == nil {
				err = e
			}
		}
	}()
	encoder := json.NewEncoder(file)
	if e := encoder.Encode(v); e != nil {
		glog.Errorf("Could not write JSON data to %s: %v", filename, e)
		return e
	}
	return nil
}

var readJSONFromFile = func(v interface{}, filename string) error {
	file, e := osOpen(filename)
	if e != nil {
		glog.Errorf("Could not open file %s: %v", filename, e)
		return e
	}
	defer file.Close()
	decoder := json.NewDecoder(file)
	if e := decoder.Decode(v); e != nil {
		glog.Errorf("Could not read JSON data from %s: %v", filename, e)
		return e
	}
	return nil
}

var getDockerImageNameIds = func(registry commons.DockerRegistry, client *docker.Client) (map[string]string, error) {
	images, e := commons.ListImages(registry, client)
	if e != nil {
		return nil, e
	}
	result := make(map[string]string)
	for _, image := range images {
		result[image.ID] = image.ID
		for _, repotag := range image.RepoTags {
			repo, tag := repoAndTag(repotag)
			if tag == "" || tag == "latest" {
				result[repo] = image.ID
			} else {
				result[repotag] = image.ID
			}
		}
	}
	return result, nil
}

var exportDockerImageToFile = func(registry commons.DockerRegistry, client *docker.Client, imageID, filename string) (err error) {
	file, e := osCreate(filename)
	if e != nil {
		glog.Errorf("Could not create file %s: %v", filename, e)
		return e
	}

	// Close (and perhaps delete) file on the way out
	defer func() {
		if e := file.Close(); e != nil {
			glog.Errorf("Error while closing file %s: %v", filename, e)
			if err == nil {
				err = e
			}
		}
		if err != nil && file != nil {
			if e := osRemoveAll(filename); e != nil {
				glog.Errorf("Error while removing file %s: %v", filename, e)
			}
		}
	}()

	createOpts := docker.CreateContainerOptions{
		Config: &docker.Config{
			Cmd:   []string{"echo ''"},
			Image: imageID,
		},
	}

	container, e := commons.CreateContainer(registry, client, createOpts)
	if e != nil {
		glog.Errorf("Could not create container from image %s: %v", imageID, e)
		return e
	}

	glog.Infof("Created container %s based on image %s", container.ID, imageID)

	// Remove container on the way out
	defer func() {
		removeOpts := docker.RemoveContainerOptions{ID: container.ID}
		if e := client.RemoveContainer(removeOpts); e != nil {
			glog.Errorf("Could not remove container %s: %v", container.ID, e)
			if err == nil {
				err = e
			}
		} else {
			glog.Infof("Removed container %s", container.ID)
		}
	}()

	exportOpts := docker.ExportContainerOptions{
		ID:           container.ID,
		OutputStream: file,
	}

	if e = client.ExportContainer(exportOpts); e != nil {
		glog.Errorf("Could not export container %s: %v", container.ID, e)
		return e
	}

	glog.Infof("Exported container %s (based on image %s) to %s", container.ID, imageID, filename)
	return nil
}

var repoAndTag = func(imageID string) (string, string) {
	i := strings.LastIndex(imageID, ":")
	if i < 0 {
		return imageID, ""
	}
	tag := imageID[i+1:]
	if strings.Contains(tag, "/") {
		return imageID, ""
	}
	return imageID[:i], tag
}

var importDockerImageFromFile = func(registry commons.DockerRegistry, client *docker.Client, imageID, filename string) (err error) {
	file, e := os.Open(filename)
	if e != nil {
		return e
	}
	defer file.Close()
	repo, tag := repoAndTag(imageID)
	importOpts := docker.ImportImageOptions{
		Repository:  repo,
		Source:      "-",
		InputStream: file,
		Tag:         tag,
	}
	if e = commons.ImportImage(registry, client, importOpts); e != nil {
		return e
	}
	return nil
}

var utcNow = func() time.Time {
	return time.Now().UTC()
}

// Find all docker images referenced by a template or service
var dockerImageSet = func(templates map[string]*servicetemplate.ServiceTemplate, services []*service.Service) map[string]bool {
	imageSet := make(map[string]bool)
	var visit func(*[]servicedefinition.ServiceDefinition)
	visit = func(defs *[]servicedefinition.ServiceDefinition) {
		for _, serviceDefinition := range *defs {
			if serviceDefinition.ImageID != "" {
				imageSet[serviceDefinition.ImageID] = true
			}
			visit(&serviceDefinition.Services)
		}
	}
	for _, template := range templates {
		visit(&template.Services)
	}
	for _, service := range services {
		if service.ImageID != "" {
			imageSet[service.ImageID] = true
		}
	}
	return imageSet
}

<<<<<<< HEAD
func (this *ControlPlaneDao) AsyncBackup(backupsDirectory string, backupFilePath *string) (err error){
	go func() {
		this.Backup(backupsDirectory, backupFilePath)
	}()

	return nil
}

func (this *ControlPlaneDao) BackupStatus(notUsed string, backupStatus *string) (err error){
	timeout := make(chan bool)
	go func() {
		time.Sleep(10 * time.Second)
		timeout <- true
	}()

	select {
	case *backupStatus = <-backupOutput:
	case <- timeout:
		*backupStatus = "timeout"
	}

	return nil
}

func (this *ControlPlaneDao) Backup(backupsDirectory string, backupFilePath *string) (err error) {
	//open a channel for asynchronous Backup calls
	if backupOutput != nil {
		e := errors.New("Another backup is currently in progress")
		glog.Errorf("An error occured when starting backup: %v", e)
		return e
	}
	backupOutput = make(chan string, 100)

	defer func() {
		//close the channel for asynchronous calls to Backup
		close(backupOutput)
		backupOutput = nil
	}()

	backupOutput <- "Starting backup"

=======
// Backup saves the service templates, services, and related docker images and shared filesystems to a tgz file.
func (cp *ControlPlaneDao) Backup(backupsDirectory string, backupFilePath *string) (err error) {
>>>>>>> 2347df54
	var (
		templates      map[string]*servicetemplate.ServiceTemplate
		services       []*service.Service
		imagesNameTags [][]string
	)
	backupName := utcNow().Format("backup-2006-01-02-150405")
	if backupsDirectory == "" {
		backupsDirectory = filepath.Join(varPath(), "backups")
	}
	*backupFilePath = path.Join(backupsDirectory, backupName+".tgz")
	defer func() {
		// Zero-value the backupFilePath if we're returning an error
		if err != nil && backupFilePath != nil && *backupFilePath != "" {
			*backupFilePath = ""
		}
	}()
	backupPath := func(relPath ...string) string {
		return filepath.Join(append([]string{backupsDirectory, backupName}, relPath...)...)
	}
	if e := osMkdirAll(backupPath("images"), os.ModeDir|0755); e != nil {
		glog.Errorf("Could not find nor create %s: %v", backupPath(), e)
		return e
	}
	defer func() {
		if e := osRemoveAll(backupPath()); e != nil {
			glog.Errorf("Could not remove %s: %v", backupPath(), e)
			if err == nil {
				err = e
			}
		}
	}()
	if e := osMkdirAll(backupPath("snapshots"), os.ModeDir|0755); e != nil {
		glog.Errorf("Could not find nor create %s: %v", backupPath(), e)
		return e
	}

	// Retrieve all service definitions
	var request dao.EntityRequest
	if e := cp.GetServices(request, &services); e != nil {
		glog.Errorf("Could not get services: %v", e)
		return e
	}

	// Dump all template definitions
	if e := cp.GetServiceTemplates(0, &templates); e != nil {
		glog.Errorf("Could not get templates: %v", e)
		return e
	}
	if e := writeJSONToFile(templates, backupPath("templates.json")); e != nil {
		glog.Errorf("Could not write templates.json: %v", e)
		return e
	}

	// Export each of the referenced docker images
	client, e := docker.NewClient(DOCKER_ENDPOINT)
	if e != nil {
		glog.Errorf("Could not connect to docker: %v", e)
		return e
	}
	// Note: client does not need to be .Close()'d

	registry, e := commons.NewDockerRegistry(cp.dockerRegistry)
	if e != nil {
		glog.Errorf("Could not attain docker registry: %v", e)
		return e
	}

	imageNameIds, e := getDockerImageNameIds(registry, client)
	if e != nil {
		glog.Errorf("Could not get image tags from docker: %v", e)
		return e
	}

	imageIDTags := make(map[string][]string)

	imageNameSet := dockerImageSet(templates, services)

	for imageName := range imageNameSet {
		imageID := imageNameIds[imageName]
		imageIDTags[imageID] = []string{}
	}

	for imageName, imageID := range imageNameIds {
		if imageName == imageID {
			continue
		}
		tags := imageIDTags[imageID]
		if tags == nil {
			continue
		}
		imageIDTags[imageID] = append(tags, imageName)
	}

	i := 0
	for imageID, imageTags := range imageIDTags {
		filename := backupPath("images", fmt.Sprintf("%d.tar", i))
<<<<<<< HEAD
		backupOutput <- fmt.Sprintf("Exporting docker image: %v", imageId)
		if e := exportDockerImageToFile(client, imageId, filename); e != nil {
=======
		if e := exportDockerImageToFile(registry, client, imageID, filename); e != nil {
>>>>>>> 2347df54
			if e == docker.ErrNoSuchImage {
				glog.Infof("Docker image %s was referenced, but does not exist. Ignoring.", imageID)
			} else {
				glog.Errorf("Error while exporting docker image %s: %v", imageID, e)
				return e
			}
		} else {
			imageNameWithTags := append([]string{imageID}, imageTags...)
			imagesNameTags = append(imagesNameTags, imageNameWithTags)
			i++
		}
	}

	if e := writeJSONToFile(imagesNameTags, backupPath("images.json")); e != nil {
		glog.Errorf("Could not write images.json: %v", e)
		return e
	}

	// Dump all snapshots
	snapshotToTgzFile := func(service *service.Service) (filename string, err error) {
		glog.V(0).Infof("snapshotToTgzFile(%v)", service.Id)
<<<<<<< HEAD
		backupOutput <- fmt.Sprintf("Taking snapshot of service: %v", service.Name)
		var snapshotId string
		if e := this.Snapshot(service.Id, &snapshotId); e != nil {
=======
		var snapshotID string
		if e := cp.Snapshot(service.Id, &snapshotID); e != nil {
>>>>>>> 2347df54
			glog.Errorf("Could not snapshot service %s: %v", service.Id, e)
			return "", e
		}

		// Delete snapshot on the way out
		defer func() {
			var unused int
			if e := cp.DeleteSnapshot(snapshotID, &unused); e != nil {
				glog.Errorf("Error while deleting snapshot %s: %v", snapshotID, e)
				if err == nil {
					err = e
				}
			}
		}()
		snapDir, e := getSnapshotPath(cp.vfs, service.PoolID, service.Id, snapshotID)
		if e != nil {
			glog.Errorf("Could not get subvolume %s:%s: %v", service.PoolID, service.Id, e)
			return "", e
		}
		snapFile := backupPath("snapshots", fmt.Sprintf("%s.tgz", snapshotID))
		if e := writeDirectoryToTgz(snapDir, snapFile); e != nil {
			glog.Errorf("Could not write %s to %s: %v", snapDir, snapFile, e)
			return "", e
		}

		glog.V(2).Infof("Saved snapshot of service:%v from dir:%v to snapFile:%v", service.Id, snapDir, snapFile)
		return snapFile, nil
	}

	glog.Infof("Snapshot all top level services (count:%d)", len(services))

	for _, service := range services {
		if service.ParentServiceID == "" {
			if _, e := snapshotToTgzFile(service); e != nil {
				glog.Errorf("Could not save snapshot of service %s: %v", service.Id, e)
				return e
			}
			// Note: the deferred RemoveAll (above) will cleanup the file.
		}
	}

	if e := writeDirectoryToTgz(backupPath(), *backupFilePath); e != nil {
		glog.Errorf("Could not write %s to %s: %v", backupPath(), *backupFilePath, e)
		return e
	}

<<<<<<< HEAD
	glog.Infof("Created backup from dir:%s to file:%s", backupPath(), backupFilePath)

=======
	glog.Infof("Created backup from dir:%s to file:%s", backupPath(), *backupFilePath)
>>>>>>> 2347df54
	return nil
}

var getSnapshotPath = func(vfs, poolId, serviceID, snapshotID string) (string, error) {
	volume, e := getSubvolume(vfs, poolId, serviceID)
	if e != nil {
		return "", e
	}
	return volume.SnapshotPath(snapshotID), nil
}

<<<<<<< HEAD
func (this *ControlPlaneDao) AsyncRestore(backupFilePath string, unused *int) (err error){
	go func() {
		this.Restore(backupFilePath, unused)
	}()

	return nil
}

func (this *ControlPlaneDao) RestoreStatus(notUsed string, restoreStatus *string) (err error){
	timeout := make(chan bool)
	go func() {
		time.Sleep(10 * time.Second)
		timeout <- true
	}()

	select {
	case *restoreStatus = <-restoreOutput:
	case <- timeout:
		*restoreStatus = "timeout"
	}

	return nil
}

func (this *ControlPlaneDao) Restore(backupFilePath string, unused *int) (err error) {
	if restoreOutput != nil {
		e := errors.New("Another restore is currently in progress")
		glog.Errorf("An error occured when starting restore: %v", e)
		return e
	}
	restoreOutput = make(chan string, 100)

	defer func() {
		//close the channel for asynchronous calls to Backup
		close(restoreOutput)
		restoreOutput = nil
	}()

	restoreOutput <- "Starting restore"
	
=======
// Restore replaces or restores the service templates, services, and related
// docker images and shared file systmes, as extracted from a tgz backup file.
func (cp *ControlPlaneDao) Restore(backupFilePath string, unused *int) (err error) {
>>>>>>> 2347df54
	//TODO: acquire restore mutex, defer release
	var (
		doReloadLogstashContainer bool
		templates                 map[string]*servicetemplate.ServiceTemplate
		imagesNameTags            [][]string
	)
	defer func() {
		if doReloadLogstashContainer {
			go facade.LogstashContainerReloader(datastore.Get(), cp.facade) // don't block the main thread
		}
	}()
	restorePath := func(relPath ...string) string {
		return filepath.Join(append([]string{varPath(), "restore"}, relPath...)...)
	}

	if e := osRemoveAll(restorePath()); e != nil {
		glog.Errorf("Could not remove %s: %v", restorePath(), e)
		return e
	}

	if e := osMkdirAll(restorePath(), os.ModeDir|0755); e != nil {
		glog.Errorf("Could not find nor create %s: %v", restorePath(), e)
		return e
	}

	defer func() {
		if e := osRemoveAll(restorePath()); e != nil {
			glog.Errorf("Could not remove %s: %v", restorePath(), e)
			if err == nil {
				err = e
			}
		}
	}()

	if e := writeDirectoryFromTgz(restorePath(), backupFilePath); e != nil {
		glog.Errorf("Could not expand %s to %s: %v", backupFilePath, restorePath(), e)
		return e
	}

	if e := readJSONFromFile(&templates, restorePath("templates.json")); e != nil {
		glog.Errorf("Could not read templates from %s: %v", restorePath("templates.json"), e)
		return e
	}

	if e := readJSONFromFile(&imagesNameTags, restorePath("images.json")); e != nil {
		glog.Errorf("Could not read images from %s: %v", restorePath("images.json"), e)
		return e
	}

	// Restore the service templates ...
<<<<<<< HEAD
	for templateId, template := range templates {
		template.ID = templateId
		restoreOutput <- fmt.Sprintf("Restoring service template: %v", template.ID)
		if e := this.UpdateServiceTemplate(*template, unused); e != nil {
			glog.Errorf("Could not update template %s: %v", templateId, e)
=======
	for templateID, template := range templates {
		template.ID = templateID
		if e := cp.UpdateServiceTemplate(*template, unused); e != nil {
			glog.Errorf("Could not update template %s: %v", templateID, e)
>>>>>>> 2347df54
			return e
		}
		doReloadLogstashContainer = true
	}

	// Restore the docker images ...
	client, e := docker.NewClient(DOCKER_ENDPOINT)
	// Note: client does not need to be .Close()'d
	if e != nil {
		glog.Errorf("Could not connect to docker: %v", e)
		return e
	}
	registry, e := commons.NewDockerRegistry(cp.dockerRegistry)
	if e != nil {
		glog.Errorf("Could not attain docker registry: %v", e)
		return e
	}
	for i, imageNameWithTags := range imagesNameTags {
		imageID := imageNameWithTags[0]
		imageTags := imageNameWithTags[1:]
<<<<<<< HEAD
		imageName := "imported:" + imageId
		restoreOutput <- fmt.Sprintf("Restoring Docker image: %v", imageName)
		image, e := client.InspectImage(imageId)
=======
		imageName := "imported:" + imageID
		image, e := commons.InspectImage(registry, client, imageID)
>>>>>>> 2347df54
		if e != nil {
			if e != docker.ErrNoSuchImage {
				glog.Errorf("Unexpected error when inspecting docker image %s: %v", imageID, e)
				return e
			}
			filename := restorePath("images", fmt.Sprintf("%d.tar", i))
			if e := importDockerImageFromFile(registry, client, imageName, filename); e != nil {
				glog.Errorf("Could not import docker image %s (%+v) from file %s: %v", imageID, imageTags, filename, e)
				return e
			}
			image, e = commons.InspectImage(registry, client, imageName)
			if e != nil {
				glog.Errorf("Could not find imported docker image %s (%+v): %v", imageName, imageTags, e)
				return e
			}
		} else {
			if e := client.TagImage(imageID, docker.TagImageOptions{Repo: "imported", Tag: imageID, Force: true}); e != nil {
				glog.Errorf("Found image %s already exists, but could not tag it: %s", imageID, e)
				return e
			}
		}

		for _, imageTag := range imageTags {
			repo, tag := repoAndTag(imageTag)
			options := docker.TagImageOptions{
				Repo:  repo,
				Tag:   tag,
				Force: true,
			}
			if e := commons.TagImage(registry, client, imageName, options); e != nil {
				glog.Errorf("Could not tag image %s (%s) options: %+v: %v", image.ID, imageName, options, e)
				return e
			}
		}
	}

	// Restore the snapshots ...
	snapFiles, e := readDirFileNames(restorePath("snapshots"))
	if e != nil {
		glog.Errorf("Could not list contents of %s: %v", restorePath("snapshots"), e)
		return e
	}
	for _, snapFile := range snapFiles {
<<<<<<< HEAD
		snapshotId := strings.TrimSuffix(snapFile, ".tgz")
		restoreOutput <- fmt.Sprintf("Restoring snapshot: %v", snapshotId)
		if snapshotId == snapFile {
=======
		snapshotID := strings.TrimSuffix(snapFile, ".tgz")
		if snapshotID == snapFile {
>>>>>>> 2347df54
			continue //the filename does not end with .tgz
		}
		parts := strings.Split(snapshotID, "_")
		if len(parts) != 2 {
			glog.Warningf("Skipping restoration of snapshot %s, due to malformed ID!", snapshotID)
			continue
		}
		serviceID := parts[0]

		snapFilePath := restorePath("snapshots", snapFile)
		snapDirTemp := restorePath("snapshots", snapshotID)
		if e := writeDirectoryFromTgz(snapDirTemp, snapFilePath); e != nil {
			glog.Errorf("Could not write %s from %s: %v", snapDirTemp, snapFilePath, e)
			return e
		}
		if e := cp.dfs.RollbackServices(snapDirTemp); e != nil {
			glog.Errorf("Could not rollback services: %s", e)
			return e
		}

		var service service.Service
		if e := cp.GetService(serviceID, &service); e != nil {
			glog.Errorf("Could not find service %s for snapshot %s: %s", serviceID, snapshotID, e)
			return e
		}

		snapDir, e := getSnapshotPath(cp.vfs, service.PoolID, service.Id, snapshotID)
		if e != nil {
			glog.Errorf("Could not get subvolume %s:%s: %v", service.PoolID, service.Id, e)
			return e
		}

		if e = os.Rename(snapDirTemp, snapDir); e != nil {
			glog.Errorf("Could not move %s to %s: %s", snapDirTemp, snapDir, e)
			return e
		}

		defer func() {
			var unused int
			if e := cp.DeleteSnapshot(snapshotID, &unused); e != nil {
				glog.Errorf("Couldn't delete snapshot %s: %v", snapshotID, e)
				if err == nil {
					err = e
				}
			}
		}()

		if e := cp.Rollback(snapshotID, unused); e != nil {
			glog.Errorf("Could not rollback to snapshot %s: %v", snapshotID, e)
			return e
		}
	}

	//TODO: garbage collect (http://jimhoskins.com/2013/07/27/remove-untagged-docker-images.html)
	return nil
}

var readDirFileNames = func(dirname string) ([]string, error) {
	files, e := ioutil.ReadDir(dirname)
	result := make([]string, len(files))
	if e != nil {
		return result, e
	}
	for i, file := range files {
		result[i] = file.Name()
	}
	return result, nil
}

var osOpen = func(name string) (io.ReadCloser, error) {
	return os.Open(name)
}

var osCreate = func(name string) (io.WriteCloser, error) {
	return os.Create(name)
}

var osStat = func(name string) (os.FileInfo, error) {
	return os.Stat(name)
}

var osMkdirAll = func(path string, perm os.FileMode) error {
	return os.MkdirAll(path, perm)
}

var osRemoveAll = func(path string) error {
	return os.RemoveAll(path)
}<|MERGE_RESOLUTION|>--- conflicted
+++ resolved
@@ -269,7 +269,6 @@
 	return imageSet
 }
 
-<<<<<<< HEAD
 func (this *ControlPlaneDao) AsyncBackup(backupsDirectory string, backupFilePath *string) (err error){
 	go func() {
 		this.Backup(backupsDirectory, backupFilePath)
@@ -294,7 +293,8 @@
 	return nil
 }
 
-func (this *ControlPlaneDao) Backup(backupsDirectory string, backupFilePath *string) (err error) {
+// Backup saves the service templates, services, and related docker images and shared filesystems to a tgz file.
+func (cp *ControlPlaneDao) Backup(backupsDirectory string, backupFilePath *string) (err error) {
 	//open a channel for asynchronous Backup calls
 	if backupOutput != nil {
 		e := errors.New("Another backup is currently in progress")
@@ -311,10 +311,6 @@
 
 	backupOutput <- "Starting backup"
 
-=======
-// Backup saves the service templates, services, and related docker images and shared filesystems to a tgz file.
-func (cp *ControlPlaneDao) Backup(backupsDirectory string, backupFilePath *string) (err error) {
->>>>>>> 2347df54
 	var (
 		templates      map[string]*servicetemplate.ServiceTemplate
 		services       []*service.Service
@@ -411,12 +407,8 @@
 	i := 0
 	for imageID, imageTags := range imageIDTags {
 		filename := backupPath("images", fmt.Sprintf("%d.tar", i))
-<<<<<<< HEAD
-		backupOutput <- fmt.Sprintf("Exporting docker image: %v", imageId)
-		if e := exportDockerImageToFile(client, imageId, filename); e != nil {
-=======
+		backupOutput <- fmt.Sprintf("Exporting docker image: %v", imageID)
 		if e := exportDockerImageToFile(registry, client, imageID, filename); e != nil {
->>>>>>> 2347df54
 			if e == docker.ErrNoSuchImage {
 				glog.Infof("Docker image %s was referenced, but does not exist. Ignoring.", imageID)
 			} else {
@@ -438,14 +430,9 @@
 	// Dump all snapshots
 	snapshotToTgzFile := func(service *service.Service) (filename string, err error) {
 		glog.V(0).Infof("snapshotToTgzFile(%v)", service.Id)
-<<<<<<< HEAD
 		backupOutput <- fmt.Sprintf("Taking snapshot of service: %v", service.Name)
-		var snapshotId string
-		if e := this.Snapshot(service.Id, &snapshotId); e != nil {
-=======
 		var snapshotID string
 		if e := cp.Snapshot(service.Id, &snapshotID); e != nil {
->>>>>>> 2347df54
 			glog.Errorf("Could not snapshot service %s: %v", service.Id, e)
 			return "", e
 		}
@@ -492,12 +479,7 @@
 		return e
 	}
 
-<<<<<<< HEAD
-	glog.Infof("Created backup from dir:%s to file:%s", backupPath(), backupFilePath)
-
-=======
 	glog.Infof("Created backup from dir:%s to file:%s", backupPath(), *backupFilePath)
->>>>>>> 2347df54
 	return nil
 }
 
@@ -509,7 +491,6 @@
 	return volume.SnapshotPath(snapshotID), nil
 }
 
-<<<<<<< HEAD
 func (this *ControlPlaneDao) AsyncRestore(backupFilePath string, unused *int) (err error){
 	go func() {
 		this.Restore(backupFilePath, unused)
@@ -534,7 +515,9 @@
 	return nil
 }
 
-func (this *ControlPlaneDao) Restore(backupFilePath string, unused *int) (err error) {
+// Restore replaces or restores the service templates, services, and related
+// docker images and shared file systmes, as extracted from a tgz backup file.
+func (cp *ControlPlaneDao) Restore(backupFilePath string, unused *int) (err error) {
 	if restoreOutput != nil {
 		e := errors.New("Another restore is currently in progress")
 		glog.Errorf("An error occured when starting restore: %v", e)
@@ -550,11 +533,6 @@
 
 	restoreOutput <- "Starting restore"
 	
-=======
-// Restore replaces or restores the service templates, services, and related
-// docker images and shared file systmes, as extracted from a tgz backup file.
-func (cp *ControlPlaneDao) Restore(backupFilePath string, unused *int) (err error) {
->>>>>>> 2347df54
 	//TODO: acquire restore mutex, defer release
 	var (
 		doReloadLogstashContainer bool
@@ -605,18 +583,11 @@
 	}
 
 	// Restore the service templates ...
-<<<<<<< HEAD
-	for templateId, template := range templates {
-		template.ID = templateId
-		restoreOutput <- fmt.Sprintf("Restoring service template: %v", template.ID)
-		if e := this.UpdateServiceTemplate(*template, unused); e != nil {
-			glog.Errorf("Could not update template %s: %v", templateId, e)
-=======
 	for templateID, template := range templates {
 		template.ID = templateID
+		restoreOutput <- fmt.Sprintf("Restoring service template: %v", template.ID)
 		if e := cp.UpdateServiceTemplate(*template, unused); e != nil {
 			glog.Errorf("Could not update template %s: %v", templateID, e)
->>>>>>> 2347df54
 			return e
 		}
 		doReloadLogstashContainer = true
@@ -637,14 +608,9 @@
 	for i, imageNameWithTags := range imagesNameTags {
 		imageID := imageNameWithTags[0]
 		imageTags := imageNameWithTags[1:]
-<<<<<<< HEAD
-		imageName := "imported:" + imageId
+		imageName := "imported:" + imageID
 		restoreOutput <- fmt.Sprintf("Restoring Docker image: %v", imageName)
-		image, e := client.InspectImage(imageId)
-=======
-		imageName := "imported:" + imageID
 		image, e := commons.InspectImage(registry, client, imageID)
->>>>>>> 2347df54
 		if e != nil {
 			if e != docker.ErrNoSuchImage {
 				glog.Errorf("Unexpected error when inspecting docker image %s: %v", imageID, e)
@@ -688,14 +654,9 @@
 		return e
 	}
 	for _, snapFile := range snapFiles {
-<<<<<<< HEAD
-		snapshotId := strings.TrimSuffix(snapFile, ".tgz")
-		restoreOutput <- fmt.Sprintf("Restoring snapshot: %v", snapshotId)
-		if snapshotId == snapFile {
-=======
 		snapshotID := strings.TrimSuffix(snapFile, ".tgz")
+        restoreOutput <- fmt.Sprintf("Restoring snapshot: %v", snapshotID)
 		if snapshotID == snapFile {
->>>>>>> 2347df54
 			continue //the filename does not end with .tgz
 		}
 		parts := strings.Split(snapshotID, "_")
