/*******************************************************************************
* Copyright (C) Zenoss, Inc. 2013, all rights reserved.
*
* This content is made available according to terms specified in
* License.zenoss under the directory where your Zenoss product is installed.
*
*******************************************************************************/
package elasticsearch

import (
	"fmt"
	"reflect"
	"strconv"
	"strings"
	"testing"
	"time"

	"github.com/zenoss/glog"
	"github.com/zenoss/serviced/commons"
	coordclient "github.com/zenoss/serviced/coordinator/client"
	coordzk "github.com/zenoss/serviced/coordinator/client/zookeeper"
	"github.com/zenoss/serviced/dao"
	"github.com/zenoss/serviced/domain/host"
	"github.com/zenoss/serviced/domain/pool"
	"github.com/zenoss/serviced/facade"
	"github.com/zenoss/serviced/isvcs"
	_ "github.com/zenoss/serviced/volume"
	_ "github.com/zenoss/serviced/volume/btrfs"
	_ "github.com/zenoss/serviced/volume/rsync"
	"github.com/zenoss/serviced/zzk"
<<<<<<< HEAD
	. "gopkg.in/check.v1"

	"reflect"
	"strconv"
	"strings"
	"testing"
	"time"
=======
>>>>>>> 05e61e5f
)

const (
	HOSTID    = "hostID"
	HOSTIPSID = "HostIPsId"
)

var unused int
var unusedStr string
var id string
var addresses []string
var controlPlaneDao *ControlPlaneDao

//var err error

// This plumbs gocheck into testing
func Test(t *testing.T) {
	TestingT(t)
}

var _ = Suite(&daoTest{facade.FacadeTest{DomainPath: "../../domain"}})

type daoTest struct {
	facade.FacadeTest
}

func (dt *daoTest) SetUpSuite(c *C) {
	dt.Port = 9202
	isvcs.Init()
	isvcs.Mgr.SetVolumesDir("/tmp/serviced-test")
	isvcs.Mgr.Wipe()
	if err := isvcs.Mgr.Start(); err != nil {
		c.Fatalf("Could not start es container: %s", err)
	}
	dt.MappingsFile = "controlplane.json"
	dt.FacadeTest.SetUpSuite(c)
	//	func NewControlSvc(hostName string, port int, facade *facade.Facade, zookeepers []string, varpath, vfs string) (*ControlPlaneDao, error) {

	var err error
	controlPlaneDao, err = NewControlSvc("localhost", int(dt.Port), dt.Facade, addresses, "/tmp", "rsync")
	if err != nil {
		glog.Fatalf("Could not start es container: %s", err)
	} else {
		for i := 0; i < 10; i += 1 {
			id := strconv.Itoa(i)
			controlPlaneDao.RemoveService(id, &unused)
		}
		for i := 100; i < 110; i += 1 {
			id := strconv.Itoa(i)
			controlPlaneDao.RemoveService(id, &unused)
		}
	}
}

<<<<<<< HEAD
func (dt *daoTest) SetUpTest(c *C) {
	dt.FacadeTest.SetUpTest(c)
	if err := dt.Facade.CreateDefaultPool(dt.CTX); err != nil {
		c.Fatalf("could not create default pool:", err)
=======
func TestNewControlPlaneDao(t *testing.T) {
	if err != nil {
		t.Errorf("Did not expect error: %s", err)
		t.Fail()
	}
}

func TestDao_NewResourcePool(t *testing.T) {
	controlPlaneDao.RemoveResourcePool("default", &unused)
	pool := dao.ResourcePool{}
	err := controlPlaneDao.AddResourcePool(pool, &id)
	if err == nil {
		t.Errorf("Expected failure to create resource pool %-v", pool)
		t.Fail()
	}

	pool.Id = "default"
	err = controlPlaneDao.AddResourcePool(pool, &id)
	if err != nil {
		t.Errorf("Failure creating resource pool %-v with error: %s", pool, err)
		t.Fail()
	}

	err = controlPlaneDao.AddResourcePool(pool, &id)
	if err == nil {
		t.Errorf("Expected error creating redundant resource pool %-v", pool)
		t.Fail()
	}
}
func TestDao_UpdateResourcePool(t *testing.T) {
	controlPlaneDao.RemoveResourcePool("default", &unused)

	pool, _ := dao.NewResourcePool("default")
	controlPlaneDao.AddResourcePool(*pool, &id)

	pool.Priority = 1
	pool.CoreLimit = 1
	pool.MemoryLimit = 1
	err := controlPlaneDao.UpdateResourcePool(*pool, &unused)

	if err != nil {
		t.Errorf("Failure updating resource pool %-v with error: %s", pool, err)
		t.Fail()
	}

	result := dao.ResourcePool{}
	controlPlaneDao.GetResourcePool("default", &result)
	result.CreatedAt = pool.CreatedAt
	result.UpdatedAt = pool.UpdatedAt
	if *pool != result {
		t.Errorf("%+v != %+v", *pool, result)
		t.Fail()
	}
}

func TestDao_GetResourcePool(t *testing.T) {
	controlPlaneDao.RemoveResourcePool("default", &unused)
	pool, _ := dao.NewResourcePool("default")
	pool.Priority = 1
	pool.CoreLimit = 1
	pool.MemoryLimit = 1
	controlPlaneDao.AddResourcePool(*pool, &id)

	result := dao.ResourcePool{}
	err := controlPlaneDao.GetResourcePool("default", &result)
	result.CreatedAt = pool.CreatedAt
	result.UpdatedAt = pool.UpdatedAt
	if err == nil {
		if *pool != result {
			t.Errorf("Unexpected ResourcePool: expected=%+v, actual=%+v", pool, result)
		}
	} else {
		t.Errorf("Unexpected Error Retrieving ResourcePool: err=%s", err)
	}
}

func TestDao_GetResourcePools(t *testing.T) {
	controlPlaneDao.RemoveResourcePool("default", &unused)

	pool, _ := dao.NewResourcePool("default")
	pool.Priority = 1
	pool.CoreLimit = 2
	pool.MemoryLimit = 3
	controlPlaneDao.AddResourcePool(*pool, &id)

	var result map[string]*dao.ResourcePool
	err := controlPlaneDao.GetResourcePools(new(dao.EntityRequest), &result)
	if err == nil && len(result) == 1 {
		result["default"].CreatedAt = pool.CreatedAt
		result["default"].UpdatedAt = pool.UpdatedAt
		if *result["default"] != *pool {
			t.Errorf("expected [%+v] actual=%s", *pool, result)
			t.Fail()
		}
	} else {
		t.Errorf("Unexpected Error Retrieving ResourcePools: err=%s", result)
		t.Fail()
	}
}

func TestDao_AddHost(t *testing.T) {
	host := dao.Host{}
	controlPlaneDao.RemoveHost("default", &unused)
	err := controlPlaneDao.AddHost(host, &id)
	if err == nil {
		t.Errorf("Expected failure to create host %-v", host)
		t.Fail()
	}

	host.Id = "default"
	err = controlPlaneDao.AddHost(host, &id)
	if err != nil {
		t.Errorf("Failure creating host %-v with error: %s", host, err)
		t.Fail()
	}

	err = controlPlaneDao.AddHost(host, &id)
	if err == nil {
		t.Errorf("Expected error creating redundant host %-v", host)
		t.Fail()
	}
}
func TestDao_UpdateHost(t *testing.T) {
	controlPlaneDao.RemoveHost("default", &unused)

	host := dao.NewHost()
	host.Id = "default"
	controlPlaneDao.AddHost(*host, &id)

	host.Name = "hostname"
	host.IpAddr = "172.17.42.1"
	err := controlPlaneDao.UpdateHost(*host, &unused)
	if err != nil {
		t.Errorf("Failure updating host %-v with error: %s", host, err)
		t.Fail()
	}

	var result = dao.Host{}
	controlPlaneDao.GetHost("default", &result)
	result.CreatedAt = host.CreatedAt
	result.UpdatedAt = host.UpdatedAt

	if !reflect.DeepEqual(*host, result) {
		t.Errorf("%+v != %+v", result, host)
		t.Fail()
	}
}

func TestDao_GetHost(t *testing.T) {
	controlPlaneDao.RemoveHost("default", &unused)

	host := dao.NewHost()
	host.Id = "default"
	controlPlaneDao.AddHost(*host, &id)

	var result = dao.Host{}
	err := controlPlaneDao.GetHost("default", &result)
	result.CreatedAt = host.CreatedAt
	result.UpdatedAt = host.UpdatedAt
	if err == nil {
		if !reflect.DeepEqual(*host, result) {
			t.Errorf("Unexpected Host: expected=%+v, actual=%+v", host, result)
		}
	} else {
		t.Errorf("Unexpected Error Retrieving Host: err=%s", err)
>>>>>>> 05e61e5f
	}

	// create the account credentials
	if err := createSystemUser(controlPlaneDao); err != nil {
		c.Fatalf("could not create systemuser:", err)
	}

	if err := dt.Facade.CreateDefaultPool(dt.CTX); err != nil {
		c.Fatalf("could not create default pool:", err)
	}
}

func (dt *daoTest) TestDao_NewService(t *C) {
	service := dao.Service{}
	controlPlaneDao.RemoveService("default", &unused)
	err := controlPlaneDao.AddService(service, &id)
	if err == nil {
		t.Errorf("Expected failure to create service %-v", service)
		t.Fail()
	}

	service.Id = "default"
	err = controlPlaneDao.AddService(service, &id)
	if err != nil {
		t.Errorf("Failure creating service %-v with error: %s", service, err)
		t.Fail()
	}

	err = controlPlaneDao.AddService(service, &id)
	if err == nil {
		t.Errorf("Expected error creating redundant service %-v", service)
		t.Fail()
	}
}

func (dt *daoTest) TestDao_UpdateService(t *C) {
	controlPlaneDao.RemoveService("default", &unused)

	service, _ := dao.NewService()
	service.Id = "default"
	controlPlaneDao.AddService(*service, &id)

	service.Name = "name"
	err := controlPlaneDao.UpdateService(*service, &unused)
	if err != nil {
		t.Errorf("Failure updating service %-v with error: %s", service, err)
		t.Fail()
	}

	result := dao.Service{}
	controlPlaneDao.GetService("default", &result)
	//XXX the time.Time types fail comparison despite being equal...
	//	  as far as I can tell this is a limitation with Go
	result.UpdatedAt = service.UpdatedAt
	result.CreatedAt = service.CreatedAt
	if !service.Equals(&result) {
		t.Errorf("Expected Service %+v, Actual Service %+v", result, *service)
		t.Fail()
	}
}

func (dt *daoTest) TestDao_GetService(t *C) {
	controlPlaneDao.RemoveService("default", &unused)

	service, _ := dao.NewService()
	service.Id = "default"
	controlPlaneDao.AddService(*service, &id)

	var result dao.Service
	err := controlPlaneDao.GetService("default", &result)
	//XXX the time.Time types fail comparison despite being equal...
	//	  as far as I can tell this is a limitation with Go
	result.UpdatedAt = service.UpdatedAt
	result.CreatedAt = service.CreatedAt
	if err == nil {
		if !service.Equals(&result) {
			t.Errorf("GetService Failed: expected=%+v, actual=%+v", service, result)
		}
	} else {
		t.Errorf("Unexpected Error Retrieving Service: err=%s", err)
	}
}

func (dt *daoTest) TestDao_GetServices(t *C) {
	controlPlaneDao.RemoveService("0", &unused)
	controlPlaneDao.RemoveService("1", &unused)
	controlPlaneDao.RemoveService("2", &unused)
	controlPlaneDao.RemoveService("3", &unused)
	controlPlaneDao.RemoveService("4", &unused)
	controlPlaneDao.RemoveService("01", &unused)
	controlPlaneDao.RemoveService("011", &unused)
	controlPlaneDao.RemoveService("02", &unused)
	controlPlaneDao.RemoveService("default", &unused)

	service, _ := dao.NewService()
	service.Id = "default"
	service.Name = "name"
	service.Description = "description"
	service.Instances = 0
	controlPlaneDao.AddService(*service, &id)

	var result []*dao.Service
	err := controlPlaneDao.GetServices(new(dao.EntityRequest), &result)
	if err == nil && len(result) == 1 {
		//XXX the time.Time types fail comparison despite being equal...
		//	  as far as I can tell this is a limitation with Go
		result[0].UpdatedAt = service.UpdatedAt
		result[0].CreatedAt = service.CreatedAt
		if !result[0].Equals(service) {
			t.Errorf("expected [%+v] actual=%+v", *service, result)
			t.Fail()
		}
	} else {
		t.Errorf("Error Retrieving Services: err=%s, result=%s", err, result)
		t.Fail()
	}
}

func (dt *daoTest) TestDao_StartService(t *C) {
	controlPlaneDao.RemoveService("0", &unused)
	controlPlaneDao.RemoveService("01", &unused)
	controlPlaneDao.RemoveService("011", &unused)
	controlPlaneDao.RemoveService("02", &unused)

	s0, _ := dao.NewService()
	s0.Id = "0"
	s0.DesiredState = dao.SVC_STOP

	s01, _ := dao.NewService()
	s01.Id = "01"
	s01.ParentServiceId = "0"
	s01.DesiredState = dao.SVC_STOP

	s011, _ := dao.NewService()
	s011.Id = "011"
	s011.ParentServiceId = "01"
	s011.DesiredState = dao.SVC_STOP

	s02, _ := dao.NewService()
	s02.Id = "02"
	s02.ParentServiceId = "0"
	s02.DesiredState = dao.SVC_STOP

	controlPlaneDao.AddService(*s0, &id)
	controlPlaneDao.AddService(*s01, &id)
	controlPlaneDao.AddService(*s011, &id)
	controlPlaneDao.AddService(*s02, &id)

	if err:= controlPlaneDao.StartService("0", &unusedStr); err !=nil{
		t.Fatalf("could not start services: %v", err)
	}

	service := dao.Service{}
	controlPlaneDao.GetService("0", &service)
	if service.DesiredState != dao.SVC_RUN {
		t.Errorf("Service: 0 not requested to run: %+v", service)
		t.Fail()
	}

	controlPlaneDao.GetService("01", &service)
	if service.DesiredState != dao.SVC_RUN {
		t.Errorf("Service: 01 not requested to run: %+v", service)
		t.Fail()
	}

	controlPlaneDao.GetService("011", &service)
	if service.DesiredState != dao.SVC_RUN {
		t.Errorf("Service: 011 not requested to run: %+v", service)
		t.Fail()
	}

	controlPlaneDao.GetService("02", &service)
	if service.DesiredState != dao.SVC_RUN {
		t.Errorf("Service: 02 not requested to run: %+v", service)
		t.Fail()
	}
}

func (dt *daoTest) TestDao_GetTenantId(t *C) {
	controlPlaneDao.RemoveService("0", &unused)
	controlPlaneDao.RemoveService("01", &unused)
	controlPlaneDao.RemoveService("011", &unused)

	var err error
	var tenantId string
	err = controlPlaneDao.GetTenantId("0", &tenantId)
	if err == nil {
		t.Errorf("Expected failure for getting tenantId for 0")
		t.Fail()
	}

	s0, _ := dao.NewService()
	s0.Id = "0"

	s01, _ := dao.NewService()
	s01.Id = "01"
	s01.ParentServiceId = "0"

	s011, _ := dao.NewService()
	s011.Id = "011"
	s011.ParentServiceId = "01"

	controlPlaneDao.AddService(*s0, &id)
	controlPlaneDao.AddService(*s01, &id)
	controlPlaneDao.AddService(*s011, &id)

	tenantId = ""
	err = controlPlaneDao.GetTenantId("0", &tenantId)
	if err != nil || tenantId != "0" {
		t.Errorf("Failure getting tenantId for 0, err=%s, tenantId=%s", err, tenantId)
		t.Fail()
	}

	tenantId = ""
	err = controlPlaneDao.GetTenantId("01", &tenantId)
	if err != nil || tenantId != "0" {
		t.Errorf("Failure getting tenantId for 0, err=%s, tenantId=%s", err, tenantId)
		t.Fail()
	}

	tenantId = ""
	err = controlPlaneDao.GetTenantId("011", &tenantId)
	if err != nil || tenantId != "0" {
		t.Errorf("Failure getting tenantId for 0, err=%s, tenantId=%s", err, tenantId)
		t.Fail()
	}
}

func (dt *daoTest) TestDaoValidServiceForStart(t *C) {
	testService := dao.Service{
		Id: "TestDaoValidServiceForStart_ServiceId",
		Endpoints: []dao.ServiceEndpoint{
			dao.ServiceEndpoint{
				Name:        "TestDaoValidServiceForStart_EndpointName",
				Protocol:    "tcp",
				PortNumber:  8081,
				Application: "websvc",
				Purpose:     "import",
			},
		},
	}
	err := controlPlaneDao.validateServicesForStarting(testService, nil)
	if err != nil {
		t.Error("Services failed validation for starting: ", err)
	}
}

func (dt *daoTest) TestDaoInvalidServiceForStart(t *C) {
	testService := dao.Service{
		Id: "TestDaoInvalidServiceForStart_ServiceId",
		Endpoints: []dao.ServiceEndpoint{
			dao.ServiceEndpoint{
				Name:        "TestDaoInvalidServiceForStart_EndpointName",
				Protocol:    "tcp",
				PortNumber:  8081,
				Application: "websvc",
				Purpose:     "import",
				AddressConfig: dao.AddressResourceConfig{
					Port:     8081,
					Protocol: commons.TCP,
				},
			},
		},
	}
	err := controlPlaneDao.validateServicesForStarting(testService, nil)
	if err == nil {
		t.Error("Services should have failed validation for starting...")
	}
}

func (dt *daoTest) TestDaoAutoAssignIPs(t *C) {
	assignIPsPool := pool.New("assignIPsPoolID")
	fmt.Printf("%s\n", assignIPsPool.ID)
	err := dt.Facade.AddResourcePool(dt.CTX, assignIPsPool)
	if err != nil {
		t.Errorf("Failure creating resource pool %-v with error: %s", assignIPsPool, err)
		t.Fail()
	}

	ipAddress1 := "192.168.100.10"
	ipAddress2 := "10.50.9.1"

	assignIPsHostIPResources := []host.HostIPResource{}
	oneHostIPResource := host.HostIPResource{}
	oneHostIPResource.HostID = HOSTID
	oneHostIPResource.IPAddress = ipAddress1
	oneHostIPResource.InterfaceName = "eth0"
	assignIPsHostIPResources = append(assignIPsHostIPResources, oneHostIPResource)
	oneHostIPResource.HostID = HOSTID
	oneHostIPResource.IPAddress = ipAddress2
	oneHostIPResource.InterfaceName = "eth1"
	assignIPsHostIPResources = append(assignIPsHostIPResources, oneHostIPResource)

	assignIPsHost := host.New()
	assignIPsHost.ID = HOSTID
	assignIPsHost.PoolID = assignIPsPool.ID
	assignIPsHost.IPs = assignIPsHostIPResources
	err = dt.Facade.AddHost(dt.CTX, assignIPsHost)

	testService := dao.Service{
		Id:     "assignIPsServiceID",
		PoolId: assignIPsPool.ID,
		Endpoints: []dao.ServiceEndpoint{
			dao.ServiceEndpoint{
				Name:        "AssignIPsEndpointName",
				Protocol:    "tcp",
				PortNumber:  8081,
				Application: "websvc",
				Purpose:     "import",
				AddressConfig: dao.AddressResourceConfig{
					Port:     8081,
					Protocol: commons.TCP,
				},
			},
		},
	}

	err = controlPlaneDao.AddService(testService, &id)
	if err != nil {
		t.Fatalf("Failure creating service %-v with error: %s", testService, err)
	}

	assignmentRequest := dao.AssignmentRequest{testService.Id, "", true}
	err = controlPlaneDao.AssignIPs(assignmentRequest, nil)
	if err != nil {
		t.Error("AssignIPs failed: %v", err)
	}

	assignments := []dao.AddressAssignment{}
	err = controlPlaneDao.GetServiceAddressAssignments(testService.Id, &assignments)
	if err != nil {
		t.Error("GetServiceAddressAssignments failed: %v", err)
	}
	if len(assignments) != 1 {
		t.Error("Expected 1 AddressAssignment but found ", len(assignments))
	}

	defer controlPlaneDao.RemoveService(testService.Id, &unused)
	defer dt.Facade.RemoveResourcePool(dt.CTX, assignIPsPool.ID)
	defer dt.Facade.RemoveHost(dt.CTX, assignIPsHost.ID)
}

func (dt *daoTest) TestRemoveAddressAssignment(t *C) {
	//test removing address when not present
	err := controlPlaneDao.RemoveAddressAssignment("fake", nil)
	if err == nil {
		t.Errorf("Expected error removing address %v", err)
	}
}

func (dt *daoTest) TestAssignAddress(t *C) {
	aa := dao.AddressAssignment{}
	aid := ""
	err := controlPlaneDao.AssignAddress(aa, &aid)
	if err == nil {
		t.Error("Expected error")
	}

	//set up host with IP
	hostid := "TestHost"
	ip := "testip"
	endpoint := "default"
	serviceId := ""
	h, err := host.Build("", "default", []string{}...)
	t.Assert(err, IsNil)
	h.ID = hostid
	h.IPs = []host.HostIPResource{host.HostIPResource{hostid, ip, "ifname"}}
	err = dt.Facade.AddHost(dt.CTX, h)
	if err != nil {
		t.Errorf("Unexpected error adding host: %v", err)
		return
	}
	defer dt.Facade.RemoveHost(dt.CTX, hostid)

	//set up service with endpoint
	service, _ := dao.NewService()
	ep := dao.ServiceEndpoint{}
	ep.Name = endpoint
	ep.AddressConfig = dao.AddressResourceConfig{8080, commons.TCP}
	service.Endpoints = []dao.ServiceEndpoint{ep}
	controlPlaneDao.AddService(*service, &serviceId)
	if err != nil {
		t.Errorf("Unexpected error adding service: %v", err)
		return
	}
	defer controlPlaneDao.RemoveService(serviceId, &unused)

	//test for bad service id
	aa = dao.AddressAssignment{"", "static", hostid, "", ip, 100, "blamsvc", endpoint}
	aid = ""
	err = controlPlaneDao.AssignAddress(aa, &aid)
	if err == nil || "Found 0 Services with id blamsvc" != err.Error() {
		t.Errorf("Expected error adding address %v", err)
	}

	//test for bad endpoint id
	aa = dao.AddressAssignment{"", "static", hostid, "", ip, 100, serviceId, "blam"}
	aid = ""
	err = controlPlaneDao.AssignAddress(aa, &aid)
	if err == nil || !strings.HasPrefix(err.Error(), "Endpoint blam not found on service") {
		t.Errorf("Expected error adding address %v", err)
	}

	// Valid assignment
	aa = dao.AddressAssignment{"", "static", hostid, "", ip, 100, serviceId, endpoint}
	aid = ""
	err = controlPlaneDao.AssignAddress(aa, &aid)
	if err != nil {
		t.Errorf("Unexpected error adding address %v", err)
		return
	}

	// try to reassign; should fail
	aa = dao.AddressAssignment{"", "static", hostid, "", ip, 100, serviceId, endpoint}
	other_aid := ""
	err = controlPlaneDao.AssignAddress(aa, &other_aid)
	if err == nil || "Address Assignment already exists" != err.Error() {
		t.Errorf("Expected error adding address %v", err)
	}

	//test removing address
	err = controlPlaneDao.RemoveAddressAssignment(aid, nil)
	if err != nil {
		t.Errorf("Unexpected error removing address %v", err)
	}
}

func (dt *daoTest) TestDao_ServiceTemplate(t *C) {
	glog.V(0).Infof("TestDao_AddServiceTemplate started")
	defer glog.V(0).Infof("TestDao_AddServiceTemplate finished")

	var (
		unused     int
		templateId string
		templates  map[string]*dao.ServiceTemplate
	)

	// Clean up old templates...
	if e := controlPlaneDao.GetServiceTemplates(0, &templates); e != nil {
		t.Fatalf("Failure getting service templates with error: %s", e)
	}
	for id, _ := range templates {
		if e := controlPlaneDao.RemoveServiceTemplate(id, &unused); e != nil {
			t.Fatalf("Failure removing service template %s with error: %s", id, e)
		}
	}

	template := dao.ServiceTemplate{
		Id:          "",
		Name:        "test_template",
		Description: "test template",
	}

	if e := controlPlaneDao.AddServiceTemplate(template, &templateId); e != nil {
		t.Fatalf("Failure adding service template %+v with error: %s", template, e)
	}

	if e := controlPlaneDao.GetServiceTemplates(0, &templates); e != nil {
		t.Fatalf("Failure getting service templates with error: %s", e)
	}
	if len(templates) != 1 {
		t.Fatalf("Expected 1 template. Found %d", len(templates))
	}
	if templates[templateId] == nil {
		t.Fatalf("Expected to find template that was added (%s), but did not.", templateId)
	}
	if templates[templateId].Name != "test_template" {
		t.Fatalf("Expected to find test_template. Found %s", templates[templateId].Name)
	}
	template.Id = templateId
	template.Description = "test_template_modified"
	if e := controlPlaneDao.UpdateServiceTemplate(template, &unused); e != nil {
		t.Fatalf("Failure updating service template %+v with error: %s", template, e)
	}
	if e := controlPlaneDao.GetServiceTemplates(0, &templates); e != nil {
		t.Fatalf("Failure getting service templates with error: %s", e)
	}
	if len(templates) != 1 {
		t.Fatalf("Expected 1 template. Found %d", len(templates))
	}
	if templates[templateId] == nil {
		t.Fatalf("Expected to find template that was updated (%s), but did not.", templateId)
	}
	if templates[templateId].Name != "test_template" {
		t.Fatalf("Expected to find test_template. Found %s", templates[templateId].Name)
	}
	if templates[templateId].Description != "test_template_modified" {
		t.Fatalf("Expected template to be modified. It hasn't changed!")
	}
	if e := controlPlaneDao.RemoveServiceTemplate(templateId, &unused); e != nil {
		t.Fatalf("Failure removing service template with error: %s", e)
	}
	time.Sleep(1 * time.Second) // race condition. :(
	if e := controlPlaneDao.GetServiceTemplates(0, &templates); e != nil {
		t.Fatalf("Failure getting service templates with error: %s", e)
	}
	if len(templates) != 0 {
		t.Fatalf("Expected zero templates. Found %d", len(templates))
	}
	if e := controlPlaneDao.UpdateServiceTemplate(template, &unused); e != nil {
		t.Fatalf("Failure updating service template %+v with error: %s", template, e)
	}
	if e := controlPlaneDao.GetServiceTemplates(0, &templates); e != nil {
		t.Fatalf("Failure getting service templates with error: %s", e)
	}
	if len(templates) != 1 {
		t.Fatalf("Expected 1 template. Found %d", len(templates))
	}
	if templates[templateId] == nil {
		t.Fatalf("Expected to find template that was updated (%s), but did not.", templateId)
	}
	if templates[templateId].Name != "test_template" {
		t.Fatalf("Expected to find test_template. Found %s", templates[templateId].Name)
	}
}

<<<<<<< HEAD
func (dt *daoTest) TestDao_SnapshotRequest(t *C) {
=======
func TestDao_SnapshotRequest(t *testing.T) {
	t.Skip("TODO: fix this test")
>>>>>>> 05e61e5f
	glog.V(0).Infof("TestDao_SnapshotRequest started")
	defer glog.V(0).Infof("TestDao_SnapshotRequest finished")

	dsn := coordzk.DSN{
		Servers: []string{"127.0.0.1:2181"},
		Timeout: time.Second * 10,
	}
	cclient, _ := coordclient.New("zookeeper", dsn.String(), "", nil)
	zkDao := zzk.NewZkDao(cclient)

	srExpected := dao.SnapshotRequest{
		Id:            "request13",
		ServiceId:     "12345",
		SnapshotLabel: "foo",
		SnapshotError: "bar",
	}
	if err := zkDao.AddSnapshotRequest(&srExpected); err != nil {
		t.Fatalf("Failure adding snapshot request %+v with error: %s", srExpected, err)
	}
	glog.V(0).Infof("adding duplicate snapshot request - expecting failure on next line like: node already exists")
	if err := zkDao.AddSnapshotRequest(&srExpected); err == nil {
		t.Fatalf("Should have seen failure adding duplicate snapshot request %+v", srExpected)
	}

	srResult := dao.SnapshotRequest{}
	if err := zkDao.LoadSnapshotRequest(srExpected.Id, &srResult); err != nil {
		t.Fatalf("Failure loading snapshot request %+v with error: %s", srResult, err)
	}
	if !reflect.DeepEqual(srExpected, srResult) {
		t.Fatalf("Failure comparing snapshot request expected:%+v result:%+v", srExpected, srResult)
	}

	srExpected.ServiceId = "67890"
	srExpected.SnapshotLabel = "bin"
	srExpected.SnapshotError = "baz"
	if err := zkDao.UpdateSnapshotRequest(&srExpected); err != nil {
		t.Fatalf("Failure updating snapshot request %+v with error: %s", srResult, err)
	}

	if err := zkDao.LoadSnapshotRequest(srExpected.Id, &srResult); err != nil {
		t.Fatalf("Failure loading snapshot request %+v with error: %s", srResult, err)
	}
	if !reflect.DeepEqual(srExpected, srResult) {
		t.Fatalf("Failure comparing snapshot request expected:%+v result:%+v", srExpected, srResult)
	}

	if err := zkDao.RemoveSnapshotRequest(srExpected.Id); err != nil {
		t.Fatalf("Failure removing snapshot request %+v with error: %s", srExpected, err)
	}
	if err := zkDao.RemoveSnapshotRequest(srExpected.Id); err == nil {
		t.Fatalf("Failure removing non-existant snapshot request expected %+v", srExpected)
	}
}

<<<<<<< HEAD
func (dt *daoTest) TestDao_NewSnapshot(t *C) {
=======
func TestDao_NewSnapshot(t *testing.T) {
	t.Skip("TODO: fix this test")
>>>>>>> 05e61e5f
	// this is technically not a unit test since it depends on the leader
	// starting a watch for snapshot requests and the code here is time
	// dependent waiting for that leader to start the watch
	return

	glog.V(0).Infof("TestDao_NewSnapshot started")
	defer glog.V(0).Infof("TestDao_NewSnapshot finished")

	time.Sleep(2 * time.Second) // wait for Leader to start watching for snapshot requests

	service := dao.Service{}
	service.Id = "service-without-quiesce"
	controlPlaneDao.RemoveService(service.Id, &unused)
	// snapshot should work for services without Snapshot Pause/Resume
	err := controlPlaneDao.AddService(service, &id)
	if err != nil {
		t.Fatalf("Failure creating service %+v with error: %s", service, err)
	}

	service.Id = "service1-quiesce"
	controlPlaneDao.RemoveService(service.Id, &unused)
	service.Snapshot.Pause = fmt.Sprintf("STATE=paused echo %s quiesce $STATE", service.Id)
	service.Snapshot.Resume = fmt.Sprintf("STATE=resumed echo %s quiesce $STATE", service.Id)
	err = controlPlaneDao.AddService(service, &id)
	if err != nil {
		t.Fatalf("Failure creating service %+v with error: %s", service, err)
	}

	service.Id = "service2-quiesce"
	controlPlaneDao.RemoveService(service.Id, &unused)
	service.Snapshot.Pause = fmt.Sprintf("STATE=paused echo %s quiesce $STATE", service.Id)
	service.Snapshot.Resume = fmt.Sprintf("STATE=resumed echo %s quiesce $STATE", service.Id)
	err = controlPlaneDao.AddService(service, &id)
	if err != nil {
		t.Fatalf("Failure creating service %+v with error: %s", service, err)
	}

	err = controlPlaneDao.Snapshot(service.Id, &id)
	if err != nil {
		t.Fatalf("Failure creating snapshot for service %+v with error: %s", service, err)
	}
	if id == "" {
		t.Fatalf("Failure creating snapshot for service %+v - label is empty", service)
	}
	glog.V(0).Infof("successfully created 1st snapshot with label:%s", id)

	err = controlPlaneDao.Snapshot(service.Id, &id)
	if err != nil {
		t.Fatalf("Failure creating snapshot for service %+v with error: %s", service, err)
	}
	if id == "" {
		t.Fatalf("Failure creating snapshot for service %+v - label is empty", service)
	}
	glog.V(0).Infof("successfully created 2nd snapshot with label:%s", id)

	time.Sleep(10 * time.Second)
}

func (dt *daoTest) TestDao_TestingComplete(t *C) {
	controlPlaneDao.RemoveService("default", &unused)
	controlPlaneDao.RemoveService("0", &unused)
	controlPlaneDao.RemoveService("01", &unused)
	controlPlaneDao.RemoveService("011", &unused)
	controlPlaneDao.RemoveService("02", &unused)
}

func (dt *daoTest) TestUser_UserOperations(t *C) {
	user := dao.User{
		Name:     "Pepe",
		Password: "Pepe",
	}
	id := "Pepe"
	err := controlPlaneDao.AddUser(user, &id)
	if err != nil {
		t.Fatalf("Failure creating a user %s", err)
	}

	newUser := dao.User{}
	err = controlPlaneDao.GetUser("Pepe", &newUser)
	if err != nil {
		t.Fatalf("Failure getting user %s", err)
	}

	// make sure they are the same user
	if newUser.Name != user.Name {
		t.Fatalf("Retrieved an unexpected user %v", newUser)
	}

	// make sure the password was hashed
	if newUser.Password == "Pepe" {
		t.Fatalf("Did not hash the password %+v", user)
	}

	unused := 0
	err = controlPlaneDao.RemoveUser("Pepe", &unused)
	if err != nil {
		t.Fatalf("Failure removing user %s", err)
	}
}

func (dt *daoTest) TestUser_ValidateCredentials(t *C) {
	user := dao.User{
		Name:     "Pepe",
		Password: "Pepe",
	}
	id := "Pepe"
	err := controlPlaneDao.AddUser(user, &id)
	if err != nil {
		t.Fatalf("Failure creating a user %s", err)
	}
	var isValid bool
	attemptUser := dao.User{
		Name:     "Pepe",
		Password: "Pepe",
	}
	err = controlPlaneDao.ValidateCredentials(attemptUser, &isValid)

	if err != nil {
		t.Fatalf("Failure authenticating credentials %s", err)
	}

	if !isValid {
		t.Fatalf("Unable to authenticate user credentials")
	}

	unused := 0
	err = controlPlaneDao.RemoveUser("Pepe", &unused)
	if err != nil {
		t.Fatalf("Failure removing user %s", err)
	}

	// update the user
	user.Password = "pepe2"
	err = controlPlaneDao.UpdateUser(user, &unused)
	if err != nil {
		t.Fatalf("Failure creating a user %s", err)
	}
	attemptUser.Password = "Pepe2"
	// make sure we can validate against the updated credentials
	err = controlPlaneDao.ValidateCredentials(attemptUser, &isValid)

	if err != nil {
		t.Fatalf("Failure authenticating credentials %s", err)
	}
}<|MERGE_RESOLUTION|>--- conflicted
+++ resolved
@@ -28,16 +28,7 @@
 	_ "github.com/zenoss/serviced/volume/btrfs"
 	_ "github.com/zenoss/serviced/volume/rsync"
 	"github.com/zenoss/serviced/zzk"
-<<<<<<< HEAD
 	. "gopkg.in/check.v1"
-
-	"reflect"
-	"strconv"
-	"strings"
-	"testing"
-	"time"
-=======
->>>>>>> 05e61e5f
 )
 
 const (
@@ -50,6 +41,7 @@
 var id string
 var addresses []string
 var controlPlaneDao *ControlPlaneDao
+var err error
 
 //var err error
 
@@ -76,8 +68,13 @@
 	dt.FacadeTest.SetUpSuite(c)
 	//	func NewControlSvc(hostName string, port int, facade *facade.Facade, zookeepers []string, varpath, vfs string) (*ControlPlaneDao, error) {
 
-	var err error
-	controlPlaneDao, err = NewControlSvc("localhost", int(dt.Port), dt.Facade, addresses, "/tmp", "rsync")
+	dsn := coordzk.NewDSN([]string{"127.0.0.1:2181"}, time.Second*15).String()
+	glog.Infof("zookeeper dsn: %s", dsn)
+	zclient, err := coordclient.New("zookeeper", dsn, "", nil)
+	if err != nil {
+		glog.Fatalf("Could not start es container: %s", err)
+	}
+	controlPlaneDao, err = NewControlSvc("localhost", int(dt.Port), dt.Facade, zclient, "/tmp", "rsync")
 	if err != nil {
 		glog.Fatalf("Could not start es container: %s", err)
 	} else {
@@ -92,178 +89,10 @@
 	}
 }
 
-<<<<<<< HEAD
 func (dt *daoTest) SetUpTest(c *C) {
 	dt.FacadeTest.SetUpTest(c)
 	if err := dt.Facade.CreateDefaultPool(dt.CTX); err != nil {
 		c.Fatalf("could not create default pool:", err)
-=======
-func TestNewControlPlaneDao(t *testing.T) {
-	if err != nil {
-		t.Errorf("Did not expect error: %s", err)
-		t.Fail()
-	}
-}
-
-func TestDao_NewResourcePool(t *testing.T) {
-	controlPlaneDao.RemoveResourcePool("default", &unused)
-	pool := dao.ResourcePool{}
-	err := controlPlaneDao.AddResourcePool(pool, &id)
-	if err == nil {
-		t.Errorf("Expected failure to create resource pool %-v", pool)
-		t.Fail()
-	}
-
-	pool.Id = "default"
-	err = controlPlaneDao.AddResourcePool(pool, &id)
-	if err != nil {
-		t.Errorf("Failure creating resource pool %-v with error: %s", pool, err)
-		t.Fail()
-	}
-
-	err = controlPlaneDao.AddResourcePool(pool, &id)
-	if err == nil {
-		t.Errorf("Expected error creating redundant resource pool %-v", pool)
-		t.Fail()
-	}
-}
-func TestDao_UpdateResourcePool(t *testing.T) {
-	controlPlaneDao.RemoveResourcePool("default", &unused)
-
-	pool, _ := dao.NewResourcePool("default")
-	controlPlaneDao.AddResourcePool(*pool, &id)
-
-	pool.Priority = 1
-	pool.CoreLimit = 1
-	pool.MemoryLimit = 1
-	err := controlPlaneDao.UpdateResourcePool(*pool, &unused)
-
-	if err != nil {
-		t.Errorf("Failure updating resource pool %-v with error: %s", pool, err)
-		t.Fail()
-	}
-
-	result := dao.ResourcePool{}
-	controlPlaneDao.GetResourcePool("default", &result)
-	result.CreatedAt = pool.CreatedAt
-	result.UpdatedAt = pool.UpdatedAt
-	if *pool != result {
-		t.Errorf("%+v != %+v", *pool, result)
-		t.Fail()
-	}
-}
-
-func TestDao_GetResourcePool(t *testing.T) {
-	controlPlaneDao.RemoveResourcePool("default", &unused)
-	pool, _ := dao.NewResourcePool("default")
-	pool.Priority = 1
-	pool.CoreLimit = 1
-	pool.MemoryLimit = 1
-	controlPlaneDao.AddResourcePool(*pool, &id)
-
-	result := dao.ResourcePool{}
-	err := controlPlaneDao.GetResourcePool("default", &result)
-	result.CreatedAt = pool.CreatedAt
-	result.UpdatedAt = pool.UpdatedAt
-	if err == nil {
-		if *pool != result {
-			t.Errorf("Unexpected ResourcePool: expected=%+v, actual=%+v", pool, result)
-		}
-	} else {
-		t.Errorf("Unexpected Error Retrieving ResourcePool: err=%s", err)
-	}
-}
-
-func TestDao_GetResourcePools(t *testing.T) {
-	controlPlaneDao.RemoveResourcePool("default", &unused)
-
-	pool, _ := dao.NewResourcePool("default")
-	pool.Priority = 1
-	pool.CoreLimit = 2
-	pool.MemoryLimit = 3
-	controlPlaneDao.AddResourcePool(*pool, &id)
-
-	var result map[string]*dao.ResourcePool
-	err := controlPlaneDao.GetResourcePools(new(dao.EntityRequest), &result)
-	if err == nil && len(result) == 1 {
-		result["default"].CreatedAt = pool.CreatedAt
-		result["default"].UpdatedAt = pool.UpdatedAt
-		if *result["default"] != *pool {
-			t.Errorf("expected [%+v] actual=%s", *pool, result)
-			t.Fail()
-		}
-	} else {
-		t.Errorf("Unexpected Error Retrieving ResourcePools: err=%s", result)
-		t.Fail()
-	}
-}
-
-func TestDao_AddHost(t *testing.T) {
-	host := dao.Host{}
-	controlPlaneDao.RemoveHost("default", &unused)
-	err := controlPlaneDao.AddHost(host, &id)
-	if err == nil {
-		t.Errorf("Expected failure to create host %-v", host)
-		t.Fail()
-	}
-
-	host.Id = "default"
-	err = controlPlaneDao.AddHost(host, &id)
-	if err != nil {
-		t.Errorf("Failure creating host %-v with error: %s", host, err)
-		t.Fail()
-	}
-
-	err = controlPlaneDao.AddHost(host, &id)
-	if err == nil {
-		t.Errorf("Expected error creating redundant host %-v", host)
-		t.Fail()
-	}
-}
-func TestDao_UpdateHost(t *testing.T) {
-	controlPlaneDao.RemoveHost("default", &unused)
-
-	host := dao.NewHost()
-	host.Id = "default"
-	controlPlaneDao.AddHost(*host, &id)
-
-	host.Name = "hostname"
-	host.IpAddr = "172.17.42.1"
-	err := controlPlaneDao.UpdateHost(*host, &unused)
-	if err != nil {
-		t.Errorf("Failure updating host %-v with error: %s", host, err)
-		t.Fail()
-	}
-
-	var result = dao.Host{}
-	controlPlaneDao.GetHost("default", &result)
-	result.CreatedAt = host.CreatedAt
-	result.UpdatedAt = host.UpdatedAt
-
-	if !reflect.DeepEqual(*host, result) {
-		t.Errorf("%+v != %+v", result, host)
-		t.Fail()
-	}
-}
-
-func TestDao_GetHost(t *testing.T) {
-	controlPlaneDao.RemoveHost("default", &unused)
-
-	host := dao.NewHost()
-	host.Id = "default"
-	controlPlaneDao.AddHost(*host, &id)
-
-	var result = dao.Host{}
-	err := controlPlaneDao.GetHost("default", &result)
-	result.CreatedAt = host.CreatedAt
-	result.UpdatedAt = host.UpdatedAt
-	if err == nil {
-		if !reflect.DeepEqual(*host, result) {
-			t.Errorf("Unexpected Host: expected=%+v, actual=%+v", host, result)
-		}
-	} else {
-		t.Errorf("Unexpected Error Retrieving Host: err=%s", err)
->>>>>>> 05e61e5f
 	}
 
 	// create the account credentials
@@ -276,7 +105,8 @@
 	}
 }
 
-func (dt *daoTest) TestDao_NewService(t *C) {
+	
+func TestDao_NewService(t *testing.T) {
 	service := dao.Service{}
 	controlPlaneDao.RemoveService("default", &unused)
 	err := controlPlaneDao.AddService(service, &id)
@@ -589,7 +419,7 @@
 	assignmentRequest := dao.AssignmentRequest{testService.Id, "", true}
 	err = controlPlaneDao.AssignIPs(assignmentRequest, nil)
 	if err != nil {
-		t.Error("AssignIPs failed: %v", err)
+		t.Errorf("AssignIPs failed: %v", err)
 	}
 
 	assignments := []dao.AddressAssignment{}
@@ -780,12 +610,9 @@
 	}
 }
 
-<<<<<<< HEAD
 func (dt *daoTest) TestDao_SnapshotRequest(t *C) {
-=======
-func TestDao_SnapshotRequest(t *testing.T) {
 	t.Skip("TODO: fix this test")
->>>>>>> 05e61e5f
+	
 	glog.V(0).Infof("TestDao_SnapshotRequest started")
 	defer glog.V(0).Infof("TestDao_SnapshotRequest finished")
 
@@ -840,12 +667,8 @@
 	}
 }
 
-<<<<<<< HEAD
 func (dt *daoTest) TestDao_NewSnapshot(t *C) {
-=======
-func TestDao_NewSnapshot(t *testing.T) {
 	t.Skip("TODO: fix this test")
->>>>>>> 05e61e5f
 	// this is technically not a unit test since it depends on the leader
 	// starting a watch for snapshot requests and the code here is time
 	// dependent waiting for that leader to start the watch
@@ -904,14 +727,6 @@
 	time.Sleep(10 * time.Second)
 }
 
-func (dt *daoTest) TestDao_TestingComplete(t *C) {
-	controlPlaneDao.RemoveService("default", &unused)
-	controlPlaneDao.RemoveService("0", &unused)
-	controlPlaneDao.RemoveService("01", &unused)
-	controlPlaneDao.RemoveService("011", &unused)
-	controlPlaneDao.RemoveService("02", &unused)
-}
-
 func (dt *daoTest) TestUser_UserOperations(t *C) {
 	user := dao.User{
 		Name:     "Pepe",
