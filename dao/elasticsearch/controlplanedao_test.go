--- conflicted
+++ resolved
@@ -36,32 +36,20 @@
 func TestDao_NewResourcePool(t *testing.T) {
 	controlPlaneDao.RemoveResourcePool("default", &unused)
 	pool := dao.ResourcePool{}
-<<<<<<< HEAD
-	err := controlPlaneDao.AddResourcePool(pool, &pool.Id)
-=======
 	err := controlPlaneDao.AddResourcePool(pool, &id)
->>>>>>> 0bd57dc4
 	if err == nil {
 		t.Errorf("Expected failure to create resource pool %-v", pool)
 		t.Fail()
 	}
 
 	pool.Id = "default"
-<<<<<<< HEAD
-	err = controlPlaneDao.AddResourcePool(pool, &pool.Id)
-=======
 	err = controlPlaneDao.AddResourcePool(pool, &id)
->>>>>>> 0bd57dc4
 	if err != nil {
 		t.Errorf("Failure creating resource pool %-v with error: %s", pool, err)
 		t.Fail()
 	}
 
-<<<<<<< HEAD
-	err = controlPlaneDao.AddResourcePool(pool, &pool.Id)
-=======
 	err = controlPlaneDao.AddResourcePool(pool, &id)
->>>>>>> 0bd57dc4
 	if err == nil {
 		t.Errorf("Expected error creating redundant resource pool %-v", pool)
 		t.Fail()
@@ -71,11 +59,7 @@
 	controlPlaneDao.RemoveResourcePool("default", &unused)
 
 	pool, _ := dao.NewResourcePool("default")
-<<<<<<< HEAD
-	controlPlaneDao.AddResourcePool(*pool, &pool.Id)
-=======
 	controlPlaneDao.AddResourcePool(*pool, &id)
->>>>>>> 0bd57dc4
 
 	pool.Priority = 1
 	pool.CoreLimit = 1
@@ -103,11 +87,7 @@
 	pool.Priority = 1
 	pool.CoreLimit = 1
 	pool.MemoryLimit = 1
-<<<<<<< HEAD
-	controlPlaneDao.AddResourcePool(*pool, &pool.Id)
-=======
 	controlPlaneDao.AddResourcePool(*pool, &id)
->>>>>>> 0bd57dc4
 
 	result := dao.ResourcePool{}
 	err := controlPlaneDao.GetResourcePool("default", &result)
@@ -129,11 +109,7 @@
 	pool.Priority = 1
 	pool.CoreLimit = 2
 	pool.MemoryLimit = 3
-<<<<<<< HEAD
-	controlPlaneDao.AddResourcePool(*pool, &pool.Id)
-=======
 	controlPlaneDao.AddResourcePool(*pool, &id)
->>>>>>> 0bd57dc4
 
 	var result map[string]*dao.ResourcePool
 	err := controlPlaneDao.GetResourcePools(new(dao.EntityRequest), &result)
@@ -153,32 +129,20 @@
 func TestDao_AddHost(t *testing.T) {
 	host := dao.Host{}
 	controlPlaneDao.RemoveHost("default", &unused)
-<<<<<<< HEAD
-  err := controlPlaneDao.AddHost(host, &host.Id)
-=======
 	err := controlPlaneDao.AddHost(host, &id)
->>>>>>> 0bd57dc4
 	if err == nil {
 		t.Errorf("Expected failure to create host %-v", host)
 		t.Fail()
 	}
 
 	host.Id = "default"
-<<<<<<< HEAD
-  err = controlPlaneDao.AddHost(host, &host.Id)
-=======
 	err = controlPlaneDao.AddHost(host, &id)
->>>>>>> 0bd57dc4
 	if err != nil {
 		t.Errorf("Failure creating host %-v with error: %s", host, err)
 		t.Fail()
 	}
 
-<<<<<<< HEAD
-  err = controlPlaneDao.AddHost(host, &host.Id)
-=======
 	err = controlPlaneDao.AddHost(host, &id)
->>>>>>> 0bd57dc4
 	if err == nil {
 		t.Errorf("Expected error creating redundant host %-v", host)
 		t.Fail()
@@ -189,11 +153,7 @@
 
 	host := dao.NewHost()
 	host.Id = "default"
-<<<<<<< HEAD
-  controlPlaneDao.AddHost(*host, &host.Id)
-=======
 	controlPlaneDao.AddHost(*host, &id)
->>>>>>> 0bd57dc4
 
 	host.Name = "hostname"
 	host.IpAddr = "127.0.0.1"
@@ -218,11 +178,7 @@
 
 	host := dao.NewHost()
 	host.Id = "default"
-<<<<<<< HEAD
-  controlPlaneDao.AddHost(*host, &host.Id)
-=======
 	controlPlaneDao.AddHost(*host, &id)
->>>>>>> 0bd57dc4
 
 	var result = dao.Host{}
 	err := controlPlaneDao.GetHost("default", &result)
@@ -246,11 +202,7 @@
 	host.Id = "default"
 	host.Name = "hostname"
 	host.IpAddr = "127.0.1.1"
-<<<<<<< HEAD
-  controlPlaneDao.AddHost(*host, &host.Id)
-=======
 	controlPlaneDao.AddHost(*host, &id)
->>>>>>> 0bd57dc4
 
 	var hosts map[string]*dao.Host
 	err := controlPlaneDao.GetHosts(new(dao.EntityRequest), &hosts)
@@ -270,34 +222,20 @@
 func TestDao_NewService(t *testing.T) {
 	service := dao.Service{}
 	controlPlaneDao.RemoveService("default", &unused)
-<<<<<<< HEAD
-  service.Id = ""
-  var serviceId string
-	err := controlPlaneDao.AddService(service, &serviceId)
-=======
 	err := controlPlaneDao.AddService(service, &id)
->>>>>>> 0bd57dc4
 	if err == nil {
 		t.Errorf("Expected failure to create service %-v", service)
 		t.Fail()
 	}
 
 	service.Id = "default"
-<<<<<<< HEAD
-	err = controlPlaneDao.AddService(service, &serviceId)
-=======
 	err = controlPlaneDao.AddService(service, &id)
->>>>>>> 0bd57dc4
 	if err != nil {
 		t.Errorf("Failure creating service %-v with error: %s", service, err)
 		t.Fail()
 	}
 
-<<<<<<< HEAD
-	err = controlPlaneDao.AddService(service, &serviceId)
-=======
 	err = controlPlaneDao.AddService(service, &id)
->>>>>>> 0bd57dc4
 	if err == nil {
 		t.Errorf("Expected error creating redundant service %-v", service)
 		t.Fail()
@@ -309,11 +247,7 @@
 
 	service, _ := dao.NewService()
 	service.Id = "default"
-<<<<<<< HEAD
-	controlPlaneDao.AddService(*service, &service.Id)
-=======
 	controlPlaneDao.AddService(*service, &id)
->>>>>>> 0bd57dc4
 
 	service.Name = "name"
 	err := controlPlaneDao.UpdateService(*service, &unused)
@@ -339,11 +273,7 @@
 
 	service, _ := dao.NewService()
 	service.Id = "default"
-<<<<<<< HEAD
-	controlPlaneDao.AddService(*service, &service.Id)
-=======
 	controlPlaneDao.AddService(*service, &id)
->>>>>>> 0bd57dc4
 
 	var result dao.Service
 	err := controlPlaneDao.GetService("default", &result)
@@ -372,11 +302,7 @@
 	service.Name = "name"
 	service.Description = "description"
 	service.Instances = 0
-<<<<<<< HEAD
-	controlPlaneDao.AddService(*service, &service.Id)
-=======
 	controlPlaneDao.AddService(*service, &id)
->>>>>>> 0bd57dc4
 
 	var result []*dao.Service
 	err := controlPlaneDao.GetServices(new(dao.EntityRequest), &result)
@@ -420,17 +346,10 @@
 	s02.ParentServiceId = "0"
 	s02.DesiredState = dao.SVC_STOP
 
-<<<<<<< HEAD
-	controlPlaneDao.AddService(*s0, &s0.Id)
-	controlPlaneDao.AddService(*s01, &s01.Id)
-	controlPlaneDao.AddService(*s011, &s011.Id)
-	controlPlaneDao.AddService(*s02, &s02.Id)
-=======
 	controlPlaneDao.AddService(*s0, &id)
 	controlPlaneDao.AddService(*s01, &id)
 	controlPlaneDao.AddService(*s011, &id)
 	controlPlaneDao.AddService(*s02, &id)
->>>>>>> 0bd57dc4
 
 	var unusedString string
 	controlPlaneDao.StartService("0", &unusedString)
