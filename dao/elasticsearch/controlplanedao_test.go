/*******************************************************************************
* Copyright (C) Zenoss, Inc. 2013, all rights reserved.
*
* This content is made available according to terms specified in
* License.zenoss under the directory where your Zenoss product is installed.
*
*******************************************************************************/
package elasticsearch

import (
	"fmt"
	"reflect"
	"strconv"
	"strings"
	"testing"
	"time"

	"github.com/zenoss/glog"
	"github.com/zenoss/serviced/commons"
	coordclient "github.com/zenoss/serviced/coordinator/client"
	coordzk "github.com/zenoss/serviced/coordinator/client/zookeeper"
	"github.com/zenoss/serviced/dao"
	"github.com/zenoss/serviced/domain/host"
	"github.com/zenoss/serviced/domain/pool"
	"github.com/zenoss/serviced/facade"
	"github.com/zenoss/serviced/isvcs"
	_ "github.com/zenoss/serviced/volume"
	_ "github.com/zenoss/serviced/volume/btrfs"
	_ "github.com/zenoss/serviced/volume/rsync"
	"github.com/zenoss/serviced/zzk"
	. "gopkg.in/check.v1"
)

const (
	HOSTID    = "hostID"
	HOSTIPSID = "HostIPsId"
)

var unused int
var unusedStr string
var id string
var addresses []string
//var controlPlaneDao *ControlPlaneDao
var err error

// This plumbs gocheck into testing
func Test(t *testing.T) {
	TestingT(t)
}

//Instantiate the gocheck suite. Initialize the DaoTest and the embedded FacadeTest
var _ = Suite(&DaoTest{facade.FacadeTest{DomainPath: "../../domain"}, nil})

//DaoTest gocheck test type for setting up isvcs and other resources needed by tests
type DaoTest struct {
	facade.FacadeTest
	Dao *ControlPlaneDao
}

//SetUpSuite is run before the tests to ensure elastic, zookeeper etc. are running.
func (dt *DaoTest) SetUpSuite(c *C) {
	dt.Port = 9202
	isvcs.Init()
	isvcs.Mgr.SetVolumesDir("/tmp/serviced-test")
	isvcs.Mgr.Wipe()
	if err := isvcs.Mgr.Start(); err != nil {
		c.Fatalf("Could not start es container: %s", err)
	}
	dt.MappingsFile = "controlplane.json"
	dt.FacadeTest.SetUpSuite(c)

	dsn := coordzk.NewDSN([]string{"127.0.0.1:2181"}, time.Second*15).String()
	glog.Infof("zookeeper dsn: %s", dsn)
	zclient, err := coordclient.New("zookeeper", dsn, "", nil)
	if err != nil {
		glog.Fatalf("Could not start es container: %s", err)
	}
	dt.Dao, err = NewControlSvc("localhost", int(dt.Port), dt.Facade, zclient, "/tmp", "rsync")
	if err != nil {
		glog.Fatalf("Could not start es container: %s", err)
	} else {
		for i := 0; i < 10; i += 1 {
			id := strconv.Itoa(i)
			dt.Dao.RemoveService(id, &unused)
		}
		for i := 100; i < 110; i += 1 {
			id := strconv.Itoa(i)
			dt.Dao.RemoveService(id, &unused)
		}
	}
}

<<<<<<< HEAD
func TestNewControlPlaneDao(t *testing.T) {
	if err != nil {
		t.Errorf("Did not expect error: %s", err)
		t.Fail()
	}
}

func TestDao_NewResourcePool(t *testing.T) {
	controlPlaneDao.RemoveResourcePool("default", &unused)
	pool := dao.ResourcePool{}
	err := controlPlaneDao.AddResourcePool(pool, &id)
	if err == nil {
		t.Errorf("Expected failure to create resource pool %-v", pool)
		t.Fail()
	}

	pool.Id = "default"
	err = controlPlaneDao.AddResourcePool(pool, &id)
	if err != nil {
		t.Errorf("Failure creating resource pool %-v with error: %s", pool, err)
		t.Fail()
	}

	err = controlPlaneDao.AddResourcePool(pool, &id)
	if err == nil {
		t.Errorf("Expected error creating redundant resource pool %-v", pool)
		t.Fail()
	}
}
func TestDao_UpdateResourcePool(t *testing.T) {
	controlPlaneDao.RemoveResourcePool("default", &unused)

	pool, _ := dao.NewResourcePool("default")
	controlPlaneDao.AddResourcePool(*pool, &id)

	pool.Priority = 1
	pool.CoreLimit = 1
	pool.MemoryLimit = 1
	err := controlPlaneDao.UpdateResourcePool(*pool, nil)
=======
//SetUpTest run before each test.
func (dt *DaoTest) SetUpTest(c *C) {
	//Facade tests delete the contents of the database for every test
	dt.FacadeTest.SetUpTest(c)
	//DAO tests expect default pool and system user
>>>>>>> 481964ce

	if err := dt.Facade.CreateDefaultPool(dt.CTX); err != nil {
		c.Fatalf("could not create default pool:", err)
	}

<<<<<<< HEAD
	result := dao.ResourcePool{}
	controlPlaneDao.GetResourcePool("default", &result)
	result.CreatedAt = pool.CreatedAt
	result.UpdatedAt = pool.UpdatedAt

	if !reflect.DeepEqual(*pool, result) {
		t.Errorf("%+v != %+v", result, pool)
		t.Fail()
	}
}

func TestDao_GetResourcePool(t *testing.T) {
	controlPlaneDao.RemoveResourcePool("default", &unused)
	pool, _ := dao.NewResourcePool("default")
	pool.Priority = 1
	pool.CoreLimit = 1
	pool.MemoryLimit = 1
	controlPlaneDao.AddResourcePool(*pool, &id)

	result := dao.ResourcePool{}
	err := controlPlaneDao.GetResourcePool("default", &result)
	result.CreatedAt = pool.CreatedAt
	result.UpdatedAt = pool.UpdatedAt
	if err == nil {
		if !reflect.DeepEqual(*pool, result) {
			t.Errorf("Unexpected ResourcePool: expected=%+v, actual=%+v", pool, result)
			t.Fail()
		}
	} else {
		t.Errorf("Unexpected Error Retrieving ResourcePool: err=%s", err)
		t.Fail()
=======
	// create the account credentials
	if err := createSystemUser(dt.Dao); err != nil {
		c.Fatalf("could not create systemuser:", err)
>>>>>>> 481964ce
	}
}



<<<<<<< HEAD
	var result map[string]*dao.ResourcePool
	err := controlPlaneDao.GetResourcePools(new(dao.EntityRequest), &result)
	if err == nil && len(result) == 1 {
		result["default"].CreatedAt = pool.CreatedAt
		result["default"].UpdatedAt = pool.UpdatedAt
		if !reflect.DeepEqual(*pool, *result["default"]) {
			t.Errorf("expected [%+v] actual=%s", *pool, result)
			t.Fail()
		}
	} else {
		t.Errorf("Unexpected Error Retrieving ResourcePools: err=%s", result)
		t.Fail()
	}
}

func TestDao_AddHost(t *testing.T) {
	host := dao.Host{}
	controlPlaneDao.RemoveHost("default", &unused)
	err := controlPlaneDao.AddHost(host, &id)
	if err == nil {
		t.Errorf("Expected failure to create host %-v", host)
		t.Fail()
	}

	host.Id = "default"
	err = controlPlaneDao.AddHost(host, &id)
	if err != nil {
		t.Errorf("Failure creating host %-v with error: %s", host, err)
		t.Fail()
	}

	err = controlPlaneDao.AddHost(host, &id)
	if err == nil {
		t.Errorf("Expected error creating redundant host %-v", host)
		t.Fail()
	}
}
func TestDao_UpdateHost(t *testing.T) {
	controlPlaneDao.RemoveHost("default", &unused)

	host := dao.NewHost()
	host.Id = "default"
	controlPlaneDao.AddHost(*host, &id)

	host.Name = "hostname"
	host.IpAddr = "172.17.42.1"
	err := controlPlaneDao.UpdateHost(*host, &unused)
	if err != nil {
		t.Errorf("Failure updating host %-v with error: %s", host, err)
		t.Fail()
	}

	var result = dao.Host{}
	controlPlaneDao.GetHost("default", &result)
	result.CreatedAt = host.CreatedAt
	result.UpdatedAt = host.UpdatedAt

	if !reflect.DeepEqual(*host, result) {
		t.Errorf("%+v != %+v", result, host)
		t.Fail()
	}
}

func TestDao_GetHost(t *testing.T) {
	controlPlaneDao.RemoveHost("default", &unused)

	host := dao.NewHost()
	host.Id = "default"
	controlPlaneDao.AddHost(*host, &id)

	var result = dao.Host{}
	err := controlPlaneDao.GetHost("default", &result)
	result.CreatedAt = host.CreatedAt
	result.UpdatedAt = host.UpdatedAt
	if err == nil {
		if !reflect.DeepEqual(*host, result) {
			t.Errorf("Unexpected Host: expected=%+v, actual=%+v", host, result)
		}
	} else {
		t.Errorf("Unexpected Error Retrieving Host: err=%s", err)
	}
}

func TestDao_GetHosts(t *testing.T) {
	controlPlaneDao.RemoveHost("0", &unused)
	controlPlaneDao.RemoveHost("1", &unused)
	controlPlaneDao.RemoveHost("default", &unused)

	host := dao.NewHost()
	host.Id = "default"
	host.Name = "hostname"
	host.IpAddr = "127.0.0.1"
	err := controlPlaneDao.AddHost(*host, &id)
	if err == nil {
		t.Errorf("Expected error on host having loopback ip address")
		t.Fail()
	}
	host.IpAddr = "10.0.0.1"
	err = controlPlaneDao.AddHost(*host, &id)
	if err != nil {
		t.Errorf("Unexpected error on adding host: %s", err)
		t.Fail()
	}

	var hosts map[string]*dao.Host
	err = controlPlaneDao.GetHosts(new(dao.EntityRequest), &hosts)
	if err == nil && len(hosts) == 1 {
		hosts["default"].CreatedAt = host.CreatedAt
		hosts["default"].UpdatedAt = host.UpdatedAt
		if !reflect.DeepEqual(*hosts["default"], *host) {
			t.Errorf("expected [%+v] actual=%s", host, hosts)
			t.Fail()
		}
	} else {
		t.Errorf("Unexpected Error Retrieving Hosts: hosts=%+v, err=%s", hosts, err)
		t.Fail()
	}
}

func TestDao_NewService(t *testing.T) {
=======
	
func (dt *DaoTest) TestDao_NewService(t *C) {
>>>>>>> 481964ce
	service := dao.Service{}
	dt.Dao.RemoveService("default", &unused)
	err := dt.Dao.AddService(service, &id)
	if err == nil {
		t.Errorf("Expected failure to create service %-v", service)
		t.Fail()
	}

	service.Id = "default"
	err = dt.Dao.AddService(service, &id)
	if err != nil {
		t.Errorf("Failure creating service %-v with error: %s", service, err)
		t.Fail()
	}

	err = dt.Dao.AddService(service, &id)
	if err == nil {
		t.Errorf("Expected error creating redundant service %-v", service)
		t.Fail()
	}
}

func (dt *DaoTest) TestDao_UpdateService(t *C) {
	dt.Dao.RemoveService("default", &unused)

	service, _ := dao.NewService()
	service.Id = "default"
	dt.Dao.AddService(*service, &id)

	service.Name = "name"
	err := dt.Dao.UpdateService(*service, &unused)
	if err != nil {
		t.Errorf("Failure updating service %-v with error: %s", service, err)
		t.Fail()
	}

	result := dao.Service{}
	dt.Dao.GetService("default", &result)
	//XXX the time.Time types fail comparison despite being equal...
	//	  as far as I can tell this is a limitation with Go
	result.UpdatedAt = service.UpdatedAt
	result.CreatedAt = service.CreatedAt
	if !service.Equals(&result) {
		t.Errorf("Expected Service %+v, Actual Service %+v", result, *service)
		t.Fail()
	}
}

func (dt *DaoTest) TestDao_GetService(t *C) {
	dt.Dao.RemoveService("default", &unused)

	service, _ := dao.NewService()
	service.Id = "default"
	dt.Dao.AddService(*service, &id)

	var result dao.Service
	err := dt.Dao.GetService("default", &result)
	//XXX the time.Time types fail comparison despite being equal...
	//	  as far as I can tell this is a limitation with Go
	result.UpdatedAt = service.UpdatedAt
	result.CreatedAt = service.CreatedAt
	if err == nil {
		if !service.Equals(&result) {
			t.Errorf("GetService Failed: expected=%+v, actual=%+v", service, result)
		}
	} else {
		t.Errorf("Unexpected Error Retrieving Service: err=%s", err)
	}
}

func (dt *DaoTest) TestDao_GetServices(t *C) {
	dt.Dao.RemoveService("0", &unused)
	dt.Dao.RemoveService("1", &unused)
	dt.Dao.RemoveService("2", &unused)
	dt.Dao.RemoveService("3", &unused)
	dt.Dao.RemoveService("4", &unused)
	dt.Dao.RemoveService("01", &unused)
	dt.Dao.RemoveService("011", &unused)
	dt.Dao.RemoveService("02", &unused)
	dt.Dao.RemoveService("default", &unused)

	service, _ := dao.NewService()
	service.Id = "default"
	service.Name = "name"
	service.Description = "description"
	service.Instances = 0
	dt.Dao.AddService(*service, &id)

	var result []*dao.Service
	err := dt.Dao.GetServices(new(dao.EntityRequest), &result)
	if err == nil && len(result) == 1 {
		//XXX the time.Time types fail comparison despite being equal...
		//	  as far as I can tell this is a limitation with Go
		result[0].UpdatedAt = service.UpdatedAt
		result[0].CreatedAt = service.CreatedAt
		if !result[0].Equals(service) {
			t.Errorf("expected [%+v] actual=%+v", *service, result)
			t.Fail()
		}
	} else {
		t.Errorf("Error Retrieving Services: err=%s, result=%s", err, result)
		t.Fail()
	}
}

func (dt *DaoTest) TestDao_StartService(t *C) {
	dt.Dao.RemoveService("0", &unused)
	dt.Dao.RemoveService("01", &unused)
	dt.Dao.RemoveService("011", &unused)
	dt.Dao.RemoveService("02", &unused)

	s0, _ := dao.NewService()
	s0.Id = "0"
	s0.DesiredState = dao.SVC_STOP

	s01, _ := dao.NewService()
	s01.Id = "01"
	s01.ParentServiceId = "0"
	s01.DesiredState = dao.SVC_STOP

	s011, _ := dao.NewService()
	s011.Id = "011"
	s011.ParentServiceId = "01"
	s011.DesiredState = dao.SVC_STOP

	s02, _ := dao.NewService()
	s02.Id = "02"
	s02.ParentServiceId = "0"
	s02.DesiredState = dao.SVC_STOP

	dt.Dao.AddService(*s0, &id)
	dt.Dao.AddService(*s01, &id)
	dt.Dao.AddService(*s011, &id)
	dt.Dao.AddService(*s02, &id)

	if err:= dt.Dao.StartService("0", &unusedStr); err !=nil{
		t.Fatalf("could not start services: %v", err)
	}

	service := dao.Service{}
	dt.Dao.GetService("0", &service)
	if service.DesiredState != dao.SVC_RUN {
		t.Errorf("Service: 0 not requested to run: %+v", service)
		t.Fail()
	}

	dt.Dao.GetService("01", &service)
	if service.DesiredState != dao.SVC_RUN {
		t.Errorf("Service: 01 not requested to run: %+v", service)
		t.Fail()
	}

	dt.Dao.GetService("011", &service)
	if service.DesiredState != dao.SVC_RUN {
		t.Errorf("Service: 011 not requested to run: %+v", service)
		t.Fail()
	}

	dt.Dao.GetService("02", &service)
	if service.DesiredState != dao.SVC_RUN {
		t.Errorf("Service: 02 not requested to run: %+v", service)
		t.Fail()
	}
}

func (dt *DaoTest) TestDao_GetTenantId(t *C) {
	dt.Dao.RemoveService("0", &unused)
	dt.Dao.RemoveService("01", &unused)
	dt.Dao.RemoveService("011", &unused)

	var err error
	var tenantId string
	err = dt.Dao.GetTenantId("0", &tenantId)
	if err == nil {
		t.Errorf("Expected failure for getting tenantId for 0")
		t.Fail()
	}

	s0, _ := dao.NewService()
	s0.Id = "0"

	s01, _ := dao.NewService()
	s01.Id = "01"
	s01.ParentServiceId = "0"

	s011, _ := dao.NewService()
	s011.Id = "011"
	s011.ParentServiceId = "01"

	dt.Dao.AddService(*s0, &id)
	dt.Dao.AddService(*s01, &id)
	dt.Dao.AddService(*s011, &id)

	tenantId = ""
	err = dt.Dao.GetTenantId("0", &tenantId)
	if err != nil || tenantId != "0" {
		t.Errorf("Failure getting tenantId for 0, err=%s, tenantId=%s", err, tenantId)
		t.Fail()
	}

	tenantId = ""
	err = dt.Dao.GetTenantId("01", &tenantId)
	if err != nil || tenantId != "0" {
		t.Errorf("Failure getting tenantId for 0, err=%s, tenantId=%s", err, tenantId)
		t.Fail()
	}

	tenantId = ""
	err = dt.Dao.GetTenantId("011", &tenantId)
	if err != nil || tenantId != "0" {
		t.Errorf("Failure getting tenantId for 0, err=%s, tenantId=%s", err, tenantId)
		t.Fail()
	}
}

func (dt *DaoTest) TestDaoValidServiceForStart(t *C) {
	testService := dao.Service{
		Id: "TestDaoValidServiceForStart_ServiceId",
		Endpoints: []dao.ServiceEndpoint{
			dao.ServiceEndpoint{
				Name:        "TestDaoValidServiceForStart_EndpointName",
				Protocol:    "tcp",
				PortNumber:  8081,
				Application: "websvc",
				Purpose:     "import",
			},
		},
	}
	err := dt.Dao.validateServicesForStarting(testService, nil)
	if err != nil {
		t.Error("Services failed validation for starting: ", err)
	}
}

func (dt *DaoTest) TestDaoInvalidServiceForStart(t *C) {
	testService := dao.Service{
		Id: "TestDaoInvalidServiceForStart_ServiceId",
		Endpoints: []dao.ServiceEndpoint{
			dao.ServiceEndpoint{
				Name:        "TestDaoInvalidServiceForStart_EndpointName",
				Protocol:    "tcp",
				PortNumber:  8081,
				Application: "websvc",
				Purpose:     "import",
				AddressConfig: dao.AddressResourceConfig{
					Port:     8081,
					Protocol: commons.TCP,
				},
			},
		},
	}
	err := dt.Dao.validateServicesForStarting(testService, nil)
	if err == nil {
		t.Error("Services should have failed validation for starting...")
	}
}

func (dt *DaoTest) TestDaoAutoAssignIPs(t *C) {
	assignIPsPool := pool.New("assignIPsPoolID")
	fmt.Printf("%s\n", assignIPsPool.ID)
	err := dt.Facade.AddResourcePool(dt.CTX, assignIPsPool)
	if err != nil {
		t.Errorf("Failure creating resource pool %-v with error: %s", assignIPsPool, err)
		t.Fail()
	}

	ipAddress1 := "192.168.100.10"
	ipAddress2 := "10.50.9.1"

	assignIPsHostIPResources := []host.HostIPResource{}
	oneHostIPResource := host.HostIPResource{}
	oneHostIPResource.HostID = HOSTID
	oneHostIPResource.IPAddress = ipAddress1
	oneHostIPResource.InterfaceName = "eth0"
	assignIPsHostIPResources = append(assignIPsHostIPResources, oneHostIPResource)
	oneHostIPResource.HostID = HOSTID
	oneHostIPResource.IPAddress = ipAddress2
	oneHostIPResource.InterfaceName = "eth1"
	assignIPsHostIPResources = append(assignIPsHostIPResources, oneHostIPResource)

	assignIPsHost, err := host.Build("", assignIPsPool.ID, []string{}...)
	if err != nil{
		t.Fatalf("Error creating host: %v", err)
	}
	assignIPsHost.ID = HOSTID
	assignIPsHost.IPs = assignIPsHostIPResources
	err = dt.Facade.AddHost(dt.CTX, assignIPsHost)
	if err != nil {
		t.Fatalf("Failure creating resource host %-v with error: %s", assignIPsHost, err)
	}

	testService := dao.Service{
		Id:     "assignIPsServiceID",
		PoolId: assignIPsPool.ID,
		Endpoints: []dao.ServiceEndpoint{
			dao.ServiceEndpoint{
				Name:        "AssignIPsEndpointName",
				Protocol:    "tcp",
				PortNumber:  8081,
				Application: "websvc",
				Purpose:     "import",
				AddressConfig: dao.AddressResourceConfig{
					Port:     8081,
					Protocol: commons.TCP,
				},
			},
		},
	}

	err = dt.Dao.AddService(testService, &id)
	if err != nil {
		t.Fatalf("Failure creating service %-v with error: %s", testService, err)
	}
	assignmentRequest := dao.AssignmentRequest{testService.Id, "", true}
	err = dt.Dao.AssignIPs(assignmentRequest, nil)
	if err != nil {
		t.Errorf("AssignIPs failed: %v", err)
	}

	assignments := []dao.AddressAssignment{}
	err = dt.Dao.GetServiceAddressAssignments(testService.Id, &assignments)
	if err != nil {
		t.Error("GetServiceAddressAssignments failed: %v", err)
	}
	if len(assignments) != 1 {
		t.Error("Expected 1 AddressAssignment but found ", len(assignments))
	}

	defer dt.Dao.RemoveService(testService.Id, &unused)
	defer dt.Facade.RemoveResourcePool(dt.CTX, assignIPsPool.ID)
	defer dt.Facade.RemoveHost(dt.CTX, assignIPsHost.ID)
}

func (dt *DaoTest) TestRemoveAddressAssignment(t *C) {
	//test removing address when not present
	err := dt.Dao.RemoveAddressAssignment("fake", nil)
	if err == nil {
		t.Errorf("Expected error removing address %v", err)
	}
}

func (dt *DaoTest) TestAssignAddress(t *C) {
	aa := dao.AddressAssignment{}
	aid := ""
	err := dt.Dao.AssignAddress(aa, &aid)
	if err == nil {
		t.Error("Expected error")
	}

	//set up host with IP
	hostid := "TestHost"
	ip := "testip"
	endpoint := "default"
	serviceId := ""
	h, err := host.Build("", "default", []string{}...)
	t.Assert(err, IsNil)
	h.ID = hostid
	h.IPs = []host.HostIPResource{host.HostIPResource{hostid, ip, "ifname"}}
	err = dt.Facade.AddHost(dt.CTX, h)
	if err != nil {
		t.Errorf("Unexpected error adding host: %v", err)
		return
	}
	defer dt.Facade.RemoveHost(dt.CTX, hostid)

	//set up service with endpoint
	service, _ := dao.NewService()
	ep := dao.ServiceEndpoint{}
	ep.Name = endpoint
	ep.AddressConfig = dao.AddressResourceConfig{8080, commons.TCP}
	service.Endpoints = []dao.ServiceEndpoint{ep}
	dt.Dao.AddService(*service, &serviceId)
	if err != nil {
		t.Errorf("Unexpected error adding service: %v", err)
		return
	}
	defer dt.Dao.RemoveService(serviceId, &unused)

	//test for bad service id
	aa = dao.AddressAssignment{"", "static", hostid, "", ip, 100, "blamsvc", endpoint}
	aid = ""
	err = dt.Dao.AssignAddress(aa, &aid)
	if err == nil || "Found 0 Services with id blamsvc" != err.Error() {
		t.Errorf("Expected error adding address %v", err)
	}

	//test for bad endpoint id
	aa = dao.AddressAssignment{"", "static", hostid, "", ip, 100, serviceId, "blam"}
	aid = ""
	err = dt.Dao.AssignAddress(aa, &aid)
	if err == nil || !strings.HasPrefix(err.Error(), "Endpoint blam not found on service") {
		t.Errorf("Expected error adding address %v", err)
	}

	// Valid assignment
	aa = dao.AddressAssignment{"", "static", hostid, "", ip, 100, serviceId, endpoint}
	aid = ""
	err = dt.Dao.AssignAddress(aa, &aid)
	if err != nil {
		t.Errorf("Unexpected error adding address %v", err)
		return
	}

	// try to reassign; should fail
	aa = dao.AddressAssignment{"", "static", hostid, "", ip, 100, serviceId, endpoint}
	other_aid := ""
	err = dt.Dao.AssignAddress(aa, &other_aid)
	if err == nil || "Address Assignment already exists" != err.Error() {
		t.Errorf("Expected error adding address %v", err)
	}

	//test removing address
	err = dt.Dao.RemoveAddressAssignment(aid, nil)
	if err != nil {
		t.Errorf("Unexpected error removing address %v", err)
	}
}

func (dt *DaoTest) TestDao_ServiceTemplate(t *C) {
	glog.V(0).Infof("TestDao_AddServiceTemplate started")
	defer glog.V(0).Infof("TestDao_AddServiceTemplate finished")

	var (
		unused     int
		templateId string
		templates  map[string]*dao.ServiceTemplate
	)

	// Clean up old templates...
	if e := dt.Dao.GetServiceTemplates(0, &templates); e != nil {
		t.Fatalf("Failure getting service templates with error: %s", e)
	}
	for id, _ := range templates {
		if e := dt.Dao.RemoveServiceTemplate(id, &unused); e != nil {
			t.Fatalf("Failure removing service template %s with error: %s", id, e)
		}
	}

	template := dao.ServiceTemplate{
		Id:          "",
		Name:        "test_template",
		Description: "test template",
	}

	if e := dt.Dao.AddServiceTemplate(template, &templateId); e != nil {
		t.Fatalf("Failure adding service template %+v with error: %s", template, e)
	}

	if e := dt.Dao.GetServiceTemplates(0, &templates); e != nil {
		t.Fatalf("Failure getting service templates with error: %s", e)
	}
	if len(templates) != 1 {
		t.Fatalf("Expected 1 template. Found %d", len(templates))
	}
	if templates[templateId] == nil {
		t.Fatalf("Expected to find template that was added (%s), but did not.", templateId)
	}
	if templates[templateId].Name != "test_template" {
		t.Fatalf("Expected to find test_template. Found %s", templates[templateId].Name)
	}
	template.Id = templateId
	template.Description = "test_template_modified"
	if e := dt.Dao.UpdateServiceTemplate(template, &unused); e != nil {
		t.Fatalf("Failure updating service template %+v with error: %s", template, e)
	}
	if e := dt.Dao.GetServiceTemplates(0, &templates); e != nil {
		t.Fatalf("Failure getting service templates with error: %s", e)
	}
	if len(templates) != 1 {
		t.Fatalf("Expected 1 template. Found %d", len(templates))
	}
	if templates[templateId] == nil {
		t.Fatalf("Expected to find template that was updated (%s), but did not.", templateId)
	}
	if templates[templateId].Name != "test_template" {
		t.Fatalf("Expected to find test_template. Found %s", templates[templateId].Name)
	}
	if templates[templateId].Description != "test_template_modified" {
		t.Fatalf("Expected template to be modified. It hasn't changed!")
	}
	if e := dt.Dao.RemoveServiceTemplate(templateId, &unused); e != nil {
		t.Fatalf("Failure removing service template with error: %s", e)
	}
	time.Sleep(1 * time.Second) // race condition. :(
	if e := dt.Dao.GetServiceTemplates(0, &templates); e != nil {
		t.Fatalf("Failure getting service templates with error: %s", e)
	}
	if len(templates) != 0 {
		t.Fatalf("Expected zero templates. Found %d", len(templates))
	}
	if e := dt.Dao.UpdateServiceTemplate(template, &unused); e != nil {
		t.Fatalf("Failure updating service template %+v with error: %s", template, e)
	}
	if e := dt.Dao.GetServiceTemplates(0, &templates); e != nil {
		t.Fatalf("Failure getting service templates with error: %s", e)
	}
	if len(templates) != 1 {
		t.Fatalf("Expected 1 template. Found %d", len(templates))
	}
	if templates[templateId] == nil {
		t.Fatalf("Expected to find template that was updated (%s), but did not.", templateId)
	}
	if templates[templateId].Name != "test_template" {
		t.Fatalf("Expected to find test_template. Found %s", templates[templateId].Name)
	}
}

func (dt *DaoTest) TestDao_SnapshotRequest(t *C) {
	t.Skip("TODO: fix this test")
	
	glog.V(0).Infof("TestDao_SnapshotRequest started")
	defer glog.V(0).Infof("TestDao_SnapshotRequest finished")

	dsn := coordzk.DSN{
		Servers: []string{"127.0.0.1:2181"},
		Timeout: time.Second * 10,
	}
	cclient, _ := coordclient.New("zookeeper", dsn.String(), "", nil)
	zkDao := zzk.NewZkDao(cclient)

	srExpected := dao.SnapshotRequest{
		Id:            "request13",
		ServiceId:     "12345",
		SnapshotLabel: "foo",
		SnapshotError: "bar",
	}
	if err := zkDao.AddSnapshotRequest(&srExpected); err != nil {
		t.Fatalf("Failure adding snapshot request %+v with error: %s", srExpected, err)
	}
	glog.V(0).Infof("adding duplicate snapshot request - expecting failure on next line like: node already exists")
	if err := zkDao.AddSnapshotRequest(&srExpected); err == nil {
		t.Fatalf("Should have seen failure adding duplicate snapshot request %+v", srExpected)
	}

	srResult := dao.SnapshotRequest{}
	if err := zkDao.LoadSnapshotRequest(srExpected.Id, &srResult); err != nil {
		t.Fatalf("Failure loading snapshot request %+v with error: %s", srResult, err)
	}
	if !reflect.DeepEqual(srExpected, srResult) {
		t.Fatalf("Failure comparing snapshot request expected:%+v result:%+v", srExpected, srResult)
	}

	srExpected.ServiceId = "67890"
	srExpected.SnapshotLabel = "bin"
	srExpected.SnapshotError = "baz"
	if err := zkDao.UpdateSnapshotRequest(&srExpected); err != nil {
		t.Fatalf("Failure updating snapshot request %+v with error: %s", srResult, err)
	}

	if err := zkDao.LoadSnapshotRequest(srExpected.Id, &srResult); err != nil {
		t.Fatalf("Failure loading snapshot request %+v with error: %s", srResult, err)
	}
	if !reflect.DeepEqual(srExpected, srResult) {
		t.Fatalf("Failure comparing snapshot request expected:%+v result:%+v", srExpected, srResult)
	}

	if err := zkDao.RemoveSnapshotRequest(srExpected.Id); err != nil {
		t.Fatalf("Failure removing snapshot request %+v with error: %s", srExpected, err)
	}
	if err := zkDao.RemoveSnapshotRequest(srExpected.Id); err == nil {
		t.Fatalf("Failure removing non-existant snapshot request expected %+v", srExpected)
	}
}

func (dt *DaoTest) TestDao_NewSnapshot(t *C) {
	t.Skip("TODO: fix this test")
	// this is technically not a unit test since it depends on the leader
	// starting a watch for snapshot requests and the code here is time
	// dependent waiting for that leader to start the watch
	return

	glog.V(0).Infof("TestDao_NewSnapshot started")
	defer glog.V(0).Infof("TestDao_NewSnapshot finished")

	time.Sleep(2 * time.Second) // wait for Leader to start watching for snapshot requests

	service := dao.Service{}
	service.Id = "service-without-quiesce"
	dt.Dao.RemoveService(service.Id, &unused)
	// snapshot should work for services without Snapshot Pause/Resume
	err := dt.Dao.AddService(service, &id)
	if err != nil {
		t.Fatalf("Failure creating service %+v with error: %s", service, err)
	}

	service.Id = "service1-quiesce"
	dt.Dao.RemoveService(service.Id, &unused)
	service.Snapshot.Pause = fmt.Sprintf("STATE=paused echo %s quiesce $STATE", service.Id)
	service.Snapshot.Resume = fmt.Sprintf("STATE=resumed echo %s quiesce $STATE", service.Id)
	err = dt.Dao.AddService(service, &id)
	if err != nil {
		t.Fatalf("Failure creating service %+v with error: %s", service, err)
	}

	service.Id = "service2-quiesce"
	dt.Dao.RemoveService(service.Id, &unused)
	service.Snapshot.Pause = fmt.Sprintf("STATE=paused echo %s quiesce $STATE", service.Id)
	service.Snapshot.Resume = fmt.Sprintf("STATE=resumed echo %s quiesce $STATE", service.Id)
	err = dt.Dao.AddService(service, &id)
	if err != nil {
		t.Fatalf("Failure creating service %+v with error: %s", service, err)
	}

	err = dt.Dao.Snapshot(service.Id, &id)
	if err != nil {
		t.Fatalf("Failure creating snapshot for service %+v with error: %s", service, err)
	}
	if id == "" {
		t.Fatalf("Failure creating snapshot for service %+v - label is empty", service)
	}
	glog.V(0).Infof("successfully created 1st snapshot with label:%s", id)

	err = dt.Dao.Snapshot(service.Id, &id)
	if err != nil {
		t.Fatalf("Failure creating snapshot for service %+v with error: %s", service, err)
	}
	if id == "" {
		t.Fatalf("Failure creating snapshot for service %+v - label is empty", service)
	}
	glog.V(0).Infof("successfully created 2nd snapshot with label:%s", id)

	time.Sleep(10 * time.Second)
}

func (dt *DaoTest) TestUser_UserOperations(t *C) {
	user := dao.User{
		Name:     "Pepe",
		Password: "Pepe",
	}
	id := "Pepe"
	err := dt.Dao.AddUser(user, &id)
	if err != nil {
		t.Fatalf("Failure creating a user %s", err)
	}

	newUser := dao.User{}
	err = dt.Dao.GetUser("Pepe", &newUser)
	if err != nil {
		t.Fatalf("Failure getting user %s", err)
	}

	// make sure they are the same user
	if newUser.Name != user.Name {
		t.Fatalf("Retrieved an unexpected user %v", newUser)
	}

	// make sure the password was hashed
	if newUser.Password == "Pepe" {
		t.Fatalf("Did not hash the password %+v", user)
	}

	unused := 0
	err = dt.Dao.RemoveUser("Pepe", &unused)
	if err != nil {
		t.Fatalf("Failure removing user %s", err)
	}
}

func (dt *DaoTest) TestUser_ValidateCredentials(t *C) {
	user := dao.User{
		Name:     "Pepe",
		Password: "Pepe",
	}
	id := "Pepe"
	err := dt.Dao.AddUser(user, &id)
	if err != nil {
		t.Fatalf("Failure creating a user %s", err)
	}
	var isValid bool
	attemptUser := dao.User{
		Name:     "Pepe",
		Password: "Pepe",
	}
	err = dt.Dao.ValidateCredentials(attemptUser, &isValid)

	if err != nil {
		t.Fatalf("Failure authenticating credentials %s", err)
	}

	if !isValid {
		t.Fatalf("Unable to authenticate user credentials")
	}

	unused := 0
	err = dt.Dao.RemoveUser("Pepe", &unused)
	if err != nil {
		t.Fatalf("Failure removing user %s", err)
	}

	// update the user
	user.Password = "pepe2"
	err = dt.Dao.UpdateUser(user, &unused)
	if err != nil {
		t.Fatalf("Failure creating a user %s", err)
	}
	attemptUser.Password = "Pepe2"
	// make sure we can validate against the updated credentials
	err = dt.Dao.ValidateCredentials(attemptUser, &isValid)

	if err != nil {
		t.Fatalf("Failure authenticating credentials %s", err)
	}
}<|MERGE_RESOLUTION|>--- conflicted
+++ resolved
@@ -90,225 +90,23 @@
 	}
 }
 
-<<<<<<< HEAD
-func TestNewControlPlaneDao(t *testing.T) {
-	if err != nil {
-		t.Errorf("Did not expect error: %s", err)
-		t.Fail()
-	}
-}
-
-func TestDao_NewResourcePool(t *testing.T) {
-	controlPlaneDao.RemoveResourcePool("default", &unused)
-	pool := dao.ResourcePool{}
-	err := controlPlaneDao.AddResourcePool(pool, &id)
-	if err == nil {
-		t.Errorf("Expected failure to create resource pool %-v", pool)
-		t.Fail()
-	}
-
-	pool.Id = "default"
-	err = controlPlaneDao.AddResourcePool(pool, &id)
-	if err != nil {
-		t.Errorf("Failure creating resource pool %-v with error: %s", pool, err)
-		t.Fail()
-	}
-
-	err = controlPlaneDao.AddResourcePool(pool, &id)
-	if err == nil {
-		t.Errorf("Expected error creating redundant resource pool %-v", pool)
-		t.Fail()
-	}
-}
-func TestDao_UpdateResourcePool(t *testing.T) {
-	controlPlaneDao.RemoveResourcePool("default", &unused)
-
-	pool, _ := dao.NewResourcePool("default")
-	controlPlaneDao.AddResourcePool(*pool, &id)
-
-	pool.Priority = 1
-	pool.CoreLimit = 1
-	pool.MemoryLimit = 1
-	err := controlPlaneDao.UpdateResourcePool(*pool, nil)
-=======
 //SetUpTest run before each test.
 func (dt *DaoTest) SetUpTest(c *C) {
 	//Facade tests delete the contents of the database for every test
 	dt.FacadeTest.SetUpTest(c)
 	//DAO tests expect default pool and system user
->>>>>>> 481964ce
 
 	if err := dt.Facade.CreateDefaultPool(dt.CTX); err != nil {
 		c.Fatalf("could not create default pool:", err)
 	}
 
-<<<<<<< HEAD
-	result := dao.ResourcePool{}
-	controlPlaneDao.GetResourcePool("default", &result)
-	result.CreatedAt = pool.CreatedAt
-	result.UpdatedAt = pool.UpdatedAt
-
-	if !reflect.DeepEqual(*pool, result) {
-		t.Errorf("%+v != %+v", result, pool)
-		t.Fail()
-	}
-}
-
-func TestDao_GetResourcePool(t *testing.T) {
-	controlPlaneDao.RemoveResourcePool("default", &unused)
-	pool, _ := dao.NewResourcePool("default")
-	pool.Priority = 1
-	pool.CoreLimit = 1
-	pool.MemoryLimit = 1
-	controlPlaneDao.AddResourcePool(*pool, &id)
-
-	result := dao.ResourcePool{}
-	err := controlPlaneDao.GetResourcePool("default", &result)
-	result.CreatedAt = pool.CreatedAt
-	result.UpdatedAt = pool.UpdatedAt
-	if err == nil {
-		if !reflect.DeepEqual(*pool, result) {
-			t.Errorf("Unexpected ResourcePool: expected=%+v, actual=%+v", pool, result)
-			t.Fail()
-		}
-	} else {
-		t.Errorf("Unexpected Error Retrieving ResourcePool: err=%s", err)
-		t.Fail()
-=======
 	// create the account credentials
 	if err := createSystemUser(dt.Dao); err != nil {
 		c.Fatalf("could not create systemuser:", err)
->>>>>>> 481964ce
-	}
-}
-
-
-
-<<<<<<< HEAD
-	var result map[string]*dao.ResourcePool
-	err := controlPlaneDao.GetResourcePools(new(dao.EntityRequest), &result)
-	if err == nil && len(result) == 1 {
-		result["default"].CreatedAt = pool.CreatedAt
-		result["default"].UpdatedAt = pool.UpdatedAt
-		if !reflect.DeepEqual(*pool, *result["default"]) {
-			t.Errorf("expected [%+v] actual=%s", *pool, result)
-			t.Fail()
-		}
-	} else {
-		t.Errorf("Unexpected Error Retrieving ResourcePools: err=%s", result)
-		t.Fail()
-	}
-}
-
-func TestDao_AddHost(t *testing.T) {
-	host := dao.Host{}
-	controlPlaneDao.RemoveHost("default", &unused)
-	err := controlPlaneDao.AddHost(host, &id)
-	if err == nil {
-		t.Errorf("Expected failure to create host %-v", host)
-		t.Fail()
-	}
-
-	host.Id = "default"
-	err = controlPlaneDao.AddHost(host, &id)
-	if err != nil {
-		t.Errorf("Failure creating host %-v with error: %s", host, err)
-		t.Fail()
-	}
-
-	err = controlPlaneDao.AddHost(host, &id)
-	if err == nil {
-		t.Errorf("Expected error creating redundant host %-v", host)
-		t.Fail()
-	}
-}
-func TestDao_UpdateHost(t *testing.T) {
-	controlPlaneDao.RemoveHost("default", &unused)
-
-	host := dao.NewHost()
-	host.Id = "default"
-	controlPlaneDao.AddHost(*host, &id)
-
-	host.Name = "hostname"
-	host.IpAddr = "172.17.42.1"
-	err := controlPlaneDao.UpdateHost(*host, &unused)
-	if err != nil {
-		t.Errorf("Failure updating host %-v with error: %s", host, err)
-		t.Fail()
-	}
-
-	var result = dao.Host{}
-	controlPlaneDao.GetHost("default", &result)
-	result.CreatedAt = host.CreatedAt
-	result.UpdatedAt = host.UpdatedAt
-
-	if !reflect.DeepEqual(*host, result) {
-		t.Errorf("%+v != %+v", result, host)
-		t.Fail()
-	}
-}
-
-func TestDao_GetHost(t *testing.T) {
-	controlPlaneDao.RemoveHost("default", &unused)
-
-	host := dao.NewHost()
-	host.Id = "default"
-	controlPlaneDao.AddHost(*host, &id)
-
-	var result = dao.Host{}
-	err := controlPlaneDao.GetHost("default", &result)
-	result.CreatedAt = host.CreatedAt
-	result.UpdatedAt = host.UpdatedAt
-	if err == nil {
-		if !reflect.DeepEqual(*host, result) {
-			t.Errorf("Unexpected Host: expected=%+v, actual=%+v", host, result)
-		}
-	} else {
-		t.Errorf("Unexpected Error Retrieving Host: err=%s", err)
-	}
-}
-
-func TestDao_GetHosts(t *testing.T) {
-	controlPlaneDao.RemoveHost("0", &unused)
-	controlPlaneDao.RemoveHost("1", &unused)
-	controlPlaneDao.RemoveHost("default", &unused)
-
-	host := dao.NewHost()
-	host.Id = "default"
-	host.Name = "hostname"
-	host.IpAddr = "127.0.0.1"
-	err := controlPlaneDao.AddHost(*host, &id)
-	if err == nil {
-		t.Errorf("Expected error on host having loopback ip address")
-		t.Fail()
-	}
-	host.IpAddr = "10.0.0.1"
-	err = controlPlaneDao.AddHost(*host, &id)
-	if err != nil {
-		t.Errorf("Unexpected error on adding host: %s", err)
-		t.Fail()
-	}
-
-	var hosts map[string]*dao.Host
-	err = controlPlaneDao.GetHosts(new(dao.EntityRequest), &hosts)
-	if err == nil && len(hosts) == 1 {
-		hosts["default"].CreatedAt = host.CreatedAt
-		hosts["default"].UpdatedAt = host.UpdatedAt
-		if !reflect.DeepEqual(*hosts["default"], *host) {
-			t.Errorf("expected [%+v] actual=%s", host, hosts)
-			t.Fail()
-		}
-	} else {
-		t.Errorf("Unexpected Error Retrieving Hosts: hosts=%+v, err=%s", hosts, err)
-		t.Fail()
-	}
-}
-
-func TestDao_NewService(t *testing.T) {
-=======
-	
+	}
+}
+
 func (dt *DaoTest) TestDao_NewService(t *C) {
->>>>>>> 481964ce
 	service := dao.Service{}
 	dt.Dao.RemoveService("default", &unused)
 	err := dt.Dao.AddService(service, &id)
