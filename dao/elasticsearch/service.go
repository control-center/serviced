// Copyright 2014, The Serviced Authors. All rights reserved.
// Use of this source code is governed by a
// license that can be found in the LICENSE file.

package elasticsearch

import (
	"github.com/zenoss/serviced/dao"
	"github.com/zenoss/serviced/datastore"
	"github.com/zenoss/serviced/domain/service"
)

// AddService add a service. Return error if service already exists
func (this *ControlPlaneDao) AddService(svc service.Service, serviceId *string) error {
	if err := this.facade.AddService(datastore.Get(), svc); err != nil {
		return err
	}
	*serviceId = svc.Id
	return nil
}

//
func (this *ControlPlaneDao) UpdateService(svc service.Service, unused *int) error {
	if err := this.facade.UpdateService(datastore.Get(), svc); err != nil {
		return err
	}
	return nil
}

//
func (this *ControlPlaneDao) RemoveService(id string, unused *int) error {
	if err := this.facade.RemoveService(datastore.Get(), id); err != nil {
		return err
	}
	return nil
}

//
func (this *ControlPlaneDao) GetService(id string, myService *service.Service) error {
	if svc, err := this.facade.GetService(datastore.Get(), id); err == nil {
		*myService = *svc
		return nil
	} else {
		return err
	}
}

//
func (this *ControlPlaneDao) GetServices(request dao.EntityRequest, services *[]*service.Service) error {
	if svcs, err := this.facade.GetServices(datastore.Get(), request); err == nil {
		*services = svcs
		return nil
	} else {
		return err
	}
}

//
func (this *ControlPlaneDao) GetTaggedServices(request dao.EntityRequest, services *[]*service.Service) error {
	if svcs, err := this.facade.GetTaggedServices(datastore.Get(), request); err == nil {
		*services = svcs
		return nil
	} else {
		return err
	}
}


// The tenant id is the root service uuid. Walk the service tree to root to find the tenant id.
func (this *ControlPlaneDao) GetTenantId(serviceID string, tenantId *string) error {
	if tid, err := this.facade.GetTenantID(datastore.Get(), serviceID); err == nil{
		*tenantId = tid
        return nil
	}else{
		return err
	}
}

// Get a service endpoint.
func (this *ControlPlaneDao) GetServiceEndpoints(serviceID string, response *map[string][]*dao.ApplicationEndpoint) (err error) {
	if result, err := this.facade.GetServiceEndpoints(datastore.Get(), serviceID); err == nil {
		*response = result
		return nil
	} else {
		return err
	}
}

// start the provided service
func (this *ControlPlaneDao) StartService(serviceID string, unused *string) error {
	return this.facade.StartService(datastore.Get(), serviceID)
}
func (this *ControlPlaneDao) StopService(id string, unused *int) error {
	return this.facade.StopService(datastore.Get(), id)
}

// assign an IP address to a service (and all its child services) containing non default AddressResourceConfig
func (this *ControlPlaneDao) AssignIPs(assignmentRequest dao.AssignmentRequest, _ *struct{}) error {
<<<<<<< HEAD
	myService := service.Service{}
	if err := this.GetService(assignmentRequest.ServiceID, &myService); err != nil {
		return err
	}

	poolIPs, err := this.facade.GetPoolIPs(datastore.Get(), myService.PoolID)
	if err != nil {
		glog.Errorf("GetPoolIPs failed: %v", err)
		return err
	}

	rand.Seed(time.Now().UTC().UnixNano())
	userProvidedIPAssignment := false
	selectedHostId := ""
	assignmentType := ""

	if assignmentRequest.AutoAssignment {
		// automatic IP requested
		glog.Infof("Automatic IP Address Assignment")
		randomIPIndex := rand.Intn(len(poolIPs.HostIPs) + len(poolIPs.VirtualIPs))
		if randomIPIndex < len(poolIPs.HostIPs) {
			assignmentType = "static"
			assignmentRequest.IPAddress = poolIPs.HostIPs[randomIPIndex].IPAddress
			selectedHostId = poolIPs.HostIPs[randomIPIndex].HostID
		} else {
			assignmentType = "virtual"
			randomIPIndex = randomIPIndex - len(poolIPs.HostIPs)
			assignmentRequest.IPAddress = poolIPs.VirtualIPs[randomIPIndex].IP
			// TODO: Should we somehow know what host has a virtual IP???
			//selectedHostId = poolIPs.VirtualIPs[randomIPIndex].HostID
		}
	} else {
		// manual IP provided
		// verify that the user provided IP address is available in the pool
		glog.Infof("Manual IP Address Assignment")
		validIP := false
		userProvidedIPAssignment = true

		for _, hostIPResource := range poolIPs.HostIPs {
			if assignmentRequest.IPAddress == hostIPResource.IPAddress {
				assignmentType = "static"
				validIP = true
				assignmentRequest.IPAddress = hostIPResource.IPAddress
				selectedHostId = hostIPResource.HostID
				break
			}
		}

		if !validIP {
			for _, virtualIP := range poolIPs.VirtualIPs {
				if assignmentRequest.IPAddress == virtualIP.IP {
					assignmentType = "virtual"
					validIP = true
					assignmentRequest.IPAddress = virtualIP.IP
					// TODO: Should we somehow know what host has a virtual IP???
					//selectedHostId = virtualIP.HostID
					break
				}
			}
		}

		if !validIP {
			msg := fmt.Sprintf("requested IP address: %s is not contained in pool %s.", assignmentRequest.IPAddress, myService.PoolID)
			return errors.New(msg)
		}
	}
	glog.Infof("Attempting to set IP address(es) to %s", assignmentRequest.IPAddress)

	assignments := []*addressassignment.AddressAssignment{}
	if err := this.GetServiceAddressAssignments(assignmentRequest.ServiceID, &assignments); err != nil {
		glog.Errorf("controlPlaneDao.GetServiceAddressAssignments failed in anonymous function: %v", err)
		return err
	}

	visitor := func(myService *service.Service) error {
		// if this service is in need of an IP address, assign it an IP address
		for _, endpoint := range myService.Endpoints {
			needsAnAddressAssignment, addressAssignmentId, err := this.needsAddressAssignment(myService.Id, endpoint)
			if err != nil {
				return err
			}

			// if an address assignment is needed (does not yet exist) OR
			// if a specific IP address is provided by the user AND an address assignment already exists
			if needsAnAddressAssignment || (userProvidedIPAssignment && addressAssignmentId != "") {
				if addressAssignmentId != "" {
					glog.Infof("Removing AddressAssignment: %s", addressAssignmentId)
					err = this.RemoveAddressAssignment(addressAssignmentId, nil)
					if err != nil {
						glog.Errorf("controlPlaneDao.RemoveAddressAssignment failed in AssignIPs anonymous function: %v", err)
						return err
					}
				}
				assignment := addressassignment.AddressAssignment{}
				assignment.AssignmentType = assignmentType
				assignment.HostID = selectedHostId
				assignment.PoolID = myService.PoolID
				assignment.IPAddr = assignmentRequest.IPAddress
				assignment.Port = endpoint.AddressConfig.Port
				assignment.ServiceID = myService.Id
				assignment.EndpointName = endpoint.Name
				glog.Infof("Creating AddressAssignment for Endpoint: %s", assignment.EndpointName)

				var unusedStr string
				err = this.AssignAddress(assignment, &unusedStr)
				if err != nil {
					glog.Errorf("AssignAddress failed in AssignIPs anonymous function: %v", err)
					return err
				}
				glog.Infof("Created AddressAssignment: %s for Endpoint: %s", assignment.ID, assignment.EndpointName)
			}
		}
		return nil
	}

	// traverse all the services
	err = this.walkServices(assignmentRequest.ServiceID, visitor)
	if err != nil {
		return err
	}

	glog.Infof("All services requiring an explicit IP address (at this moment) from service: %v and down ... have been assigned: %s", assignmentRequest.ServiceID, assignmentRequest.IPAddress)
	return nil
}

func (this *ControlPlaneDao) getTenantIdAndPath(serviceID string) (string, string, error) {
	id := strings.TrimSpace(serviceID)
	if id == "" {
		return "", "", errors.New("empty serviceId not allowed")
	}

	var traverse func(string) (string, error)
	svcPath := make([]string, 0)

	traverse = func(id string) (string, error) {
		if svc, err := this.getService(id); err != nil {
			return "", err
		} else if svc.ParentServiceID != "" {
			svcPath = append(svcPath, svc.Name)
			return traverse(svc.ParentServiceID)
		} else {
			glog.V(1).Infof("parent service: %+v", svc)
			svcPath = append(svcPath, svc.Name)
			return svc.Id, nil
		}
	}

	tenantId, err := traverse(id)
	if err != nil {
		return "", "", err
	}
	var svcPathName string
	for i, part := range svcPath {
		if i == 0 {
			svcPathName = part
		} else {
			svcPathName = fmt.Sprintf("%s/%s", part, svcPath)
		}
	}
	svcPathName = fmt.Sprintf("/%s", svcPathName)

	return tenantId, svcPathName, nil
}

// traverse all the services (including the children of the provided service)
func (this *ControlPlaneDao) walkServices(serviceID string, visitFn service.Visit) error {

	store := service.NewStore()
	ctx := datastore.Get()

	getChildren := func(parentID string) ([]*service.Service, error) {
		return store.GetChildServices(ctx, parentID)
	}
	getService := func(svcID string) (service.Service, error) {
		svc, err := store.Get(ctx, svcID)
		if err != nil {
			return service.Service{}, err
		}
		return *svc, nil
	}

	return service.Walk(serviceID, visitFn, getService, getChildren)
}

// walkTree returns a list of ids for all services in a hierarchy rooted by node
func walkTree(node *treenode) []string {
	if len(node.children) == 0 {
		return []string{node.id}
	}
	relatedServiceIDs := make([]string, 0)
	for _, childNode := range node.children {
		for _, childId := range walkTree(childNode) {
			relatedServiceIDs = append(relatedServiceIDs, childId)
		}
	}
	return append(relatedServiceIDs, node.id)
}

type treenode struct {
	id       string
	parent   string
	children []*treenode
}

// getServiceTree creates the service hierarchy tree containing serviceId, serviceList is used to create the tree.
// Returns a pointer the root of the service hierarchy
func (this *ControlPlaneDao) getServiceTree(serviceId string, servicesList *[]*service.Service) *treenode {
	glog.V(2).Infof(" getServiceTree = %s", serviceId)
	servicesMap := make(map[string]*treenode)
	for _, svc := range *servicesList {
		servicesMap[svc.Id] = &treenode{
			svc.Id,
			svc.ParentServiceID,
			[]*treenode{},
		}
	}

	// second time through builds our tree
	root := treenode{"root", "", []*treenode{}}
	for _, svc := range *servicesList {
		node := servicesMap[svc.Id]
		parent, found := servicesMap[svc.ParentServiceID]
		// no parent means this node belongs to root
		if !found {
			parent = &root
		}
		parent.children = append(parent.children, node)
	}

	// now walk up the tree, then back down capturing all siblings for this service ID
	topService := servicesMap[serviceId]
	for len(topService.parent) != 0 {
		topService = servicesMap[topService.parent]
	}
	return topService
}

// determine whether the services are ready for deployment
func (this *ControlPlaneDao) validateServicesForStarting(svc *service.Service, _ *struct{}) error {
	// ensure all endpoints with AddressConfig have assigned IPs
	for _, endpoint := range svc.Endpoints {
		needsAnAddressAssignment, addressAssignmentId, err := this.needsAddressAssignment(svc.Id, endpoint)
		if err != nil {
			return err
		}

		if needsAnAddressAssignment {
			msg := fmt.Sprintf("service ID %s is in need of an AddressAssignment: %s", svc.Id, addressAssignmentId)
			return errors.New(msg)
		} else if addressAssignmentId != "" {
			glog.Infof("AddressAssignment: %s already exists", addressAssignmentId)
		}
	}

	if svc.RAMCommitment < 0 {
		return fmt.Errorf("service RAM commitment cannot be negative")
	}

	// add additional validation checks to the services
	return nil
}

// validate the provided service
func (this *ControlPlaneDao) validateService(serviceId string) error {
	//TODO: create map of IPs to ports and ensure that an IP does not have > 1 process listening on the same port
	visitor := func(service *service.Service) error {
		// validate the service is ready to start
		err := this.validateServicesForStarting(service, nil)
		if err != nil {
			glog.Errorf("Services failed validation for starting")
			return err
		}
		return nil
	}

	// traverse all the services
	return this.walkServices(serviceId, visitor)
=======
	return this.facade.AssignIPs(datastore.Get(), assignmentRequest)
>>>>>>> de6b03db
}<|MERGE_RESOLUTION|>--- conflicted
+++ resolved
@@ -65,13 +65,12 @@
 	}
 }
 
-
 // The tenant id is the root service uuid. Walk the service tree to root to find the tenant id.
 func (this *ControlPlaneDao) GetTenantId(serviceID string, tenantId *string) error {
-	if tid, err := this.facade.GetTenantID(datastore.Get(), serviceID); err == nil{
+	if tid, err := this.facade.GetTenantID(datastore.Get(), serviceID); err == nil {
 		*tenantId = tid
-        return nil
-	}else{
+		return nil
+	} else {
 		return err
 	}
 }
@@ -96,285 +95,5 @@
 
 // assign an IP address to a service (and all its child services) containing non default AddressResourceConfig
 func (this *ControlPlaneDao) AssignIPs(assignmentRequest dao.AssignmentRequest, _ *struct{}) error {
-<<<<<<< HEAD
-	myService := service.Service{}
-	if err := this.GetService(assignmentRequest.ServiceID, &myService); err != nil {
-		return err
-	}
-
-	poolIPs, err := this.facade.GetPoolIPs(datastore.Get(), myService.PoolID)
-	if err != nil {
-		glog.Errorf("GetPoolIPs failed: %v", err)
-		return err
-	}
-
-	rand.Seed(time.Now().UTC().UnixNano())
-	userProvidedIPAssignment := false
-	selectedHostId := ""
-	assignmentType := ""
-
-	if assignmentRequest.AutoAssignment {
-		// automatic IP requested
-		glog.Infof("Automatic IP Address Assignment")
-		randomIPIndex := rand.Intn(len(poolIPs.HostIPs) + len(poolIPs.VirtualIPs))
-		if randomIPIndex < len(poolIPs.HostIPs) {
-			assignmentType = "static"
-			assignmentRequest.IPAddress = poolIPs.HostIPs[randomIPIndex].IPAddress
-			selectedHostId = poolIPs.HostIPs[randomIPIndex].HostID
-		} else {
-			assignmentType = "virtual"
-			randomIPIndex = randomIPIndex - len(poolIPs.HostIPs)
-			assignmentRequest.IPAddress = poolIPs.VirtualIPs[randomIPIndex].IP
-			// TODO: Should we somehow know what host has a virtual IP???
-			//selectedHostId = poolIPs.VirtualIPs[randomIPIndex].HostID
-		}
-	} else {
-		// manual IP provided
-		// verify that the user provided IP address is available in the pool
-		glog.Infof("Manual IP Address Assignment")
-		validIP := false
-		userProvidedIPAssignment = true
-
-		for _, hostIPResource := range poolIPs.HostIPs {
-			if assignmentRequest.IPAddress == hostIPResource.IPAddress {
-				assignmentType = "static"
-				validIP = true
-				assignmentRequest.IPAddress = hostIPResource.IPAddress
-				selectedHostId = hostIPResource.HostID
-				break
-			}
-		}
-
-		if !validIP {
-			for _, virtualIP := range poolIPs.VirtualIPs {
-				if assignmentRequest.IPAddress == virtualIP.IP {
-					assignmentType = "virtual"
-					validIP = true
-					assignmentRequest.IPAddress = virtualIP.IP
-					// TODO: Should we somehow know what host has a virtual IP???
-					//selectedHostId = virtualIP.HostID
-					break
-				}
-			}
-		}
-
-		if !validIP {
-			msg := fmt.Sprintf("requested IP address: %s is not contained in pool %s.", assignmentRequest.IPAddress, myService.PoolID)
-			return errors.New(msg)
-		}
-	}
-	glog.Infof("Attempting to set IP address(es) to %s", assignmentRequest.IPAddress)
-
-	assignments := []*addressassignment.AddressAssignment{}
-	if err := this.GetServiceAddressAssignments(assignmentRequest.ServiceID, &assignments); err != nil {
-		glog.Errorf("controlPlaneDao.GetServiceAddressAssignments failed in anonymous function: %v", err)
-		return err
-	}
-
-	visitor := func(myService *service.Service) error {
-		// if this service is in need of an IP address, assign it an IP address
-		for _, endpoint := range myService.Endpoints {
-			needsAnAddressAssignment, addressAssignmentId, err := this.needsAddressAssignment(myService.Id, endpoint)
-			if err != nil {
-				return err
-			}
-
-			// if an address assignment is needed (does not yet exist) OR
-			// if a specific IP address is provided by the user AND an address assignment already exists
-			if needsAnAddressAssignment || (userProvidedIPAssignment && addressAssignmentId != "") {
-				if addressAssignmentId != "" {
-					glog.Infof("Removing AddressAssignment: %s", addressAssignmentId)
-					err = this.RemoveAddressAssignment(addressAssignmentId, nil)
-					if err != nil {
-						glog.Errorf("controlPlaneDao.RemoveAddressAssignment failed in AssignIPs anonymous function: %v", err)
-						return err
-					}
-				}
-				assignment := addressassignment.AddressAssignment{}
-				assignment.AssignmentType = assignmentType
-				assignment.HostID = selectedHostId
-				assignment.PoolID = myService.PoolID
-				assignment.IPAddr = assignmentRequest.IPAddress
-				assignment.Port = endpoint.AddressConfig.Port
-				assignment.ServiceID = myService.Id
-				assignment.EndpointName = endpoint.Name
-				glog.Infof("Creating AddressAssignment for Endpoint: %s", assignment.EndpointName)
-
-				var unusedStr string
-				err = this.AssignAddress(assignment, &unusedStr)
-				if err != nil {
-					glog.Errorf("AssignAddress failed in AssignIPs anonymous function: %v", err)
-					return err
-				}
-				glog.Infof("Created AddressAssignment: %s for Endpoint: %s", assignment.ID, assignment.EndpointName)
-			}
-		}
-		return nil
-	}
-
-	// traverse all the services
-	err = this.walkServices(assignmentRequest.ServiceID, visitor)
-	if err != nil {
-		return err
-	}
-
-	glog.Infof("All services requiring an explicit IP address (at this moment) from service: %v and down ... have been assigned: %s", assignmentRequest.ServiceID, assignmentRequest.IPAddress)
-	return nil
-}
-
-func (this *ControlPlaneDao) getTenantIdAndPath(serviceID string) (string, string, error) {
-	id := strings.TrimSpace(serviceID)
-	if id == "" {
-		return "", "", errors.New("empty serviceId not allowed")
-	}
-
-	var traverse func(string) (string, error)
-	svcPath := make([]string, 0)
-
-	traverse = func(id string) (string, error) {
-		if svc, err := this.getService(id); err != nil {
-			return "", err
-		} else if svc.ParentServiceID != "" {
-			svcPath = append(svcPath, svc.Name)
-			return traverse(svc.ParentServiceID)
-		} else {
-			glog.V(1).Infof("parent service: %+v", svc)
-			svcPath = append(svcPath, svc.Name)
-			return svc.Id, nil
-		}
-	}
-
-	tenantId, err := traverse(id)
-	if err != nil {
-		return "", "", err
-	}
-	var svcPathName string
-	for i, part := range svcPath {
-		if i == 0 {
-			svcPathName = part
-		} else {
-			svcPathName = fmt.Sprintf("%s/%s", part, svcPath)
-		}
-	}
-	svcPathName = fmt.Sprintf("/%s", svcPathName)
-
-	return tenantId, svcPathName, nil
-}
-
-// traverse all the services (including the children of the provided service)
-func (this *ControlPlaneDao) walkServices(serviceID string, visitFn service.Visit) error {
-
-	store := service.NewStore()
-	ctx := datastore.Get()
-
-	getChildren := func(parentID string) ([]*service.Service, error) {
-		return store.GetChildServices(ctx, parentID)
-	}
-	getService := func(svcID string) (service.Service, error) {
-		svc, err := store.Get(ctx, svcID)
-		if err != nil {
-			return service.Service{}, err
-		}
-		return *svc, nil
-	}
-
-	return service.Walk(serviceID, visitFn, getService, getChildren)
-}
-
-// walkTree returns a list of ids for all services in a hierarchy rooted by node
-func walkTree(node *treenode) []string {
-	if len(node.children) == 0 {
-		return []string{node.id}
-	}
-	relatedServiceIDs := make([]string, 0)
-	for _, childNode := range node.children {
-		for _, childId := range walkTree(childNode) {
-			relatedServiceIDs = append(relatedServiceIDs, childId)
-		}
-	}
-	return append(relatedServiceIDs, node.id)
-}
-
-type treenode struct {
-	id       string
-	parent   string
-	children []*treenode
-}
-
-// getServiceTree creates the service hierarchy tree containing serviceId, serviceList is used to create the tree.
-// Returns a pointer the root of the service hierarchy
-func (this *ControlPlaneDao) getServiceTree(serviceId string, servicesList *[]*service.Service) *treenode {
-	glog.V(2).Infof(" getServiceTree = %s", serviceId)
-	servicesMap := make(map[string]*treenode)
-	for _, svc := range *servicesList {
-		servicesMap[svc.Id] = &treenode{
-			svc.Id,
-			svc.ParentServiceID,
-			[]*treenode{},
-		}
-	}
-
-	// second time through builds our tree
-	root := treenode{"root", "", []*treenode{}}
-	for _, svc := range *servicesList {
-		node := servicesMap[svc.Id]
-		parent, found := servicesMap[svc.ParentServiceID]
-		// no parent means this node belongs to root
-		if !found {
-			parent = &root
-		}
-		parent.children = append(parent.children, node)
-	}
-
-	// now walk up the tree, then back down capturing all siblings for this service ID
-	topService := servicesMap[serviceId]
-	for len(topService.parent) != 0 {
-		topService = servicesMap[topService.parent]
-	}
-	return topService
-}
-
-// determine whether the services are ready for deployment
-func (this *ControlPlaneDao) validateServicesForStarting(svc *service.Service, _ *struct{}) error {
-	// ensure all endpoints with AddressConfig have assigned IPs
-	for _, endpoint := range svc.Endpoints {
-		needsAnAddressAssignment, addressAssignmentId, err := this.needsAddressAssignment(svc.Id, endpoint)
-		if err != nil {
-			return err
-		}
-
-		if needsAnAddressAssignment {
-			msg := fmt.Sprintf("service ID %s is in need of an AddressAssignment: %s", svc.Id, addressAssignmentId)
-			return errors.New(msg)
-		} else if addressAssignmentId != "" {
-			glog.Infof("AddressAssignment: %s already exists", addressAssignmentId)
-		}
-	}
-
-	if svc.RAMCommitment < 0 {
-		return fmt.Errorf("service RAM commitment cannot be negative")
-	}
-
-	// add additional validation checks to the services
-	return nil
-}
-
-// validate the provided service
-func (this *ControlPlaneDao) validateService(serviceId string) error {
-	//TODO: create map of IPs to ports and ensure that an IP does not have > 1 process listening on the same port
-	visitor := func(service *service.Service) error {
-		// validate the service is ready to start
-		err := this.validateServicesForStarting(service, nil)
-		if err != nil {
-			glog.Errorf("Services failed validation for starting")
-			return err
-		}
-		return nil
-	}
-
-	// traverse all the services
-	return this.walkServices(serviceId, visitor)
-=======
 	return this.facade.AssignIPs(datastore.Get(), assignmentRequest)
->>>>>>> de6b03db
 }