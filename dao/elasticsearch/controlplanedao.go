--- conflicted
+++ resolved
@@ -35,7 +35,6 @@
 	"strconv"
 	"strings"
 	"time"
-	"math/rand"
 )
 
 //assert interface
@@ -805,65 +804,6 @@
 	return true
 }
 
-<<<<<<< HEAD
-func (this *ControlPlaneDao) needsAddressAssignment(serviceID string, endpoint dao.ServiceEndpoint, addressAssignmentId *string) bool {
-	// check to see if an IP address has already been assigned
-	// maybe this is not needed? ... maybe this should be called something else ... 
-	// maybe I should remove the code below and title this "IP uninitialized"?
-	if this.initializedAddressConfig(endpoint) {
-		assignments := []dao.AddressAssignment{}
-		this.GetServiceAddressAssignments(serviceID, &assignments)
-		for _, assignment := range assignments {
-			if assignment.ServiceId == serviceID && assignment.EndpointName == endpoint.Name {
-				glog.Infof("Assignment %s has already been issued an IP", assignment.Id)
-				*addressAssignmentId = assignment.Id
-
-				// there exists and AddressAssignment for the AddressConfig in question
-				return false
-			}
-		}
-		// if there exists some AddressConfig that is initialized to anything (port and protocol are not the default values)
-		// and there does NOT exist an AddressAssignment corresponding to this AddressConfig
-		// then this service needs an AddressAssignment!
-		glog.Infof("Service: %s endpoint: %s needs an address assignment", serviceID, endpoint.Name)
-		return true
-	}
-
-	// No AddressAssignments are needed
-	return false
-}
-
-// determine whether the services are ready for deployment
-func (this *ControlPlaneDao) ValidateServicesForStarting(service dao.Service, _ *struct{}) error {
-	// ensure all endpoints with AddressConfig have assigned IPs
-	for _, endpoint := range service.Endpoints {
-		notNeededAddressAssignmentId := ""
-		if this.needsAddressAssignment(service.Id, endpoint, &notNeededAddressAssignmentId) {
-			msg := fmt.Sprintf("Service ID %s does not contain an AddressAssignment.", service.Id)
-			return errors.New(msg)
-		}
-	}
-
-	// add additional validation checks to the services
-	return nil
-}
-
-// Show pool IP address information
-func (this *ControlPlaneDao) GetPoolHostIPInfo(poolId string, poolsHostsIpInfo *map[string][]dao.HostIPResource) error {
-	*poolsHostsIpInfo = make(map[string][]dao.HostIPResource)
-	// retrieve all the hosts that are in the requested pool
-	var poolHosts []*dao.PoolHost
-	err := this.GetHostsForResourcePool(poolId, &poolHosts)
-	if err != nil {
-		fmt.Printf("Could not get hosts for Pool %s: %v", poolId, err)
-		return err
-	}
-
-	for _, poolHost := range poolHosts {
-		// retrieve the IPs of the hosts contained in the requested pool
-		host := dao.Host{}
-		err = this.GetHost(poolHost.HostId, &host)
-=======
 func (this *ControlPlaneDao) needsAddressAssignment(serviceID string, endpoint dao.ServiceEndpoint) (bool, string, error) {
 	// does the endpoint's AddressConfig have any config associated with it?
 	if this.initializedAddressConfig(endpoint) {
@@ -896,38 +836,22 @@
 	// ensure all endpoints with AddressConfig have assigned IPs
 	for _, endpoint := range service.Endpoints {
 		needsAnAddressAssignment, addressAssignmentId, err := this.needsAddressAssignment(service.Id, endpoint)
->>>>>>> 4031b8b5
 		if err != nil {
-			glog.Fatalf("Could not get host %s: %v", poolHost.HostId, err)
 			return err
 		}
-<<<<<<< HEAD
-		// make room for 8 IPs
-		if _, ok := (*poolsHostsIpInfo)[host.Id]; !ok {
-			(*poolsHostsIpInfo)[host.Id] = make([]dao.HostIPResource, 0)
-		}
-
-		//aggregate all the IPResources from all the hosts in the requested pool
-		for _, poolHostIPResource := range host.IPs {
-			if poolHostIPResource.InterfaceName != "" && poolHostIPResource.IPAddress != "" {
-				(*poolsHostsIpInfo)[host.Id] = append((*poolsHostsIpInfo)[host.Id], poolHostIPResource)
-			}
-=======
 
 		if needsAnAddressAssignment {
 			msg := fmt.Sprintf("Service ID %s is in need of an AddressAssignment: %s", service.Id, addressAssignmentId)
 			return errors.New(msg)
 		} else if addressAssignmentId != "" {
 			glog.Infof("AddressAssignment: %s already exists", addressAssignmentId)
->>>>>>> 4031b8b5
-		}
-	}
-
-	return nil
-}
-
-<<<<<<< HEAD
-=======
+		}
+	}
+
+	// add additional validation checks to the services
+	return nil
+}
+
 // Show pool IP address information
 func (this *ControlPlaneDao) GetPoolsIPInfo(poolId string, poolsIpInfo *[]dao.HostIPResource) error {
 	// retrieve all the hosts that are in the requested pool
@@ -958,61 +882,16 @@
 	return nil
 }
 
->>>>>>> 4031b8b5
 // used in the walkServices function
 type visit func(service dao.Service) error
 
 // assign an IP address to a service (and all its child services) containing non default AddressResourceConfig
 func (this *ControlPlaneDao) AssignIPs(assignmentRequest dao.AssignmentRequest, _ *struct{}) error {
-<<<<<<< HEAD
-	var unusedString string
-
-=======
->>>>>>> 4031b8b5
 	service := dao.Service{}
 	err := this.GetService(assignmentRequest.ServiceId, &service)
 	if err != nil {
 		return err
 	}
-<<<<<<< HEAD
-	
-	//poolsHostsIpInfo := make(map[string][]dao.HostIPResource, 32)
-	var poolsHostsIpInfo map[string][]dao.HostIPResource
-	err = this.GetPoolHostIPInfo(service.PoolId, &poolsHostsIpInfo)
-	if err != nil {
-		fmt.Printf("GetPoolHostIPInfo failed: %v", err)
-		return err
-	}
-	numIpsAvailable := 0
-	for hostId, _ := range poolsHostsIpInfo {
-		numIpsAvailable = numIpsAvailable + len(poolsHostsIpInfo[hostId])
-	}
-	if numIpsAvailable < 1 {
-		msg := fmt.Sprintf("No IP addresses are available in pool %s.", service.PoolId)
-		return errors.New(msg)
-	}
-	glog.Infof("Pool %v contains %s available IPs", numIpsAvailable, service.PoolId)
-
-	rand.Seed(15)
-	selectedHostId := ""
-	userProvidedIPAssignment := false
-	
-	// automatic IP selection
-	if assignmentRequest.AutoAssignment {
-		glog.Infof("Automatic IP Address Assignment")
-		// create a slice of the keys ... the keys are hostIds
-	    sliceOfKeys := make([]string, len(poolsHostsIpInfo))
-	    i := 0
-	    for key, _ := range poolsHostsIpInfo {
-	        sliceOfKeys[i] = key
-	        i++
-	    }
-		randomKey := rand.Intn(len(poolsHostsIpInfo))
-		selectedHostId = sliceOfKeys[randomKey]
-		randomHostIP := rand.Intn(len(poolsHostsIpInfo[selectedHostId]))
-		assignmentRequest.IpAddress = poolsHostsIpInfo[selectedHostId][randomHostIP].IPAddress
-	} else {
-=======
 
 	// populate poolsIpInfo
 	var poolsIpInfo []dao.HostIPResource
@@ -1038,150 +917,36 @@
 		ipIndex = rand.Intn(len(poolsIpInfo))
 	} else {
 		// manual IP provided
->>>>>>> 4031b8b5
 		// verify that the user provided IP address is available in the pool
 		glog.Infof("Manual IP Address Assignment")
 		validIp := false
 		userProvidedIPAssignment = true
 
-<<<<<<< HEAD
-		for hostId, _ := range poolsHostsIpInfo {
-			for _, hostIPResource := range poolsHostsIpInfo[hostId] {
-				if assignmentRequest.IpAddress == hostIPResource.IPAddress {
-					validIp = true
-					selectedHostId = hostId
-					// WHAT HAPPENS IF THERE EXISTS THE SAME IP ON MORE THAN ONE HOST???
-				}
-=======
 		for index, hostIPResource := range poolsIpInfo {
 			if assignmentRequest.IpAddress == hostIPResource.IPAddress {
 				// WHAT HAPPENS IF THERE EXISTS THE SAME IP ON MORE THAN ONE HOST???
 				validIp = true
 				ipIndex = index
 				break
->>>>>>> 4031b8b5
 			}
 		}
 
 		if !validIp {
-<<<<<<< HEAD
-			msg := fmt.Sprintf("The requested IP address: %s is not contained in pool %s.", service.PoolId)
-			return errors.New(msg)
-		}
-	}
-=======
 			msg := fmt.Sprintf("The requested IP address: %s is not contained in pool %s.", assignmentRequest.IpAddress, service.PoolId)
 			return errors.New(msg)
 		}
 	}
 	assignmentRequest.IpAddress = poolsIpInfo[ipIndex].IPAddress
 	selectedHostId := poolsIpInfo[ipIndex].HostId
->>>>>>> 4031b8b5
 	glog.Infof("Attempting to set IP address(es) to %s", assignmentRequest.IpAddress)
 
 	assignments := []dao.AddressAssignment{}
 	this.GetServiceAddressAssignments(assignmentRequest.ServiceId, &assignments)
-<<<<<<< HEAD
-	if err != nil {
-		fmt.Printf("controlPlaneDao.GetServiceAddressAssignments failed in anonymous function: %v", err)
-		return err
-	}
-
-	visitor := func(service dao.Service) error {
-		// if this service is in need of an IP address, assign it an IP address
-		for _, endpoint := range service.Endpoints {
-			// if an address assignment is needed (does not yet exist) OR
-			// if a specific IP address is provided by the user AND an address assignment already exists
-			addressAssignmentId := ""
-			addressAssignmentNeeded := this.needsAddressAssignment(service.Id, endpoint, &addressAssignmentId)
-			if addressAssignmentNeeded || (addressAssignmentId != "" && userProvidedIPAssignment) {
-				if addressAssignmentId != "" {
-					glog.Infof("Removing AddressAssignment: %s", addressAssignmentId)
-					err = this.RemoveAddressAssignment(addressAssignmentId, nil)
-					if err != nil {
-						fmt.Printf("controlPlaneDao.RemoveAddressAssignment failed in AssignIPs anonymous function: %v", err)
-						return err
-					}
-				}
-				assignment := dao.AddressAssignment{}
-				assignment.AssignmentType = "static"
-				assignment.HostId = selectedHostId
-				assignment.PoolId = service.PoolId
-				assignment.IPAddr = assignmentRequest.IpAddress
-				assignment.Port = endpoint.AddressConfig.Port
-				assignment.ServiceId = service.Id
-				assignment.EndpointName = endpoint.Name
-				glog.Infof("Creating AddressAssignment for Endpoint: %s", assignment.EndpointName)
-				err = this.AssignAddress(assignment, &unusedString)
-				if err != nil {
-					fmt.Printf("AssignAddress failed in AssignIPs anonymous function: %v", err)
-					return err
-				}
-			}
-		}
-		return nil
-	}
-
-	// traverse all the services
-	err = this.walkServices(assignmentRequest.ServiceId, visitor)
-	if err != nil {
-		return err
-	}
-
-	glog.Infof("All services requiring an explicit IP address have been assigned to: %s", assignmentRequest.IpAddress)
-	return nil
-}
-
-// validate the provided service
-func (this *ControlPlaneDao) validateService(serviceId string) error {
-	//TODO: create map of IPs to ports and ensure that an IP does not have > 1 process listening on the same port
-	visitor := func(service dao.Service) error {
-		// validate the service is ready to start
-		err := this.ValidateServicesForStarting(service, nil)
-		if err != nil {
-			glog.Errorf("Services failed validation for starting")
-			fmt.Printf("Error: %v", err)
-			return err
-		}
-		return nil
-	}
-
-	// traverse all the services
-	return this.walkServices(serviceId, visitor)
-}
-
-// start the provided service
-func (this *ControlPlaneDao) StartService(serviceId string, unused *string) error {
-	// this will traverse all the services
-	err := this.validateService(serviceId)
-=======
->>>>>>> 4031b8b5
 	if err != nil {
 		glog.Fatalf("controlPlaneDao.GetServiceAddressAssignments failed in anonymous function: %v", err)
 		return err
 	}
 
-<<<<<<< HEAD
-	visitor := func(service dao.Service) error{
-		//start this service
-		service.DesiredState = dao.SVC_RUN
-		err = this.updateService(&service)
-		if err != nil {
-			return err
-		}
-		return nil;
-	}
-
-	// traverse all the services
-	return this.walkServices(serviceId, visitor)
-}
-
-// traverse all the services (including the children of the provided service)
-func (this *ControlPlaneDao) walkServices(serviceId string, visitFn visit) error {
-	//get the original service
-	service := dao.Service{}
-	err := this.GetService(serviceId, &service)
-=======
 	visitor := func(service dao.Service) error {
 		// if this service is in need of an IP address, assign it an IP address
 		for _, endpoint := range service.Endpoints {
@@ -1225,20 +990,10 @@
 
 	// traverse all the services
 	err = this.walkServices(assignmentRequest.ServiceId, visitor)
->>>>>>> 4031b8b5
-	if err != nil {
-		return err
-	}
-
-<<<<<<< HEAD
-	// do what you requested to do while visiting this node
-	err = visitFn(service)
-	if err != nil {
-		return err
-	}
-	
-	//start all child services
-=======
+	if err != nil {
+		return err
+	}
+
 	glog.Infof("All services requiring an explicit IP address (at this moment) from service: %v and down ... have been assigned: %s", assignmentRequest.ServiceId, assignmentRequest.IpAddress)
 	return nil
 }
@@ -1271,9 +1026,8 @@
 
 	visitor := func(service dao.Service) error {
 		//start this service
-		var unusedInt int
 		service.DesiredState = dao.SVC_RUN
-		err = this.UpdateService(service, &unusedInt)
+		err = this.updateService(&service)
 		if err != nil {
 			return err
 		}
@@ -1299,7 +1053,6 @@
 		return err
 	}
 
->>>>>>> 4031b8b5
 	var query = fmt.Sprintf("ParentServiceId:%s", serviceId)
 	subServices, err := this.queryServices(query, "100")
 	if err != nil {
@@ -1647,11 +1400,9 @@
 func (this *ControlPlaneDao) validEndpoint(serviceId string, endpointName string) error {
 	services, err := this.queryServices(fmt.Sprintf("Id:%s", serviceId), "1")
 	if err != nil {
-		fmt.Printf("111111111111")
 		return err
 	}
 	if len(services) != 1 {
-		fmt.Printf("22222222222")
 		return fmt.Errorf("Found %v Services with id %v", len(services), serviceId)
 	}
 	service := services[0]
@@ -1663,7 +1414,6 @@
 		}
 	}
 	if !found {
-		fmt.Printf("333333333333333")
 		return fmt.Errorf("Endpoint %v not found on service %v", endpointName, serviceId)
 	}
 	return nil
@@ -1689,11 +1439,7 @@
 	return toAddressAssignments(&result)
 }
 
-<<<<<<< HEAD
 // getEndpointAddressAssignments returns the AddressAssignment for the service and endpoint, if no assignments the AddressAssignment will be nil
-=======
-// getEndpointAddressAssignments returns the AddressAssignment for the service and endpoint, if no assignments the AddressAssignment struct will be uninitialized
->>>>>>> 4031b8b5
 func (this *ControlPlaneDao) getEndpointAddressAssignments(serviceId string, endpointName string) (*dao.AddressAssignment, error) {
 	//TODO: this can probably be done w/ a query
 	assignments := []dao.AddressAssignment{}
