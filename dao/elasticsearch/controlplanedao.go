// Copyright 2014, The Serviced Authors. All rights reserved.
// Use of this source code is governed by a
// license that can be found in the LICENSE file.

// Package agent implements a service that runs on a serviced node. It is
// responsible for ensuring that a particular node is running the correct services
// and reporting the state and health of those services back to the master
// serviced.

package elasticsearch

import (
	docker "github.com/fsouza/go-dockerclient"

	"github.com/mattbaird/elastigo/api"
	"github.com/mattbaird/elastigo/core"
	"github.com/mattbaird/elastigo/search"
	"github.com/samuel/go-zookeeper/zk"
	"github.com/zenoss/glog"
	"github.com/zenoss/serviced"
	"github.com/zenoss/serviced/dao"
	"github.com/zenoss/serviced/isvcs"
	"github.com/zenoss/serviced/volume"
	"github.com/zenoss/serviced/zzk"

	"encoding/json"
	"errors"
	"fmt"
	"net"
	"os"
	"os/exec"
	"path"
	"path/filepath"
	"strconv"
	"strings"
	"time"
)

const (
	DOCKER_ENDPOINT string = "unix:///var/run/docker.sock"
)

//assert interface
var _ dao.ControlPlane = &ControlPlaneDao{}

// NotFoundError is a typed error.
type NotFoundError struct {
	s string
}

func (e *NotFoundError) Error() string {
	return e.s
}

// New returns an error that formats as the given text.
func NewNotFoundError(text string) error {
	return &NotFoundError{text}
}

// closure for geting a model
func getSource(index string, _type string) func(string, interface{}) error {
	return func(id string, source interface{}) error {
		return core.GetSource(index, _type, id, &source)
	}
}

// closure for searching a model
func searchUri(index string, _type string) func(string) (core.SearchResult, error) {
	return func(query string) (core.SearchResult, error) {
		return core.SearchUri(index, _type, query, "", 0)
	}
}

// closure for testing model existence
func exists(pretty *bool, index string, _type string) func(string) (bool, error) {
	return func(id string) (bool, error) {
		return core.Exists(*pretty, index, _type, id)
	}
}

// closure for indexing a model
func create(pretty *bool, index string, _type string) func(string, interface{}) (api.BaseResponse, error) {
	var (
		parentId  string = ""
		version   int    = 0
		op_type   string = "create"
		routing   string = ""
		timestamp string = ""
		ttl       int    = 0
		percolate string = ""
		timeout   string = ""
		refresh   bool   = true
	)
	return func(id string, data interface{}) (api.BaseResponse, error) {
		return core.IndexWithParameters(
			*pretty, index, _type, id, parentId, version, op_type, routing, timestamp, ttl, percolate, timeout, refresh, data)
	}
}

// closure for indexing a model
func index(pretty *bool, index string, _type string) func(string, interface{}) (api.BaseResponse, error) {
	var (
		parentId  string = ""
		version   int    = 0
		op_type   string = ""
		routing   string = ""
		timestamp string = ""
		ttl       int    = 0
		percolate string = ""
		timeout   string = ""
		refresh   bool   = true
	)
	return func(id string, data interface{}) (api.BaseResponse, error) {
		return core.IndexWithParameters(
			*pretty, index, _type, id, parentId, version, op_type, routing, timestamp, ttl, percolate, timeout, refresh, data)
	}
}

// closure for deleting a model
func _delete(pretty *bool, index string, _type string) func(string) (api.BaseResponse, error) {
	return func(id string) (api.BaseResponse, error) {
		//version=-1 and routing="" are not supported as of 9/30/13
		return core.Delete(*pretty, index, _type, id, -1, "")
	}
}

var (
	//enable pretty printed responses
	Pretty bool = false

	//model existance functions
	hostExists         func(string) (bool, error) = exists(&Pretty, "controlplane", "host")
	serviceExists      func(string) (bool, error) = exists(&Pretty, "controlplane", "service")
	serviceStateExists func(string) (bool, error) = exists(&Pretty, "controlplane", "servicestate")
	resourcePoolExists func(string) (bool, error) = exists(&Pretty, "controlplane", "resourcepool")

	//model index functions
	newHost                   func(string, interface{}) (api.BaseResponse, error) = create(&Pretty, "controlplane", "host")
	newService                func(string, interface{}) (api.BaseResponse, error) = create(&Pretty, "controlplane", "service")
	newResourcePool           func(string, interface{}) (api.BaseResponse, error) = create(&Pretty, "controlplane", "resourcepool")
	newServiceDeployment      func(string, interface{}) (api.BaseResponse, error) = create(&Pretty, "controlplane", "servicedeployment")
	newServiceTemplateWrapper func(string, interface{}) (api.BaseResponse, error) = create(&Pretty, "controlplane", "servicetemplatewrapper")
	newAddressAssignment      func(string, interface{}) (api.BaseResponse, error) = create(&Pretty, "controlplane", "addressassignment")

	//model index functions
	indexHost         func(string, interface{}) (api.BaseResponse, error) = index(&Pretty, "controlplane", "host")
	indexService      func(string, interface{}) (api.BaseResponse, error) = index(&Pretty, "controlplane", "service")
	indexServiceState func(string, interface{}) (api.BaseResponse, error) = index(&Pretty, "controlplane", "servicestate")
	indexResourcePool func(string, interface{}) (api.BaseResponse, error) = index(&Pretty, "controlplane", "resourcepool")

	//model delete functions
	deleteHost                   func(string) (api.BaseResponse, error) = _delete(&Pretty, "controlplane", "host")
	deleteService                func(string) (api.BaseResponse, error) = _delete(&Pretty, "controlplane", "service")
	deleteServiceState           func(string) (api.BaseResponse, error) = _delete(&Pretty, "controlplane", "servicestate")
	deleteResourcePool           func(string) (api.BaseResponse, error) = _delete(&Pretty, "controlplane", "resourcepool")
	deleteServiceTemplateWrapper func(string) (api.BaseResponse, error) = _delete(&Pretty, "controlplane", "servicetemplatewrapper")
	deleteAddressAssignment      func(string) (api.BaseResponse, error) = _delete(&Pretty, "controlplane", "addressassignment")

	//model get functions
	getHost                   func(string, interface{}) error = getSource("controlplane", "host")
	getService                func(string, interface{}) error = getSource("controlplane", "service")
	getServiceState           func(string, interface{}) error = getSource("controlplane", "servicestate")
	getResourcePool           func(string, interface{}) error = getSource("controlplane", "resourcepool")
	getServiceTemplateWrapper func(string, interface{}) error = getSource("controlplane", "servicetemplatewrapper")

	//model search functions, using uri based query
	searchHostUri           func(string) (core.SearchResult, error) = searchUri("controlplane", "host")
	searchServiceUri        func(string) (core.SearchResult, error) = searchUri("controlplane", "service")
	searchServiceStateUri   func(string) (core.SearchResult, error) = searchUri("controlplane", "servicestate")
	searchResourcePoolUri   func(string) (core.SearchResult, error) = searchUri("controlplane", "resourcepool")
	searchAddressAssignment func(string) (core.SearchResult, error) = searchUri("controlplane", "addressassignment")
)

type ControlPlaneDao struct {
	hostName   string
	port       int
	varpath    string
	vfs        string
	zookeepers []string
	zkDao      *zzk.ZkDao
}

// convert search result of json host to dao.Host array
func toHosts(result *core.SearchResult) ([]*dao.Host, error) {
	var err error = nil
	var total = len(result.Hits.Hits)
	var hosts []*dao.Host = make([]*dao.Host, total)
	for i := 0; i < total; i += 1 {
		var host dao.Host
		err = json.Unmarshal(result.Hits.Hits[i].Source, &host)
		if err == nil {
			hosts[i] = &host
		} else {
			return nil, err
		}
	}

	return hosts, err
}

// convert search result of json host to dao.Host array
func toServiceTemplateWrappers(result *core.SearchResult) ([]*dao.ServiceTemplateWrapper, error) {
	var err error = nil
	var total = len(result.Hits.Hits)
	var wrappers []*dao.ServiceTemplateWrapper = make([]*dao.ServiceTemplateWrapper, total)
	for i := 0; i < total; i += 1 {
		var wrapper dao.ServiceTemplateWrapper
		err = json.Unmarshal(result.Hits.Hits[i].Source, &wrapper)
		if err == nil {
			wrappers[i] = &wrapper
		} else {
			return nil, err
		}
	}

	return wrappers, err
}

// convert search result of json services to dao.Service array
func toServices(result *core.SearchResult) ([]*dao.Service, error) {
	var err error = nil
	var total = len(result.Hits.Hits)
	var services []*dao.Service = make([]*dao.Service, total)
	for i := 0; i < total; i += 1 {
		var service dao.Service
		err = json.Unmarshal(result.Hits.Hits[i].Source, &service)
		if err == nil {
			services[i] = &service
		} else {
			return nil, err
		}
	}

	return services, err
}

// convert search result of json host to dao.Host array
func toAddressAssignments(result *core.SearchResult) (*[]dao.AddressAssignment, error) {
	var err error = nil
	var total = len(result.Hits.Hits)
	var addressAssignments = make([]dao.AddressAssignment, total)
	for i := 0; i < total; i += 1 {
		var addressAssignment dao.AddressAssignment
		err = json.Unmarshal(result.Hits.Hits[i].Source, &addressAssignment)
		if err == nil {
			addressAssignments[i] = addressAssignment
		} else {
			return nil, err
		}
	}

	return &addressAssignments, err
}

// query for hosts using uri
func (this *ControlPlaneDao) queryHosts(query string) ([]*dao.Host, error) {
	result, err := searchHostUri(query)
	if err == nil {
		return toHosts(&result)
	}
	return nil, err
}

// query for services using uri
func (this *ControlPlaneDao) queryServices(queryStr, quantity string) ([]*dao.Service, error) {
	query := search.Query().Search(queryStr)
	result, err := search.Search("controlplane").Type("service").Size(quantity).Query(query).Result()
	if err == nil {
		return toServices(result)
	}
	return nil, err
}

func walkTree(node *treenode) []string {
	if len(node.children) == 0 {
		return []string{node.id}
	}
	relatedServiceIds := make([]string, 0)
	for _, childNode := range node.children {
		for _, childId := range walkTree(childNode) {
			relatedServiceIds = append(relatedServiceIds, childId)
		}
	}
	return append(relatedServiceIds, node.id)
}

type treenode struct {
	id       string
	parent   string
	children []*treenode
}

func (this *ControlPlaneDao) getServiceTree(serviceId string, servicesList *[]*dao.Service) (servicesMap map[string]*treenode, topService *treenode) {
	glog.V(2).Infof(" getServiceTree = %s", serviceId)
	servicesMap = make(map[string]*treenode)
	for _, service := range *servicesList {
		servicesMap[service.Id] = &treenode{
			service.Id,
			service.ParentServiceId,
			[]*treenode{},
		}
	}

	// second time through builds our tree
	root := treenode{"root", "", []*treenode{}}
	for _, service := range *servicesList {
		node := servicesMap[service.Id]
		parent, found := servicesMap[service.ParentServiceId]
		// no parent means this node belongs to root
		if !found {
			parent = &root
		}
		parent.children = append(parent.children, node)
	}

	// now walk up the tree, then back down capturing all siblings for this service ID
	topService = servicesMap[serviceId]
	for len(topService.parent) != 0 {
		topService = servicesMap[topService.parent]
	}
	return
}

// Get a service endpoint.
func (this *ControlPlaneDao) GetServiceEndpoints(serviceId string, response *map[string][]*dao.ApplicationEndpoint) (err error) {
	glog.V(2).Infof("ControlPlaneDao.GetServiceEndpoints serviceId=%s", serviceId)
	var service dao.Service
	err = this.GetService(serviceId, &service)
	if err != nil {
		glog.V(2).Infof("ControlPlaneDao.GetServiceEndpoints service=%+v err=%s", service, err)
		return
	}

	service_imports := service.GetServiceImports()
	if len(service_imports) > 0 {
		glog.V(2).Infof("%+v service imports=%+v", service, service_imports)

		var request dao.EntityRequest
		var servicesList []*dao.Service
		err = this.GetServices(request, &servicesList)
		if err != nil {
			return
		}

		// Map all services by Id so we can construct a tree for the current service ID
		glog.V(2).Infof("ServicesList: %d", len(servicesList))
		_, topService := this.getServiceTree(serviceId, &servicesList)
		// We should now have the top-level service for the current service ID
		remoteEndpoints := make(map[string][]*dao.ApplicationEndpoint)

		//build 'OR' query to grab all service states with in "service" tree
		relatedServiceIds := walkTree(topService)
		var states []*dao.ServiceState
		err = this.zkDao.GetServiceStates(&states, relatedServiceIds...)
		if err != nil {
			return
		}

		// for each proxied port, find list of potential remote endpoints
		for _, endpoint := range service_imports {
			glog.V(2).Infof("Finding exports for import: %+v", endpoint)
			key := fmt.Sprintf("%s:%d", endpoint.Protocol, endpoint.PortNumber)
			if _, exists := remoteEndpoints[key]; !exists {
				remoteEndpoints[key] = make([]*dao.ApplicationEndpoint, 0)
			}

			for _, ss := range states {
				port := ss.GetHostPort(endpoint.Protocol, endpoint.Application, endpoint.PortNumber)
				glog.V(2).Info("Remote port: ", port)
				if port > 0 {
					var ep dao.ApplicationEndpoint
					ep.ServiceId = ss.ServiceId
					ep.ContainerPort = endpoint.PortNumber
					ep.HostPort = port
					ep.HostIp = ss.HostIp
					ep.ContainerIp = ss.PrivateIp
					ep.Protocol = endpoint.Protocol
					remoteEndpoints[key] = append(remoteEndpoints[key], &ep)
				}
			}
		}

		*response = remoteEndpoints
		glog.V(1).Infof("Return for %s is %+v", serviceId, remoteEndpoints)
	}
	return
}

// add resource pool to index
func (this *ControlPlaneDao) AddResourcePool(pool dao.ResourcePool, poolId *string) error {
	glog.V(2).Infof("ControlPlaneDao.NewResourcePool: %+v", pool)
	id := strings.TrimSpace(pool.Id)
	if id == "" {
		return errors.New("empty ResourcePool.Id not allowed")
	}

	pool.Id = id
	response, err := newResourcePool(id, pool)
	glog.V(2).Infof("ControlPlaneDao.NewResourcePool response: %+v", response)
	if response.Ok {
		*poolId = id
		return nil
	}
	return err
}

//
func (this *ControlPlaneDao) AddHost(host dao.Host, hostId *string) error {
	glog.V(2).Infof("ControlPlaneDao.AddHost: %+v", host)
	id := strings.TrimSpace(host.Id)
	if id == "" {
		return errors.New("empty Host.Id not allowed")
	}

	//TODO: shouldn't all this validation be in the UpdateHost method as well?
	ipAddr, err := net.ResolveIPAddr("ip4", host.IpAddr)
	if err != nil {
		glog.Errorf("Could not resolve: %s to an ip4 address: %s", host.IpAddr, err)
		return err
	}
	if ipAddr.IP.IsLoopback() {
		glog.Errorf("Can not use %s as host address because it is a loopback address", host.IpAddr)
		return errors.New("host ip can not be a loopback address")
	}

	host.Id = id
	response, err := newHost(id, host)
	glog.V(2).Infof("ControlPlaneDao.AddHost response: %+v", response)
	if response.Ok {
		*hostId = id
		return nil
	}
	return err
}

// The tenant id is the root service uuid. Walk the service tree to root to find the tenant id.
func (this *ControlPlaneDao) GetTenantId(serviceId string, tenantId *string) error {
	glog.V(2).Infof("ControlPlaneDao.GetTenantId: %s", serviceId)
	id := strings.TrimSpace(serviceId)
	if id == "" {
		return errors.New("empty serviceId not allowed")
	}

	var err error
	var service dao.Service
	for {
		err = this.GetService(id, &service)
		if err == nil {
			id = service.ParentServiceId
			if id == "" {
				*tenantId = service.Id
				return nil
			}
		} else {
			return err
		}
	}

	return err
}

//
func (this *ControlPlaneDao) AddService(service dao.Service, serviceId *string) error {
	glog.V(2).Infof("ControlPlaneDao.AddService: %+v", service)
	id := strings.TrimSpace(service.Id)
	if id == "" {
		return errors.New("empty Service.Id not allowed")
	}

	service.Id = id
	response, err := newService(id, service)
	glog.V(2).Infof("ControlPlaneDao.AddService response: %+v", response)
	if response.Ok {
		*serviceId = id
		return this.zkDao.AddService(&service)
	}
	return err
}

//
func (this *ControlPlaneDao) UpdateResourcePool(pool dao.ResourcePool, unused *int) error {
	glog.V(2).Infof("ControlPlaneDao.UpdateResourcePool: %+v", pool)

	id := strings.TrimSpace(pool.Id)
	if id == "" {
		return errors.New("empty ResourcePool.Id not allowed")
	}

	pool.Id = id
	response, err := indexResourcePool(id, pool)
	glog.V(2).Infof("ControlPlaneDao.UpdateResourcePool response: %+v", response)
	if response.Ok {
		return nil
	}
	return err
}

//
func (this *ControlPlaneDao) UpdateHost(host dao.Host, unused *int) error {
	glog.V(2).Infof("ControlPlaneDao.UpdateHost: %+v", host)

	id := strings.TrimSpace(host.Id)
	if id == "" {
		return errors.New("empty Host.Id not allowed")
	}

	host.Id = id
	response, err := indexHost(id, host)
	glog.V(2).Infof("ControlPlaneDao.UpdateHost response: %+v", response)
	if response.Ok {
		return nil
	}
	return err
}

//
func (this *ControlPlaneDao) UpdateService(service dao.Service, unused *int) error {
	glog.V(2).Infof("ControlPlaneDao.UpdateService: %+v", service)
	id := strings.TrimSpace(service.Id)
	if id == "" {
		return errors.New("empty Service.Id not allowed")
	}

	service.Id = id
	response, err := indexService(id, service)
	glog.V(2).Infof("ControlPlaneDao.UpdateService response: %+v", response)
	if response.Ok {
		return this.zkDao.UpdateService(&service)
	}
	return err
}

//
func (this *ControlPlaneDao) RemoveResourcePool(id string, unused *int) error {
	glog.V(2).Infof("ControlPlaneDao.RemoveResourcePool: %s", id)
	response, err := deleteResourcePool(id)
	glog.V(2).Infof("ControlPlaneDao.RemoveResourcePool response: %+v", response)

	//TODO: remove AddressAssignments with this host

	return err
}

//
func (this *ControlPlaneDao) RemoveHost(id string, unused *int) error {
	glog.V(2).Infof("ControlPlaneDao.RemoveHost: %s", id)
	response, err := deleteHost(id)
	glog.V(2).Infof("ControlPlaneDao.RemoveHost response: %+v", response)
	//TODO: remove AddressAssignments with this host
	return err
}

//
func (this *ControlPlaneDao) RemoveService(id string, unused *int) error {
	glog.V(2).Infof("ControlPlaneDao.RemoveService: %s", id)
	response, err := deleteService(id)
	glog.V(2).Infof("ControlPlaneDao.RemoveService response: %+v", response)
	if err != nil {
		glog.Errorf("Error removing service %s: %v", id, err)
		return err
	}
	this.zkDao.RemoveService(id)
	//TODO: remove AddressAssignments with this Service
	return nil
}

//
func (this *ControlPlaneDao) GetResourcePool(id string, pool *dao.ResourcePool) error {
	glog.V(2).Infof("ControlPlaneDao.GetResourcePool: id=%s", id)
	if len(id) == 0 {
		return errors.New("Must specify a pool ID")
	}
	request := dao.ResourcePool{}
	err := getResourcePool(id, &request)
	glog.V(2).Infof("ControlPlaneDao.GetResourcePool: id=%s, resourcepool=%+v, err=%s", id, request, err)
	*pool = request
	return err
}

//
func (this *ControlPlaneDao) GetHost(id string, host *dao.Host) error {
	glog.V(2).Infof("ControlPlaneDao.GetHost: id=%s", id)
	request := dao.Host{}
	err := getHost(id, &request)
	glog.V(2).Infof("ControlPlaneDao.GetHost: id=%s, host=%+v, err=%s", id, request, err)
	*host = request
	return err
}

//
func (this *ControlPlaneDao) GetService(id string, service *dao.Service) error {
	glog.V(3).Infof("ControlPlaneDao.GetService: id=%s", id)
	request := dao.Service{}
	err := getService(id, &request)
	glog.V(3).Infof("ControlPlaneDao.GetService: id=%s, service=%+v, err=%s", id, request, err)
	*service = request
	return err
}

func (this *ControlPlaneDao) GetRunningServices(request dao.EntityRequest, services *[]*dao.RunningService) error {
	return this.zkDao.GetAllRunningServices(services)
}

func (this *ControlPlaneDao) GetRunningServicesForHost(hostId string, services *[]*dao.RunningService) error {
	return this.zkDao.GetRunningServicesForHost(hostId, services)
}

func (this *ControlPlaneDao) GetRunningServicesForService(serviceId string, services *[]*dao.RunningService) error {
	return this.zkDao.GetRunningServicesForService(serviceId, services)
}

func (this *ControlPlaneDao) GetServiceLogs(id string, logs *string) error {
	glog.V(3).Info("ControlPlaneDao.GetServiceLogs id=", id)
	var serviceStates []*dao.ServiceState
	err := this.zkDao.GetServiceStates(&serviceStates, id)
	if err != nil {
		return err
	}
	if len(serviceStates) == 0 {
		glog.V(1).Info("Unable to find any running services for ", id)
		return nil
	}
	cmd := exec.Command("docker", "logs", serviceStates[0].DockerId)
	output, err := cmd.CombinedOutput()
	if err != nil {
		glog.Errorf("Unable to return logs because: %v", err)
		return err
	}
	*logs = string(output)
	return nil
}

func (this *ControlPlaneDao) GetServiceStateLogs(request dao.ServiceStateRequest, logs *string) error {
	/* TODO: This command does not support logs on other hosts */
	glog.V(3).Info("ControlPlaneDao.GetServiceStateLogs id=", request)
	var serviceState dao.ServiceState
	err := this.zkDao.GetServiceState(&serviceState, request.ServiceId, request.ServiceStateId)
	if err != nil {
		glog.Errorf("ControlPlaneDao.GetServiceStateLogs servicestate=%+v err=%s", serviceState, err)
		return err
	}

	cmd := exec.Command("docker", "logs", serviceState.DockerId)
	output, err := cmd.CombinedOutput()
	if err != nil {
		glog.Errorf("Unable to return logs because: %v", err)
		return err
	}
	*logs = string(output)
	return nil
}

//
func (this *ControlPlaneDao) GetResourcePools(request dao.EntityRequest, pools *map[string]*dao.ResourcePool) error {
	glog.V(3).Infof("ControlPlaneDao.GetResourcePools")
	result, err := searchResourcePoolUri("_exists_:Id")
	glog.V(3).Info("ControlPlaneDao.GetResourcePools: err=", err)

	var resourcePools map[string]*dao.ResourcePool
	if err != nil {
		return err
	}
	var total = len(result.Hits.Hits)
	resourcePools = make(map[string]*dao.ResourcePool)
	for i := 0; i < total; i += 1 {
		var pool dao.ResourcePool
		err := json.Unmarshal(result.Hits.Hits[i].Source, &pool)
		if err != nil {
			return err
		}
		resourcePools[pool.Id] = &pool
	}

	*pools = resourcePools
	return nil
}

//
func (this *ControlPlaneDao) GetHosts(request dao.EntityRequest, hosts *map[string]*dao.Host) error {
	glog.V(3).Infof("ControlPlaneDao.GetHosts")
	query := search.Query().Search("_exists_:Id")
	search_result, err := search.Search("controlplane").Type("host").Size("10000").Query(query).Result()

	if err != nil {
		glog.Error("ControlPlaneDao.GetHosts: err=", err)
		return err
	}
	result, err := toHosts(search_result)
	if err != nil {
		return err
	}
	hostmap := make(map[string]*dao.Host)
	var total = len(result)
	for i := 0; i < total; i += 1 {
		host := result[i]
		hostmap[host.Id] = host
	}
	*hosts = hostmap
	return nil
}

//
func (this *ControlPlaneDao) GetServices(request dao.EntityRequest, services *[]*dao.Service) error {
	glog.V(3).Infof("ControlPlaneDao.GetServices")
	query := search.Query().Search("_exists_:Id")
	results, err := search.Search("controlplane").Type("service").Size("50000").Query(query).Result()
	if err != nil {
		glog.Error("ControlPlaneDao.GetServices: err=", err)
		return err
	}
	var service_results []*dao.Service
	service_results, err = toServices(results)
	if err != nil {
		return err
	}

	*services = service_results
	return nil
}

//
func (this *ControlPlaneDao) GetTaggedServices(request dao.EntityRequest, services *[]*dao.Service) error {
	glog.V(3).Infof("ControlPlaneDao.GetTaggedServices")

	switch v := request.(type) {
	case []string:
		qs := strings.Join(v, " AND ")
		query := search.Query().Search(qs)
		results, err := search.Search("controlplane").Type("service").Size("8192").Query(query).Result()
		if err != nil {
			glog.Error("ControlPlaneDao.GetTaggedServices: err=", err)
			return err
		}

		var service_results []*dao.Service
		service_results, err = toServices(results)
		if err != nil {
			glog.Error("ControlPlaneDao.GetTaggedServices: err=", err)
			return err
		}

		*services = service_results

		glog.V(2).Infof("ControlPlaneDao.GetTaggedServices: services=%v", services)
		return nil
	default:
		err := fmt.Errorf("Bad request type: %v", v)
		glog.V(2).Info("ControlPlaneDao.GetTaggedServices: err=", err)
		return err
	}
}

func (this *ControlPlaneDao) GetHostsForResourcePool(poolId string, poolHosts *[]*dao.PoolHost) error {
	id := strings.TrimSpace(poolId)
	if id == "" {
		return errors.New("Illegal poolId: empty poolId not allowed")
	}

	query := fmt.Sprintf("PoolId:%s", id)
	result, err := this.queryHosts(query)
	if err != nil {
		return err
	}
	if len(result) == 0 {
		errorMessage := fmt.Sprintf("Illegal poolId:%s was not found", id)
		return errors.New(errorMessage)
	}

	var response []*dao.PoolHost = make([]*dao.PoolHost, len(result))
	for i := 0; i < len(result); i += 1 {
		poolHost := dao.PoolHost{result[i].Id, result[i].PoolId, result[i].IpAddr}
		response[i] = &poolHost
	}

	*poolHosts = response
	return nil
}

// if AddressResourceConfig exists in a service, an IP must be assigned to the endpoint that the AddressResourceConfig belongs to
func validAddressResourceConfig(arc dao.AddressResourceConfig) error {
	if arc.Port != 0 || arc.Protocol != "" {
		msg := fmt.Sprintf("AddressConfig with no assignment. Port: %d Protocol: %s", arc.Port, arc.Protocol)
		return errors.New(msg)
	}
	return nil
}

// determine whether the services are ready for deployment
func (this *ControlPlaneDao) ValidateServicesForDeployment(service dao.Service) error {
	// ensure all endpoints with AddressConfig have assigned IPs
	for _, endPoint := range service.Endpoints {
		err := validAddressResourceConfig(endPoint.AddressConfig)
		if err != nil {
			return err
		}
	}

	// add additional validation checks to the services
	return nil
}

func (this *ControlPlaneDao) StartService(serviceId string, unused *string) error {
	//get the original service
	service := dao.Service{}
	err := this.GetService(serviceId, &service)
	if err != nil {
		return err
	}

	// validate the service is ready to start
	err = this.ValidateServicesForDeployment(service)
	if err != nil {
		glog.Errorf("Services failed validation for deployment")
		return err
	}

	//start this service
	var unusedInt int
	service.DesiredState = dao.SVC_RUN
	err = this.UpdateService(service, &unusedInt)
	if err != nil {
		return err
	}
	//start all child services
	var query = fmt.Sprintf("ParentServiceId:%s", serviceId)
	subServices, err := this.queryServices(query, "100")
	if err != nil {
		return err
	}
	for _, service := range subServices {
		err = this.StartService(service.Id, unused)
		if err != nil {
			return err
		}
	}

	return nil
}

func (this *ControlPlaneDao) GetServiceState(request dao.ServiceStateRequest, serviceState *dao.ServiceState) error {
	glog.V(3).Infof("ControlPlaneDao.GetServiceState: request=%v", request)
	return this.zkDao.GetServiceState(serviceState, request.ServiceId, request.ServiceStateId)
}

func (this *ControlPlaneDao) GetRunningService(request dao.ServiceStateRequest, running *dao.RunningService) error {
	glog.V(3).Infof("ControlPlaneDao.GetRunningService: request=%v", request)
	return this.zkDao.GetRunningService(request.ServiceId, request.ServiceStateId, running)
}

func (this *ControlPlaneDao) GetServiceStates(serviceId string, serviceStates *[]*dao.ServiceState) error {
	glog.V(2).Infof("ControlPlaneDao.GetServiceStates: serviceId=%s", serviceId)
	return this.zkDao.GetServiceStates(serviceStates, serviceId)
}

/* This method assumes that if a service instance exists, it has not yet been terminated */
func (this *ControlPlaneDao) getNonTerminatedServiceStates(serviceId string, serviceStates *[]*dao.ServiceState) error {
	glog.V(2).Infof("ControlPlaneDao.getNonTerminatedServiceStates: serviceId=%s", serviceId)
	return this.zkDao.GetServiceStates(serviceStates, serviceId)
}

// Update the current state of a service instance.
func (this *ControlPlaneDao) UpdateServiceState(state dao.ServiceState, unused *int) error {
	glog.V(2).Infoln("ControlPlaneDao.UpdateServiceState state=%+v", state)
	return this.zkDao.UpdateServiceState(&state)
}

func (this *ControlPlaneDao) RestartService(serviceId string, unused *int) error {
	return dao.ControlPlaneError{"Unimplemented"}
}

func (this *ControlPlaneDao) StopService(id string, unused *int) error {
	glog.V(2).Info("ControlPlaneDao.StopService id=", id)
	var service dao.Service
	err := this.GetService(id, &service)
	if err != nil {
		return err
	}
	service.DesiredState = dao.SVC_STOP
	err = this.UpdateService(service, unused)
	if err != nil {
		return err
	}
	query := fmt.Sprintf("ParentServiceId:%s AND NOT Launch:manual", id)
	subservices, err := this.queryServices(query, "100")
	if err != nil {
		return err
	}
	for _, service := range subservices {
		return this.StopService(service.Id, unused)
	}
	return nil
}

func (this *ControlPlaneDao) StopRunningInstance(request dao.HostServiceRequest, unused *int) error {
	return this.zkDao.TerminateHostService(request.HostId, request.ServiceStateId)
}

func (this *ControlPlaneDao) DeployTemplate(request dao.ServiceTemplateDeploymentRequest, unused *int) error {
	var wrapper dao.ServiceTemplateWrapper
	err := getServiceTemplateWrapper(request.TemplateId, &wrapper)

	if err != nil {
		glog.Errorf("Unable to load template wrapper: %s", request.TemplateId)
		return err
	}

	var pool dao.ResourcePool
	err = this.GetResourcePool(request.PoolId, &pool)
	if err != nil {
		glog.Errorf("Unable to load resource pool: %s", request.PoolId)
		return err
	}

	var template dao.ServiceTemplate
	err = json.Unmarshal([]byte(wrapper.Data), &template)
	if err != nil {
		glog.Errorf("Unable to unmarshal template: %s", request.TemplateId)
		return err
	}

	volumes := make(map[string]string)
	return this.deployServiceDefinitions(template.Services, request.TemplateId, request.PoolId, "", volumes, request.DeploymentId)
}

func (this *ControlPlaneDao) deployServiceDefinitions(sds []dao.ServiceDefinition, template string, pool string, parent string, volumes map[string]string, deploymentId string) error {
	for _, sd := range sds {
		if err := this.deployServiceDefinition(sd, template, pool, parent, volumes, deploymentId); err != nil {
			return err
		}
	}
	return nil
}

func (this *ControlPlaneDao) deployServiceDefinition(sd dao.ServiceDefinition, template string, pool string, parent string, volumes map[string]string, deploymentId string) error {
	svcuuid, _ := dao.NewUuid()
	now := time.Now()

	ctx, err := json.Marshal(sd.Context)
	if err != nil {
		return err
	}

	// Always deploy in stopped state, starting is a separate step
	ds := dao.SVC_STOP

	exportedVolumes := make(map[string]string)
	for k, v := range volumes {
		exportedVolumes[k] = v
	}

	svc := dao.Service{}
	svc.Id = svcuuid
	svc.Name = sd.Name
	svc.Context = string(ctx)
	svc.Startup = sd.Command
	svc.Description = sd.Description
	svc.Tags = sd.Tags
	svc.Instances = sd.Instances.Min
	svc.ImageId = sd.ImageId
	svc.PoolId = pool
	svc.DesiredState = ds
	svc.Launch = sd.Launch
	svc.ConfigFiles = sd.ConfigFiles
	svc.Endpoints = sd.Endpoints
	svc.Tasks = sd.Tasks
	svc.ParentServiceId = parent
	svc.CreatedAt = now
	svc.UpdatedAt = now
	svc.Volumes = sd.Volumes
	svc.DeploymentId = deploymentId
	svc.LogConfigs = sd.LogConfigs
	svc.Snapshot = sd.Snapshot

	//for each endpoint, evaluate it's Application
	if err = svc.EvaluateEndpointTemplates(this); err != nil {
		return err
	}

	//for each endpoint, evaluate it's Application
	if err = svc.EvaluateEndpointTemplates(this); err != nil {
		return err
	}

	var serviceId string
	err = this.AddService(svc, &serviceId)
	if err != nil {
		return err
	}

	var unused int
	sduuid, _ := dao.NewUuid()
	deployment := dao.ServiceDeployment{sduuid, template, svc.Id, now}
	err = this.AddServiceDeployment(deployment, &unused)
	if err != nil {
		return err
	}

	return this.deployServiceDefinitions(sd.Services, template, pool, svc.Id, exportedVolumes, deploymentId)
}

func (this *ControlPlaneDao) AddServiceDeployment(deployment dao.ServiceDeployment, unused *int) error {
	glog.V(2).Infof("ControlPlaneDao.AddServiceDeployment: %+v", deployment)
	id := strings.TrimSpace(deployment.Id)
	if id == "" {
		return errors.New("empty ServiceDeployment.Id not allowed")
	}

	deployment.Id = id
	response, err := newServiceDeployment(id, deployment)
	glog.V(2).Infof("ControlPlaneDao.AddServiceDeployment response: %+v", response)
	return err
}

func (this *ControlPlaneDao) AddServiceTemplate(serviceTemplate dao.ServiceTemplate, templateId *string) error {
	var err error
	var uuid string
	var response api.BaseResponse
	var wrapper dao.ServiceTemplateWrapper

	data, err := json.Marshal(serviceTemplate)
	if err != nil {
		return err
	}
	uuid, err = dao.NewUuid()
	if err != nil {
		return err
	}
	wrapper.Id = uuid
	wrapper.Name = serviceTemplate.Name
	wrapper.Description = serviceTemplate.Description
	wrapper.Data = string(data)
	wrapper.ApiVersion = 1
	wrapper.TemplateVersion = 1
	response, err = newServiceTemplateWrapper(uuid, wrapper)
	if response.Ok {
		*templateId = uuid
		err = nil
	}
	// this takes a while so don't block the main thread
	go this.reloadLogstashContainer()
	return err
}

func (this *ControlPlaneDao) UpdateServiceTemplate(template dao.ServiceTemplate, unused *int) error {
	return fmt.Errorf("unimplemented UpdateServiceTemplate")
}

func (this *ControlPlaneDao) RemoveServiceTemplate(id string, unused *int) error {
	// make sure it is a valid template first
	var wrapper dao.ServiceTemplateWrapper
	err := getServiceTemplateWrapper(id, &wrapper)

	if err != nil {
		return fmt.Errorf("Unable to find template: %s", id)
	}

	glog.V(2).Infof("ControlPlaneDao.RemoveServiceTemplate: %s", id)
	response, err := deleteServiceTemplateWrapper(id)
	glog.V(2).Infof("ControlPlaneDao.RemoveServiceTemplate response: %+v", response)
	if err != nil {
		return err
	}
	go this.reloadLogstashContainer()
	return nil
}

// RemoveAddressAssignemnt Removes an AddressAssignment by id
func (this *ControlPlaneDao) RemoveAddressAssignment(id string, unused interface{}) error {
	aas, err := this.queryAddressAssignments(fmt.Sprintf("Id:%s", id))
	if err != nil {
		return err
	}
	if len(*aas) == 0 {
		return fmt.Errorf("No AddressAssignment with id %v", id)
	}
	_, err = deleteAddressAssignment(id)
	if err != nil {
		return err
	}
	return nil
}

// AssignAddress Creates an AddressAssignment, verifies that an assignment for the service/endpoint does not already exist
// id param contains id of newly created assignment if successful
func (this *ControlPlaneDao) AssignAddress(assignment dao.AddressAssignment, id *string) error {
	err := assignment.Validate()
	if err != nil {
		return err
	}

	switch assignment.AssignmentType {
	case "static":
		{
			//check host and IP exist
			if err = this.validStaticIp(assignment.HostId, assignment.IPAddr); err != nil {
				return err
			}
		}
	case "virtual":
		{
			// TODO: need to check if virtual IP exists
			return fmt.Errorf("Not yet supported type %v", assignment.AssignmentType)
		}
	default:
		//Validate above should handle this but left here for completenes
		return fmt.Errorf("Invalid assignment type %v", assignment.AssignmentType)
	}

	//check service and endpoint exists
	if err = this.validEndpoint(assignment.ServiceId, assignment.EndpointName); err != nil {
		return err
	}

	//check for existing assignments to this endpoint
	existing, err := this.getEndpointAddressAssignments(assignment.ServiceId, assignment.EndpointName)
	if err != nil {
		return err
	}
	if existing.Id != "" {
		return fmt.Errorf("Address Assignment already exists")
	}
	assignment.Id, err = dao.NewUuid()
	if err != nil {
		return err
	}
	_, err = newAddressAssignment(assignment.Id, &assignment)
	if err != nil {
		return err
	}
	*id = assignment.Id
	return nil
}

func (this *ControlPlaneDao) validStaticIp(hostId string, ipAddr string) error {

	hosts, err := this.queryHosts(fmt.Sprintf("Id:%s", hostId))
	if err != nil {
		return err
	}
	if len(hosts) != 1 {
		return fmt.Errorf("Found %v Hosts with id %v", len(hosts), hostId)
	}
	host := hosts[0]
	found := false
	for _, ip := range host.IPs {
		if ip.IPAddress == ipAddr {
			found = true
			break
		}
	}
	if !found {
		return fmt.Errorf("Requested static IP is not available: %v", ipAddr)
	}
	return nil
}

func (this *ControlPlaneDao) validEndpoint(serviceId string, endpointName string) error {
	services, err := this.queryServices(fmt.Sprintf("Id:%s", serviceId), "1")
	if err != nil {
		return err
	}
	if len(services) != 1 {
		return fmt.Errorf("Found %v Services with id %v", len(services), serviceId)
	}
	service := services[0]
	found := false
	for _, endpoint := range service.Endpoints {
		if endpointName == endpoint.Name {
			found = true
			break
		}
	}
	if !found {
		return fmt.Errorf("Endpoint %v not found on service %v", endpointName, serviceId)
	}
	return nil
}

// GetServiceAddressAssignments fills in all AddressAssignments for the specified serviced id.
func (this *ControlPlaneDao) GetServiceAddressAssignments(serviceId string, assignments *[]dao.AddressAssignment) error {
	query := fmt.Sprintf("ServiceId:%s", serviceId)
	results, err := this.queryAddressAssignments(query)
	if err != nil {
		return err
	}
	*assignments = *results
	return nil
}

// queryAddressAssignments query for host ips; returns empty array if no results for query
func (this *ControlPlaneDao) queryAddressAssignments(query string) (*[]dao.AddressAssignment, error) {
	result, err := searchAddressAssignment(query)
	if err != nil {
		return nil, err
	}
	return toAddressAssignments(&result)
}

// getEndpointAddressAssignments returns the AddressAssignment for the serivce and endpoint, if no assignments the AddressAssignment struct will be uninitialized
func (this *ControlPlaneDao) getEndpointAddressAssignments(serviceId string, endpointName string) (*dao.AddressAssignment, error) {
	//TODO: this can probably be done w/ a query
	assignments := []dao.AddressAssignment{}
	err := this.GetServiceAddressAssignments(serviceId, &assignments)
	if err != nil {
		return &dao.AddressAssignment{}, err
	}

	for _, result := range assignments {
		if result.EndpointName == endpointName {
			return &result, nil
		}
	}
	return &dao.AddressAssignment{}, nil
}

func (this *ControlPlaneDao) GetServiceTemplates(unused int, templates *map[string]*dao.ServiceTemplate) error {
	glog.V(2).Infof("ControlPlaneDao.GetServiceTemplates")
	query := search.Query().Search("_exists_:Id")
	search_result, err := search.Search("controlplane").Type("servicetemplatewrapper").Size("1000").Query(query).Result()
	glog.V(2).Infof("ControlPlaneDao.GetServiceTemplates: err=%s", err)
	if err != nil {
		return err
	}
	result, err := toServiceTemplateWrappers(search_result)
	templatemap := make(map[string]*dao.ServiceTemplate)
	if err != nil {
		return err
	}
	var total = len(result)
	for i := 0; i < total; i += 1 {
		var template dao.ServiceTemplate
		wrapper := result[i]
		err = json.Unmarshal([]byte(wrapper.Data), &template)
		templatemap[wrapper.Id] = &template
	}
	*templates = templatemap
	return nil
}

func (this *ControlPlaneDao) StartShell(service dao.Service, unused *int) error {
	// TODO: implement stub
	return nil
}

func (this *ControlPlaneDao) ExecuteShell(service dao.Service, command *string) error {
	// TODO: implement stub
	return nil
}

func (this *ControlPlaneDao) ShowCommands(service dao.Service, unused *int) error {
	// TODO: implement stub
	return nil
}

func (this *ControlPlaneDao) DeleteSnapshot(snapshotId string, unused *int) error {
	var tenantId string
	parts := strings.Split(snapshotId, "_")
	if len(parts) != 2 {
		glog.V(2).Infof("ControlPlaneDao.DeleteSnapshot malformed snapshot Id: %s", snapshotId)
		return errors.New("malformed snapshotId")
	}
	serviceId := parts[0]
	if err := this.GetTenantId(serviceId, &tenantId); err != nil {
		glog.V(2).Infof("ControlPlaneDao.DeleteSnapshot service=%+v err=%s", serviceId, err)
		return err
	}

	var service dao.Service
	err := this.GetService(tenantId, &service)
	glog.V(2).Infof("Getting service instance: %s", tenantId)
	if err != nil {
		glog.V(2).Infof("ControlPlaneDao.DeleteSnapshot service=%+v err=%s", serviceId, err)
		return err
	}

	// delete snapshot
	if volume, err := getSubvolume(this.vfs, service.PoolId, tenantId); err != nil {
		glog.V(2).Infof("ControlPlaneDao.DeleteSnapshot service=%+v err=%s", serviceId, err)
		return err
	} else {
		glog.V(2).Infof("deleting snapshot %s", snapshotId)
		if err := volume.RemoveSnapshot(snapshotId); err != nil {
			return err
		}
	}
	return nil
}

func (this *ControlPlaneDao) Rollback(snapshotId string, unused *int) error {

	var tenantId string
	parts := strings.Split(snapshotId, "_")
	if len(parts) != 2 {
		glog.V(2).Infof("ControlPlaneDao.Snapshot malformed snapshot Id: %s", snapshotId)
		return errors.New("malformed snapshotId")
	}
	serviceId := parts[0]
	label := parts[1]
	if err := this.GetTenantId(serviceId, &tenantId); err != nil {
		glog.V(2).Infof("ControlPlaneDao.Snapshot service=%+v err=%s", serviceId, err)
		return err
	}

	this.StopService(tenantId, unused)
	// TODO: Wait for real event that confirms shutdown
	time.Sleep(time.Second * 5) // wait for shutdown

	var service dao.Service
	err := this.GetService(tenantId, &service)
	glog.V(2).Infof("Getting service instance: %s", tenantId)
	if err != nil {
		glog.V(2).Infof("ControlPlaneDao.Rollback service=%+v err=%s", serviceId, err)
		return err
	}
	// rollback
	if volume, err := getSubvolume(this.vfs, service.PoolId, tenantId); err != nil {
		glog.V(2).Infof("ControlPlaneDao.Rollback service=%+v err=%s", serviceId, err)
		return err
	} else {
		glog.V(2).Infof("performing rollback on %s to %s", tenantId, label)
		if err := volume.Rollback(snapshotId); err != nil {
			return err
		}
	}
	unusedStr := ""
	return this.StartService(tenantId, &unusedStr)
}

// Snapshot is called via RPC by the CLI to take a snapshot for a serviceId
func (this *ControlPlaneDao) Snapshot(serviceId string, label *string) error {
	glog.V(3).Infof("ControlPlaneDao.Snapshot entering snapshot with service=%s", serviceId)
	defer glog.V(3).Infof("ControlPlaneDao.Snapshot finished snapshot for service=%s", serviceId)

	// request a snapshot by placing request znode in zookeeper - leader will notice
	snapshotRequest, err := dao.NewSnapshotRequest(serviceId, "")
	if err != nil {
		glog.V(2).Infof("ControlPlaneDao: dao.NewSnapshotRequest err=%s", err)
		return err
	}
	if err := this.zkDao.AddSnapshotRequest(snapshotRequest); err != nil {
		glog.V(2).Infof("ControlPlaneDao.zkDao.AddSnapshotRequest err=%s", err)
		return err
	}
	// TODO:
	//  requestId := snapshotRequest.Id
	//  defer this.zkDao.RemoveSnapshotRequest(requestId)

	glog.V(1).Infof("added snapshot request: %+v", snapshotRequest)

	// wait for completion of snapshot request
	timeout := 60
	for i := 0; i < timeout; i++ {
		glog.V(2).Infof("watching for snapshot completion for request: %+v", snapshotRequest)
		_, _, err := this.zkDao.LoadSnapshotRequestW(snapshotRequest.Id, snapshotRequest)
		switch {
		case err != nil:
			glog.V(2).Infof("ControlPlaneDao: watch snapshot request err=%s", err)
			return err
		case snapshotRequest.SnapshotError != "":
			glog.V(2).Infof("ControlPlaneDao: watch snapshot request err=%s", snapshotRequest.SnapshotError)
			return errors.New(snapshotRequest.SnapshotError)
		case snapshotRequest.SnapshotLabel != "":
			*label = snapshotRequest.SnapshotLabel
			glog.V(1).Infof("completed snapshot request: %+v", snapshotRequest)
			return nil
		}

		time.Sleep(time.Second)
	}

	err = errors.New(fmt.Sprintf("timed out waiting %v for snapshot: %+v", time.Duration(timeout), snapshotRequest))
	glog.Error(err)
	return err
}

func (this *ControlPlaneDao) GetVolume(serviceId string, theVolume **volume.Volume) error {
	var tenantId string
	if err := this.GetTenantId(serviceId, &tenantId); err != nil {
		glog.V(2).Infof("ControlPlaneDao.GetVolume service=%+v err=%s", serviceId, err)
		return err
	}
	glog.V(3).Infof("ControlPlaneDao.GetVolume service=%+v tenantId=%s", serviceId, tenantId)
	var service dao.Service
	if err := this.GetService(tenantId, &service); err != nil {
		glog.V(2).Infof("ControlPlaneDao.GetVolume service=%+v err=%s", serviceId, err)
		return err
	}
	glog.V(3).Infof("ControlPlaneDao.GetVolume service=%+v poolId=%s", service, service.PoolId)

	aVolume, err := getSubvolume(this.vfs, service.PoolId, tenantId)
	if err != nil {
		glog.V(2).Infof("ControlPlaneDao.GetVolume service=%+v err=%s", serviceId, err)
		return err
	}
	if aVolume == nil {
		glog.V(2).Infof("ControlPlaneDao.GetVolume service=%+v volume=nil", serviceId)
		return errors.New("volume is nil")
	}

	glog.V(2).Infof("ControlPlaneDao.GetVolume service=%+v volume2=%+v %v", serviceId, aVolume, aVolume)
	*theVolume = aVolume
	return nil
}

<<<<<<< HEAD
func (this *ControlPlaneDao) Commit(containerId string, label *string) (err error) {
	// Start the docker client
	client, err := docker.NewClient(DOCKER_ENDPOINT)
	if err != nil {
		glog.Errorf("could not connect to docker client: %v", err)
		return
	}

	// Get the container
	container, err := client.InspectContainer(containerId)
	if err != nil {
		glog.Errorf("could not load container: %v", err)
		return
	}

	// Get the tag/repo information
	images, err := client.ListImages(true)
	if err != nil {
		glog.Errorf("could not load images: %v", err)
		return
	}

	var image *docker.APIImages
	for _, i := range images {
		if i.ID == container.Image {
			image = &i
			break
		}
	}

	if image == nil {
		err = errors.New(fmt.Sprintf("image not found: %s", container.Image))
		return
	}

	// Get the service id (very expensive!)
	var (
		empty         interface{}
		allServices   []*dao.Service
		serviceIds    map[string]bool
		serviceStates []*dao.ServiceState
		serviceId     string
	)
	if err = this.GetServices(&empty, &allServices); err != nil {
		glog.Errorf("cannot lookup services: %v", err)
		return
	}

	// Find services running with the image id
	for _, s := range allServices {
		if s.ImageId == container.Image {
			serviceIds[s.Id] = true
		}
	}

	keys := func(m map[string]bool) []string {
		out := make([]string, len(m))
		i := 0
		for k, _ := range m {
			out[i] = k
			i = i + 1
		}
		return out
	}

	// Find the container from the given service id
	if err = this.zkDao.GetServiceStates(&serviceStates, keys(serviceIds)...); err != nil {
		glog.Errorf("cannot lookup service states: %v", err)
		return
	}
	for _, state := range serviceStates {
		if state.DockerId == container.ID {
			serviceId = state.ServiceId
			break
		}
	}
	if serviceId == "" {
		err = errors.New(fmt.Sprintf("could not map container to serviceId: %s", container.ID))
		return
	}

	// Snapshot the DFS
	if err = this.Snapshot(serviceId, label); err != nil {
		glog.Errorf("failed to snapshot the DFS: %v", err)
		return
	}

	// Commit the container to the image
	newImage, err := client.CommitContainer(docker.CommitContainerOptions{
		Container:  container.ID,
		Repository: image.Repository,
		Tag:        image.Tag,
	})
	glog.Infof("Commited container (%s)", newImage.ID)

	if err != nil {
		glog.Errorf("error while trying to commit container image: %v", err)
		return
	}

	// TODO: Copy image id to the DFS
	return
}

func snapShotName(volumeName string) string {
	format := "20060102-150405"
	loc := time.Now()
	utc := loc.UTC()
	return volumeName + "_" + utc.Format(format)
}

=======
>>>>>>> 2036e3b4
func getSubvolume(vfs, poolId, tenantId string) (*volume.Volume, error) {
	baseDir, err := filepath.Abs(path.Join(varPath(), "volumes", poolId))
	if err != nil {
		return nil, err
	}
	glog.V(2).Infof("controlplanedao.getSubvolume vfs:%v tenantId:%v baseDir:%v\n", vfs, tenantId, baseDir)
	return volume.Mount(vfs, tenantId, baseDir)
}

func varPath() string {
	if len(os.Getenv("SERVICED_HOME")) > 0 {
		return path.Join(os.Getenv("SERVICED_HOME"), "var")
	}
	return "/tmp/serviced/var"
}

func (this *ControlPlaneDao) Snapshots(serviceId string, labels *[]string) error {

	var tenantId string
	if err := this.GetTenantId(serviceId, &tenantId); err != nil {
		glog.V(2).Infof("ControlPlaneDao.Snapshots service=%+v err=%s", serviceId, err)
		return err
	}
	var service dao.Service
	err := this.GetService(tenantId, &service)
	if err != nil {
		glog.V(2).Infof("ControlPlaneDao.Snapshots service=%+v err=%s", serviceId, err)
		return err
	}

	if volume, err := getSubvolume(this.vfs, service.PoolId, tenantId); err != nil {
		glog.V(2).Infof("ControlPlaneDao.Snapshots service=%+v err=%s", serviceId, err)
		return err
	} else {
		if snaplabels, err := volume.Snapshots(); err != nil {
			return err
		} else {
			glog.Infof("Got snap labels %v", snaplabels)
			*labels = make([]string, len(snaplabels))
			*labels = snaplabels
		}
	}
	return nil
}

func (this *ControlPlaneDao) Get(service dao.Service, file *string) error {
	// TODO: implement stub
	return nil
}

func (this *ControlPlaneDao) Send(service dao.Service, files *[]string) error {
	// TODO: implment stub
	return nil
}

// Create a elastic search control plane data access object
func NewControlPlaneDao(hostName string, port int) (*ControlPlaneDao, error) {
	glog.V(0).Infof("Opening ElasticSearch ControlPlane Dao: hostName=%s, port=%d", hostName, port)
	api.Domain = hostName
	api.Port = strconv.Itoa(port)
	return &ControlPlaneDao{hostName, port, "", "", nil, nil}, nil
}

// hostId retreives the system's unique id, on linux this maps
// to /usr/bin/hostid.
func hostId() (hostid string, err error) {
	cmd := exec.Command(HOST_ID_CMDString)
	stdout, err := cmd.Output()
	if err != nil {
		return hostid, err
	}
	return strings.TrimSpace(string(stdout)), err
}

func createDefaultPool(s *ControlPlaneDao) error {
	var pool dao.ResourcePool
	// does the default pool exist
	if err := s.GetResourcePool("default", &pool); err != nil {
		glog.Errorf("%s", err)
		glog.V(0).Info("'default' resource pool not found; creating...")

		// create it
		default_pool := dao.ResourcePool{}
		default_pool.Id = "default"
		var poolId string
		if err := s.AddResourcePool(default_pool, &poolId); err != nil {
			return err
		}
	}
	return nil
}

func NewControlSvc(hostName string, port int, zookeepers []string, varpath, vfs string) (*ControlPlaneDao, error) {
	glog.V(2).Info("calling NewControlSvc()")
	defer glog.V(2).Info("leaving NewControlSvc()")

	s, err := NewControlPlaneDao(hostName, port)
	if err != nil {
		return nil, err
	}

	if err = isvcs.Mgr.Start(); err != nil {
		return nil, err
	}

	s.varpath = varpath
	s.vfs = vfs

	if len(zookeepers) == 0 {
		s.zookeepers = []string{"127.0.0.1:2181"}
	} else {
		s.zookeepers = zookeepers
	}
	s.zkDao = &zzk.ZkDao{s.zookeepers}

	if err = createDefaultPool(s); err != nil {
		return nil, err
	}

	hid, err := hostId()
	if err != nil {
		return nil, err
	}

	go s.handleScheduler(hid)

	return s, nil
}

// Anytime the available service definitions are modified
// we need to restart the logstash container so it can write out
// its new filter set.
// This method depends on the elasticsearch container being up and running.
func (s *ControlPlaneDao) reloadLogstashContainer() error {
	var templatesMap map[string]*dao.ServiceTemplate
	if err := s.GetServiceTemplates(0, &templatesMap); err != nil {
		return err
	}

	// FIXME: eventually this file should live in the DFS or the config should
	// live in zookeeper to allow the agents to get to this
	if err := dao.WriteConfigurationFile(templatesMap); err != nil {
		return err
	}
	glog.V(2).Info("Starting logstash container")
	if err := isvcs.Mgr.Notify("restart logstash"); err != nil {
		glog.Fatalf("Could not start logstash container: %s", err)
		return err
	}
	return nil
}

func (s *ControlPlaneDao) handleScheduler(hostId string) {

	for {
		func() {
			conn, _, err := zk.Connect(s.zookeepers, time.Second*10)
			if err != nil {
				time.Sleep(time.Second * 3)
				return
			}
			defer conn.Close()

			sched, shutdown := serviced.NewScheduler("", conn, hostId, s)
			sched.Start()
			select {
			case <-shutdown:
			}
		}()
	}
}

const HOST_ID_CMDString = "/usr/bin/hostid"<|MERGE_RESOLUTION|>--- conflicted
+++ resolved
@@ -1402,7 +1402,6 @@
 	return nil
 }
 
-<<<<<<< HEAD
 func (this *ControlPlaneDao) Commit(containerId string, label *string) (err error) {
 	// Start the docker client
 	client, err := docker.NewClient(DOCKER_ENDPOINT)
@@ -1514,8 +1513,6 @@
 	return volumeName + "_" + utc.Format(format)
 }
 
-=======
->>>>>>> 2036e3b4
 func getSubvolume(vfs, poolId, tenantId string) (*volume.Volume, error) {
 	baseDir, err := filepath.Abs(path.Join(varPath(), "volumes", poolId))
 	if err != nil {
