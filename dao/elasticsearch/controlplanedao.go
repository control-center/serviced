/*******************************************************************************
* Copyright (C) Zenoss, Inc. 2013, 2014, all rights reserved.
*
* This content is made available according to terms specified in
* License.zenoss under the directory where your Zenoss product is installed.
*
*******************************************************************************/

package elasticsearch

import (
	"github.com/mattbaird/elastigo/api"
	"github.com/mattbaird/elastigo/core"
	"github.com/mattbaird/elastigo/search"
	"github.com/samuel/go-zookeeper/zk"
	"github.com/zenoss/glog"
	"github.com/zenoss/serviced"
	"github.com/zenoss/serviced/dao"
	"github.com/zenoss/serviced/isvcs"
	"github.com/zenoss/serviced/zzk"

	"encoding/json"
	"errors"
	"fmt"
	"net"
	"os/exec"
	"strconv"
	"strings"
	"time"
)

//assert interface
var _ dao.ControlPlane = &ControlPlaneDao{}

// closure for geting a model
func getSource(index string, _type string) func(string, interface{}) error {
	return func(id string, source interface{}) error {
		return core.GetSource(index, _type, id, &source)
	}
}

// closure for searching a model
func searchUri(index string, _type string) func(string) (core.SearchResult, error) {
	return func(query string) (core.SearchResult, error) {
		return core.SearchUri(index, _type, query, "", 0)
	}
}

// closure for testing model existence
func exists(pretty *bool, index string, _type string) func(string) (bool, error) {
	return func(id string) (bool, error) {
		return core.Exists(*pretty, index, _type, id)
	}
}

// closure for indexing a model
func create(pretty *bool, index string, _type string) func(string, interface{}) (api.BaseResponse, error) {
	var (
		parentId  string = ""
		version   int    = 0
		op_type   string = "create"
		routing   string = ""
		timestamp string = ""
		ttl       int    = 0
		percolate string = ""
		timeout   string = ""
		refresh   bool   = true
	)
	return func(id string, data interface{}) (api.BaseResponse, error) {
		return core.IndexWithParameters(
			*pretty, index, _type, id, parentId, version, op_type, routing, timestamp, ttl, percolate, timeout, refresh, data)
	}
}

// closure for indexing a model
func index(pretty *bool, index string, _type string) func(string, interface{}) (api.BaseResponse, error) {
	var (
		parentId  string = ""
		version   int    = 0
		op_type   string = ""
		routing   string = ""
		timestamp string = ""
		ttl       int    = 0
		percolate string = ""
		timeout   string = ""
		refresh   bool   = true
	)
	return func(id string, data interface{}) (api.BaseResponse, error) {
		return core.IndexWithParameters(
			*pretty, index, _type, id, parentId, version, op_type, routing, timestamp, ttl, percolate, timeout, refresh, data)
	}
}

// closure for deleting a model
func _delete(pretty *bool, index string, _type string) func(string) (api.BaseResponse, error) {
	return func(id string) (api.BaseResponse, error) {
		//version=-1 and routing="" are not supported as of 9/30/13
		return core.Delete(*pretty, index, _type, id, -1, "")
	}
}

var (
	//enable pretty printed responses
	Pretty bool = false

	//model existance functions
	hostExists         func(string) (bool, error) = exists(&Pretty, "controlplane", "host")
	serviceExists      func(string) (bool, error) = exists(&Pretty, "controlplane", "service")
	serviceStateExists func(string) (bool, error) = exists(&Pretty, "controlplane", "servicestate")
	resourcePoolExists func(string) (bool, error) = exists(&Pretty, "controlplane", "resourcepool")

	//model index functions
	newHost                   func(string, interface{}) (api.BaseResponse, error) = create(&Pretty, "controlplane", "host")
	newService                func(string, interface{}) (api.BaseResponse, error) = create(&Pretty, "controlplane", "service")
	newResourcePool           func(string, interface{}) (api.BaseResponse, error) = create(&Pretty, "controlplane", "resourcepool")
	newServiceDeployment      func(string, interface{}) (api.BaseResponse, error) = create(&Pretty, "controlplane", "servicedeployment")
	newServiceTemplateWrapper func(string, interface{}) (api.BaseResponse, error) = create(&Pretty, "controlplane", "servicetemplatewrapper")

	//model index functions
	indexHost         func(string, interface{}) (api.BaseResponse, error) = index(&Pretty, "controlplane", "host")
	indexService      func(string, interface{}) (api.BaseResponse, error) = index(&Pretty, "controlplane", "service")
	indexServiceState func(string, interface{}) (api.BaseResponse, error) = index(&Pretty, "controlplane", "servicestate")
	indexResourcePool func(string, interface{}) (api.BaseResponse, error) = index(&Pretty, "controlplane", "resourcepool")

	//model delete functions
	deleteHost                   func(string) (api.BaseResponse, error) = _delete(&Pretty, "controlplane", "host")
	deleteService                func(string) (api.BaseResponse, error) = _delete(&Pretty, "controlplane", "service")
	deleteServiceState           func(string) (api.BaseResponse, error) = _delete(&Pretty, "controlplane", "servicestate")
	deleteResourcePool           func(string) (api.BaseResponse, error) = _delete(&Pretty, "controlplane", "resourcepool")
	deleteServiceTemplateWrapper func(string) (api.BaseResponse, error) = _delete(&Pretty, "controlplane", "servicetemplatewrapper")

	//model get functions
	getHost                   func(string, interface{}) error = getSource("controlplane", "host")
	getService                func(string, interface{}) error = getSource("controlplane", "service")
	getServiceState           func(string, interface{}) error = getSource("controlplane", "servicestate")
	getResourcePool           func(string, interface{}) error = getSource("controlplane", "resourcepool")
	getServiceTemplateWrapper func(string, interface{}) error = getSource("controlplane", "servicetemplatewrapper")

	//model search functions, using uri based query
	searchHostUri         func(string) (core.SearchResult, error) = searchUri("controlplane", "host")
	searchServiceUri      func(string) (core.SearchResult, error) = searchUri("controlplane", "service")
	searchServiceStateUri func(string) (core.SearchResult, error) = searchUri("controlplane", "servicestate")
	searchResourcePoolUri func(string) (core.SearchResult, error) = searchUri("controlplane", "resourcepool")
)

type ControlPlaneDao struct {
	hostName   string
	port       int
	zookeepers []string
	zkDao      *zzk.ZkDao
}

// convert search result of json host to dao.Host array
func toHosts(result *core.SearchResult) ([]*dao.Host, error) {
	var err error = nil
	var total = len(result.Hits.Hits)
	var hosts []*dao.Host = make([]*dao.Host, total)
	for i := 0; i < total; i += 1 {
		var host dao.Host
		err = json.Unmarshal(result.Hits.Hits[i].Source, &host)
		if err == nil {
			hosts[i] = &host
		} else {
			return nil, err
		}
	}

	return hosts, err
}

// convert search result of json host to dao.Host array
func toServiceTemplateWrappers(result *core.SearchResult) ([]*dao.ServiceTemplateWrapper, error) {
	var err error = nil
	var total = len(result.Hits.Hits)
	var wrappers []*dao.ServiceTemplateWrapper = make([]*dao.ServiceTemplateWrapper, total)
	for i := 0; i < total; i += 1 {
		var wrapper dao.ServiceTemplateWrapper
		err = json.Unmarshal(result.Hits.Hits[i].Source, &wrapper)
		if err == nil {
			wrappers[i] = &wrapper
		} else {
			return nil, err
		}
	}

	return wrappers, err
}

// convert search result of json services to dao.Service array
func toServices(result *core.SearchResult) ([]*dao.Service, error) {
	var err error = nil
	var total = len(result.Hits.Hits)
	var services []*dao.Service = make([]*dao.Service, total)
	for i := 0; i < total; i += 1 {
		var service dao.Service
		err = json.Unmarshal(result.Hits.Hits[i].Source, &service)
		if err == nil {
			services[i] = &service
		} else {
			return nil, err
		}
	}

	return services, err
}

// query for hosts using uri
func (this *ControlPlaneDao) queryHosts(query string) ([]*dao.Host, error) {
	result, err := searchHostUri(query)
	if err == nil {
		return toHosts(&result)
	}
	return nil, err
}

// query for services using uri
func (this *ControlPlaneDao) queryServices(queryStr, quantity string) ([]*dao.Service, error) {
	query := search.Query().Search(queryStr)
	result, err := search.Search("controlplane").Type("service").Size(quantity).Query(query).Result()
	if err == nil {
		return toServices(result)
	}
	return nil, err
}

func walkTree(node *treenode) []string {
	if len(node.children) == 0 {
		return []string{node.id}
	}
	relatedServiceIds := make([]string, 0)
	for _, childNode := range node.children {
		for _, childId := range walkTree(childNode) {
			relatedServiceIds = append(relatedServiceIds, childId)
		}
	}
	return append(relatedServiceIds, node.id)
}

type treenode struct {
	id       string
	parent   string
	children []*treenode
}

func (this *ControlPlaneDao) getServiceTree(serviceId string, servicesList *[]*dao.Service) (servicesMap map[string]*treenode, topService *treenode) {
	glog.V(2).Infof(" getServiceTree = %s", serviceId)
	servicesMap = make(map[string]*treenode)
	for _, service := range *servicesList {
		servicesMap[service.Id] = &treenode{
			service.Id,
			service.ParentServiceId,
			[]*treenode{},
		}
	}

	// second time through builds our tree
	root := treenode{"root", "", []*treenode{}}
	for _, service := range *servicesList {
		node := servicesMap[service.Id]
		parent, found := servicesMap[service.ParentServiceId]
		// no parent means this node belongs to root
		if !found {
			parent = &root
		}
		parent.children = append(parent.children, node)
	}

	// now walk up the tree, then back down capturing all siblings for this service ID
	topService = servicesMap[serviceId]
	for len(topService.parent) != 0 {
		topService = servicesMap[topService.parent]
	}
	return
}

// Get a service endpoint.
func (this *ControlPlaneDao) GetServiceEndpoints(serviceId string, response *map[string][]*dao.ApplicationEndpoint) (err error) {
	glog.V(2).Infof("ControlPlaneDao.GetServiceEndpoints serviceId=%s", serviceId)
	var service dao.Service
	err = this.GetService(serviceId, &service)
	if err != nil {
		glog.V(2).Infof("ControlPlaneDao.GetServiceEndpoints service=%+v err=%s", service, err)
		return
	}

	service_imports := service.GetServiceImports()
	if len(service_imports) > 0 {
		glog.V(2).Infof("%+v service imports=%+v", service, service_imports)

		var request dao.EntityRequest
		var servicesList []*dao.Service
		err = this.GetServices(request, &servicesList)
		if err != nil {
			return
		}

		// Map all services by Id so we can construct a tree for the current service ID
		glog.V(2).Infof("ServicesList: %d", len(servicesList))
		_, topService := this.getServiceTree(serviceId, &servicesList)
		// We should now have the top-level service for the current service ID
		remoteEndpoints := make(map[string][]*dao.ApplicationEndpoint)

		//build 'OR' query to grab all service states with in "service" tree
		relatedServiceIds := walkTree(topService)
		var states []*dao.ServiceState
		err = this.zkDao.GetServiceStates(&states, relatedServiceIds...)
		if err != nil {
			return
		}

		// for each proxied port, find list of potential remote endpoints
		for _, endpoint := range service_imports {
			glog.V(2).Infof("Finding exports for import: %+v", endpoint)
			key := fmt.Sprintf("%s:%d", endpoint.Protocol, endpoint.PortNumber)
			if _, exists := remoteEndpoints[key]; !exists {
				remoteEndpoints[key] = make([]*dao.ApplicationEndpoint, 0)
			}

			for _, ss := range states {
				port := ss.GetHostPort(endpoint.Protocol, endpoint.Application, endpoint.PortNumber)
				glog.V(2).Info("Remote port: ", port)
				if port > 0 {
					var ep dao.ApplicationEndpoint
					ep.ServiceId = ss.ServiceId
					ep.ContainerPort = endpoint.PortNumber
					ep.HostPort = port
					ep.HostIp = ss.HostIp
					ep.ContainerIp = ss.PrivateIp
					ep.Protocol = endpoint.Protocol
					remoteEndpoints[key] = append(remoteEndpoints[key], &ep)
				}
			}
		}

		*response = remoteEndpoints
		glog.V(1).Infof("Return for %s is %+v", serviceId, remoteEndpoints)
	}
	return
}

// add resource pool to index
func (this *ControlPlaneDao) AddResourcePool(pool dao.ResourcePool, poolId *string) error {
	glog.V(2).Infof("ControlPlaneDao.NewResourcePool: %+v", pool)
	id := strings.TrimSpace(pool.Id)
	if id == "" {
		return errors.New("empty ResourcePool.Id not allowed")
	}

	pool.Id = id
	response, err := newResourcePool(id, pool)
	glog.V(2).Infof("ControlPlaneDao.NewResourcePool response: %+v", response)
	if response.Ok {
		*poolId = id
		return nil
	}
	return err
}

//
func (this *ControlPlaneDao) AddHost(host dao.Host, hostId *string) error {
	glog.V(2).Infof("ControlPlaneDao.AddHost: %+v", host)
	id := strings.TrimSpace(host.Id)
	if id == "" {
		return errors.New("empty Host.Id not allowed")
	}

	ipAddr, err := net.ResolveIPAddr("ip4", host.IpAddr)
	if err != nil {
		glog.Errorf("Could not resolve: %s to an ip4 address: %s", host.IpAddr, err)
		return err
	}
	if ipAddr.IP.IsLoopback() {
		glog.Errorf("Can not use %s as host address because it is a loopback address", host.IpAddr)
		return errors.New("host ip can not be a loopback address")
	}

	host.Id = id
	response, err := newHost(id, host)
	glog.V(2).Infof("ControlPlaneDao.AddHost response: %+v", response)
	if response.Ok {
		*hostId = id
		return nil
	}
	return err
}

// The tenant id is the root service uuid. Walk the service tree to root to find the tenant id.
func (this *ControlPlaneDao) GetTenantId(serviceId string, tenantId *string) error {
	glog.V(2).Infof("ControlPlaneDao.GetTenantId: %s", serviceId)
	id := strings.TrimSpace(serviceId)
	if id == "" {
		return errors.New("empty serviceId not allowed")
	}

	var err error
	var service dao.Service
	for {
		err = this.GetService(id, &service)
		if err == nil {
			id = service.ParentServiceId
			if id == "" {
				*tenantId = service.Id
				return nil
			}
		} else {
			return err
		}
	}

	return err
}

//
func (this *ControlPlaneDao) AddService(service dao.Service, serviceId *string) error {
	glog.V(2).Infof("ControlPlaneDao.AddService: %+v", service)
	id := strings.TrimSpace(service.Id)
	if id == "" {
		return errors.New("empty Service.Id not allowed")
	}

	service.Id = id
	response, err := newService(id, service)
	glog.V(2).Infof("ControlPlaneDao.AddService response: %+v", response)
	if response.Ok {
		*serviceId = id
		return this.zkDao.AddService(&service)
	}
	return err
}

//
func (this *ControlPlaneDao) UpdateResourcePool(pool dao.ResourcePool, unused *int) error {
	glog.V(2).Infof("ControlPlaneDao.UpdateResourcePool: %+v", pool)

	id := strings.TrimSpace(pool.Id)
	if id == "" {
		return errors.New("empty ResourcePool.Id not allowed")
	}

	pool.Id = id
	response, err := indexResourcePool(id, pool)
	glog.V(2).Infof("ControlPlaneDao.UpdateResourcePool response: %+v", response)
	if response.Ok {
		return nil
	}
	return err
}

//
func (this *ControlPlaneDao) UpdateHost(host dao.Host, unused *int) error {
	glog.V(2).Infof("ControlPlaneDao.UpdateHost: %+v", host)

	id := strings.TrimSpace(host.Id)
	if id == "" {
		return errors.New("empty Host.Id not allowed")
	}

	host.Id = id
	response, err := indexHost(id, host)
	glog.V(2).Infof("ControlPlaneDao.UpdateHost response: %+v", response)
	if response.Ok {
		return nil
	}
	return err
}

//
func (this *ControlPlaneDao) UpdateService(service dao.Service, unused *int) error {
	glog.V(2).Infof("ControlPlaneDao.UpdateService: %+v", service)
	id := strings.TrimSpace(service.Id)
	if id == "" {
		return errors.New("empty Service.Id not allowed")
	}

	service.Id = id
	response, err := indexService(id, service)
	glog.V(2).Infof("ControlPlaneDao.UpdateService response: %+v", response)
	if response.Ok {
		return this.zkDao.UpdateService(&service)
	}
	return err
}

//
func (this *ControlPlaneDao) RemoveResourcePool(id string, unused *int) error {
	glog.V(2).Infof("ControlPlaneDao.RemoveResourcePool: %s", id)
	response, err := deleteResourcePool(id)
	glog.V(2).Infof("ControlPlaneDao.RemoveResourcePool response: %+v", response)
	return err
}

//
func (this *ControlPlaneDao) RemoveHost(id string, unused *int) error {
	glog.V(2).Infof("ControlPlaneDao.RemoveHost: %s", id)
	response, err := deleteHost(id)
	glog.V(2).Infof("ControlPlaneDao.RemoveHost response: %+v", response)
	return err
}

//
func (this *ControlPlaneDao) RemoveService(id string, unused *int) error {
	glog.V(2).Infof("ControlPlaneDao.RemoveService: %s", id)
	response, err := deleteService(id)
	glog.V(2).Infof("ControlPlaneDao.RemoveService response: %+v", response)
	if err != nil {
		glog.Errorf("Error removing service %s: %v", id, err)
		return err
	}
	this.zkDao.RemoveService(id)
	return nil
}

//
func (this *ControlPlaneDao) GetResourcePool(id string, pool *dao.ResourcePool) error {
	glog.V(2).Infof("ControlPlaneDao.GetResourcePool: id=%s", id)
	if len(id) == 0 {
		return errors.New("Must specify a pool ID")
	}
	request := dao.ResourcePool{}
	err := getResourcePool(id, &request)
	glog.V(2).Infof("ControlPlaneDao.GetResourcePool: id=%s, resourcepool=%+v, err=%s", id, request, err)
	*pool = request
	return err
}

//
func (this *ControlPlaneDao) GetHost(id string, host *dao.Host) error {
	glog.V(2).Infof("ControlPlaneDao.GetHost: id=%s", id)
	request := dao.Host{}
	err := getHost(id, &request)
	glog.V(2).Infof("ControlPlaneDao.GetHost: id=%s, host=%+v, err=%s", id, request, err)
	*host = request
	return err
}

//
func (this *ControlPlaneDao) GetService(id string, service *dao.Service) error {
	glog.V(3).Infof("ControlPlaneDao.GetService: id=%s", id)
	request := dao.Service{}
	err := getService(id, &request)
	glog.V(3).Infof("ControlPlaneDao.GetService: id=%s, service=%+v, err=%s", id, request, err)
	*service = request
	return err
}

func (this *ControlPlaneDao) GetRunningServices(request dao.EntityRequest, services *[]*dao.RunningService) error {
	return this.zkDao.GetAllRunningServices(services)
}

func (this *ControlPlaneDao) GetRunningServicesForHost(hostId string, services *[]*dao.RunningService) error {
	return this.zkDao.GetRunningServicesForHost(hostId, services)
}

func (this *ControlPlaneDao) GetRunningServicesForService(serviceId string, services *[]*dao.RunningService) error {
	return this.zkDao.GetRunningServicesForService(serviceId, services)
}

func (this *ControlPlaneDao) GetServiceLogs(id string, logs *string) error {
	glog.V(3).Info("ControlPlaneDao.GetServiceLogs id=", id)
	var serviceStates []*dao.ServiceState
	err := this.zkDao.GetServiceStates(&serviceStates, id)
	if err != nil {
		return err
	}
	if len(serviceStates) == 0 {
		glog.V(1).Info("Unable to find any running services for ", id)
		return nil
	}
	cmd := exec.Command("docker", "logs", serviceStates[0].DockerId)
	output, err := cmd.CombinedOutput()
	if err != nil {
		glog.Errorf("Unable to return logs because: %v", err)
		return err
	}
	*logs = string(output)
	return nil
}

func (this *ControlPlaneDao) GetServiceStateLogs(request dao.ServiceStateRequest, logs *string) error {
	/* TODO: This command does not support logs on other hosts */
	glog.V(3).Info("ControlPlaneDao.GetServiceStateLogs id=", request)
	var serviceState dao.ServiceState
	err := this.zkDao.GetServiceState(&serviceState, request.ServiceId, request.ServiceStateId)
	if err != nil {
		glog.Errorf("ControlPlaneDao.GetServiceStateLogs servicestate=%+v err=%s", serviceState, err)
		return err
	}

	cmd := exec.Command("docker", "logs", serviceState.DockerId)
	output, err := cmd.CombinedOutput()
	if err != nil {
		glog.Errorf("Unable to return logs because: %v", err)
		return err
	}
	*logs = string(output)
	return nil
}

//
func (this *ControlPlaneDao) GetResourcePools(request dao.EntityRequest, pools *map[string]*dao.ResourcePool) error {
	glog.V(3).Infof("ControlPlaneDao.GetResourcePools")
	result, err := searchResourcePoolUri("_exists_:Id")
	glog.V(3).Info("ControlPlaneDao.GetResourcePools: err=", err)

	var resourcePools map[string]*dao.ResourcePool
	if err != nil {
		return err
	}
	var total = len(result.Hits.Hits)
	resourcePools = make(map[string]*dao.ResourcePool)
	for i := 0; i < total; i += 1 {
		var pool dao.ResourcePool
		err := json.Unmarshal(result.Hits.Hits[i].Source, &pool)
		if err != nil {
			return err
		}
		resourcePools[pool.Id] = &pool
	}

	*pools = resourcePools
	return nil
}

//
func (this *ControlPlaneDao) GetHosts(request dao.EntityRequest, hosts *map[string]*dao.Host) error {
	glog.V(3).Infof("ControlPlaneDao.GetHosts")
	query := search.Query().Search("_exists_:Id")
	search_result, err := search.Search("controlplane").Type("host").Size("10000").Query(query).Result()

	if err != nil {
		glog.Error("ControlPlaneDao.GetHosts: err=", err)
		return err
	}
	result, err := toHosts(search_result)
	if err != nil {
		return err
	}
	hostmap := make(map[string]*dao.Host)
	var total = len(result)
	for i := 0; i < total; i += 1 {
		host := result[i]
		hostmap[host.Id] = host
	}
	*hosts = hostmap
	return nil
}

//
func (this *ControlPlaneDao) GetServices(request dao.EntityRequest, services *[]*dao.Service) error {
	glog.V(3).Infof("ControlPlaneDao.GetServices")
	query := search.Query().Search("_exists_:Id")
	results, err := search.Search("controlplane").Type("service").Size("50000").Query(query).Result()
	if err != nil {
		glog.Error("ControlPlaneDao.GetServices: err=", err)
		return err
	}
	var service_results []*dao.Service
	service_results, err = toServices(results)
	if err != nil {
		return err
	}

	*services = service_results
	return nil
}

//
func (this *ControlPlaneDao) GetTaggedServices(request dao.EntityRequest, services *[]*dao.Service) error {
	glog.V(3).Infof("ControlPlaneDao.GetTaggedServices")

	switch v := request.(type) {
	case []string:
		qs := strings.Join(v, " AND ")
		query := search.Query().Search(qs)
		results, err := search.Search("controlplane").Type("service").Size("8192").Query(query).Result()
		if err != nil {
			glog.Error("ControlPlaneDao.GetTaggedServices: err=", err)
			return err
		}

		var service_results []*dao.Service
		service_results, err = toServices(results)
		if err != nil {
			glog.Error("ControlPlaneDao.GetTaggedServices: err=", err)
			return err
		}

		*services = service_results

		glog.V(2).Infof("ControlPlaneDao.GetTaggedServices: services=%v", services)
		return nil
	default:
		err := fmt.Errorf("Bad request type: %v", v)
		glog.V(2).Info("ControlPlaneDao.GetTaggedServices: err=", err)
		return err
	}
}

func (this *ControlPlaneDao) GetHostsForResourcePool(poolId string, poolHosts *[]*dao.PoolHost) error {
	id := strings.TrimSpace(poolId)
	if id == "" {
		return errors.New("Illegal poolId: empty poolId not allowed")
	}

	query := fmt.Sprintf("PoolId:%s", id)
	result, err := this.queryHosts(query)
	if err != nil {
		return err
	}
	var response []*dao.PoolHost = make([]*dao.PoolHost, len(result))
	for i := 0; i < len(result); i += 1 {
		poolHost := dao.PoolHost{result[i].Id, result[i].PoolId, result[i].IpAddr}
		response[i] = &poolHost
	}

	*poolHosts = response
	return nil
}

func (this *ControlPlaneDao) StartService(serviceId string, unused *string) error {
	//get the original service
	service := dao.Service{}
	err := this.GetService(serviceId, &service)
	if err != nil {
		return err
	}
	//start this service
	var unusedInt int
	service.DesiredState = dao.SVC_RUN
	err = this.UpdateService(service, &unusedInt)
	if err != nil {
		return err
	}
	//start all child services
	var query = fmt.Sprintf("ParentServiceId:%s", serviceId)
	subServices, err := this.queryServices(query, "100")
	if err != nil {
		return err
	}
	for _, service := range subServices {
		err = this.StartService(service.Id, unused)
		if err != nil {
			return err
		}
	}

	return nil
}

func (this *ControlPlaneDao) GetServiceState(request dao.ServiceStateRequest, serviceState *dao.ServiceState) error {
	glog.V(3).Infof("ControlPlaneDao.GetServiceState: request=%v", request)
	return this.zkDao.GetServiceState(serviceState, request.ServiceId, request.ServiceStateId)
}

func (this *ControlPlaneDao) GetRunningService(request dao.ServiceStateRequest, running *dao.RunningService) error {
	glog.V(3).Infof("ControlPlaneDao.GetRunningService: request=%v", request)
	return this.zkDao.GetRunningService(request.ServiceId, request.ServiceStateId, running)
}

func (this *ControlPlaneDao) GetServiceStates(serviceId string, serviceStates *[]*dao.ServiceState) error {
	glog.V(2).Infof("ControlPlaneDao.GetServiceStates: serviceId=%s", serviceId)
	return this.zkDao.GetServiceStates(serviceStates, serviceId)
}

/* This method assumes that if a service instance exists, it has not yet been terminated */
func (this *ControlPlaneDao) getNonTerminatedServiceStates(serviceId string, serviceStates *[]*dao.ServiceState) error {
	glog.V(2).Infof("ControlPlaneDao.getNonTerminatedServiceStates: serviceId=%s", serviceId)
	return this.zkDao.GetServiceStates(serviceStates, serviceId)
}

// Update the current state of a service instance.
func (this *ControlPlaneDao) UpdateServiceState(state dao.ServiceState, unused *int) error {
	glog.V(2).Infoln("ControlPlaneDao.UpdateServiceState state=%+v", state)
	return this.zkDao.UpdateServiceState(&state)
}

func (this *ControlPlaneDao) RestartService(serviceId string, unused *int) error {
	return dao.ControlPlaneError{"Unimplemented"}
}

func (this *ControlPlaneDao) StopService(id string, unused *int) error {
	glog.V(2).Info("ControlPlaneDao.StopService id=", id)
	var service dao.Service
	err := this.GetService(id, &service)
	if err != nil {
		return err
	}
	service.DesiredState = dao.SVC_STOP
	err = this.UpdateService(service, unused)
	if err != nil {
		return err
	}
	query := fmt.Sprintf("ParentServiceId:%s AND NOT Launch:manual", id)
	subservices, err := this.queryServices(query, "100")
	if err != nil {
		return err
	}
	for _, service := range subservices {
		return this.StopService(service.Id, unused)
	}
	return nil
}

func (this *ControlPlaneDao) StopRunningInstance(request dao.HostServiceRequest, unused *int) error {
	return this.zkDao.TerminateHostService(request.HostId, request.ServiceStateId)
}

func (this *ControlPlaneDao) DeployTemplate(request dao.ServiceTemplateDeploymentRequest, unused *int) error {
	var wrapper dao.ServiceTemplateWrapper
	err := getServiceTemplateWrapper(request.TemplateId, &wrapper)

	if err != nil {
		glog.Errorf("Unable to load template wrapper: %s", request.TemplateId)
		return err
	}

	var pool dao.ResourcePool
	err = this.GetResourcePool(request.PoolId, &pool)
	if err != nil {
		glog.Errorf("Unable to load resource pool: %s", request.PoolId)
		return err
	}

	var template dao.ServiceTemplate
	err = json.Unmarshal([]byte(wrapper.Data), &template)
	if err != nil {
		glog.Errorf("Unable to unmarshal template: %s", request.TemplateId)
		return err
	}

	volumes := make(map[string]string)
	return this.deployServiceDefinitions(template.Services, request.TemplateId, request.PoolId, "", volumes, request.DeploymentId)
}

func (this *ControlPlaneDao) deployServiceDefinitions(sds []dao.ServiceDefinition, template string, pool string, parent string, volumes map[string]string, deploymentId string) error {
	for _, sd := range sds {
		if err := this.deployServiceDefinition(sd, template, pool, parent, volumes, deploymentId); err != nil {
			return err
		}
	}
	return nil
}

func (this *ControlPlaneDao) deployServiceDefinition(sd dao.ServiceDefinition, template string, pool string, parent string, volumes map[string]string, deploymentId string) error {
	svcuuid, _ := dao.NewUuid()
	now := time.Now()

	ctx, err := json.Marshal(sd.Context)
	if err != nil {
		return err
	}

	// determine the desired state
	ds := dao.SVC_RUN

	if sd.Launch == "MANUAL" {
		ds = dao.SVC_STOP
	}

	exportedVolumes := make(map[string]string)
	for k, v := range volumes {
		exportedVolumes[k] = v
	}

	svc := dao.Service{}
	svc.Id = svcuuid
	svc.Name = sd.Name
	svc.Context = string(ctx)
	svc.Startup = sd.Command
	svc.Description = sd.Description
	svc.Tags = sd.Tags
	svc.Instances = sd.Instances.Min
	svc.ImageId = sd.ImageId
	svc.PoolId = pool
	svc.DesiredState = ds
	svc.Launch = sd.Launch
	svc.ConfigFiles = sd.ConfigFiles
	svc.Endpoints = sd.Endpoints
	svc.ParentServiceId = parent
	svc.CreatedAt = now
	svc.UpdatedAt = now
	svc.Volumes = make([]dao.Volume, len(sd.VolumeImports))
	svc.DeploymentId = deploymentId
	svc.LogConfigs = sd.LogConfigs

	//for each endpoint, evaluate it's Application
	if err = svc.EvaluateEndpointTemplates(this); err != nil {
		return err
	}

	//for each endpoint, evaluate it's Application
	if err = svc.EvaluateEndpointTemplates(this); err != nil {
		return err
	}

	//for each export, create directory and add path into export map
	for _, volumeExport := range sd.VolumeExports {
		resourcePath := svc.Id + "/" + volumeExport.Path
		exportedVolumes[volumeExport.Name] = resourcePath
	}

	//for each import, create directory and configure service paths
	for i, volumeImport := range sd.VolumeImports {
		resourcePath := exportedVolumes[volumeImport.Name] + "/" + volumeImport.ResourcePath
		svc.Volumes[i] = dao.Volume{volumeImport.Owner, volumeImport.Permission, resourcePath, volumeImport.ContainerPath}
	}

	var serviceId string
	err = this.AddService(svc, &serviceId)
	if err != nil {
		return err
	}

	var unused int
	sduuid, _ := dao.NewUuid()
	deployment := dao.ServiceDeployment{sduuid, template, svc.Id, now}
	err = this.AddServiceDeployment(deployment, &unused)
	if err != nil {
		return err
	}

	return this.deployServiceDefinitions(sd.Services, template, pool, svc.Id, exportedVolumes, deploymentId)
}

func (this *ControlPlaneDao) AddServiceDeployment(deployment dao.ServiceDeployment, unused *int) error {
	glog.V(2).Infof("ControlPlaneDao.AddServiceDeployment: %+v", deployment)
	id := strings.TrimSpace(deployment.Id)
	if id == "" {
		return errors.New("empty ServiceDeployment.Id not allowed")
	}

	deployment.Id = id
	response, err := newServiceDeployment(id, deployment)
	glog.V(2).Infof("ControlPlaneDao.AddServiceDeployment response: %+v", response)
	return err
}

func (this *ControlPlaneDao) AddServiceTemplate(serviceTemplate dao.ServiceTemplate, templateId *string) error {
	var err error
	var uuid string
	var response api.BaseResponse
	var wrapper dao.ServiceTemplateWrapper

	data, err := json.Marshal(serviceTemplate)
	if err != nil {
		return err
	}
	uuid, err = dao.NewUuid()
	if err != nil {
		return err
	}
	wrapper.Id = uuid
	wrapper.Name = serviceTemplate.Name
	wrapper.Description = serviceTemplate.Description
	wrapper.Data = string(data)
	wrapper.ApiVersion = 1
	wrapper.TemplateVersion = 1
	response, err = newServiceTemplateWrapper(uuid, wrapper)
	if response.Ok {
		*templateId = uuid
		err = nil
	}
	// this takes a while so don't block the main thread
	go this.reloadLogstashContainer()
	return err
}

func (this *ControlPlaneDao) UpdateServiceTemplate(template dao.ServiceTemplate, unused *int) error {
	return fmt.Errorf("unimplemented UpdateServiceTemplate")
}

func (this *ControlPlaneDao) RemoveServiceTemplate(id string, unused *int) error {
	// make sure it is a valid template first
	var wrapper dao.ServiceTemplateWrapper
	err := getServiceTemplateWrapper(id, &wrapper)

	if err != nil {
		return fmt.Errorf("Unable to find template: %s", id)
	}

	glog.V(2).Infof("ControlPlaneDao.RemoveServiceTemplate: %s", id)
	response, err := deleteServiceTemplateWrapper(id)
	glog.V(2).Infof("ControlPlaneDao.RemoveServiceTemplate response: %+v", response)
	if err != nil {
		return err
	}
	go this.reloadLogstashContainer()
	return nil
}

func (this *ControlPlaneDao) GetServiceTemplates(unused int, templates *map[string]*dao.ServiceTemplate) error {
	glog.V(2).Infof("ControlPlaneDao.GetServiceTemplates")
	query := search.Query().Search("_exists_:Id")
	search_result, err := search.Search("controlplane").Type("servicetemplatewrapper").Size("1000").Query(query).Result()
	glog.V(2).Infof("ControlPlaneDao.GetServiceTemplates: err=%s", err)
	if err != nil {
		return err
	}
	result, err := toServiceTemplateWrappers(search_result)
	templatemap := make(map[string]*dao.ServiceTemplate)
	if err != nil {
		return err
	}
	var total = len(result)
	for i := 0; i < total; i += 1 {
		var template dao.ServiceTemplate
		wrapper := result[i]
		err = json.Unmarshal([]byte(wrapper.Data), &template)
		templatemap[wrapper.Id] = &template
	}
	*templates = templatemap
	return nil
}

func (this *ControlPlaneDao) StartShell(service dao.Service, unused *int) error {
	// TODO: implement stub
	return nil
}

func (this *ControlPlaneDao) ExecuteShell(service dao.Service, command *string) error {
	// TODO: implement stub
	return nil
}

func (this *ControlPlaneDao) ShowCommands(service dao.Service, unused *int) error {
	// TODO: implement stub
	return nil
}

func (this *ControlPlaneDao) Rollback(service dao.Service, unused *int) error {
	// TODO: implement stub
	return nil
}

func (this *ControlPlaneDao) Commit(service dao.Service, unused *int) error {
	// TODO: implement stub
	return nil
}

func (this *ControlPlaneDao) Get(service dao.Service, file *string) error {
	// TODO: implement stub
	return nil
}

func (this *ControlPlaneDao) Send(service dao.Service, files *[]string) error {
	// TODO: implment stub
	return nil
}

// Create a elastic search control plane data access object
func NewControlPlaneDao(hostName string, port int) (*ControlPlaneDao, error) {
	glog.V(0).Infof("Opening ElasticSearch ControlPlane Dao: hostName=%s, port=%d", hostName, port)
	api.Domain = hostName
	api.Port = strconv.Itoa(port)
	return &ControlPlaneDao{hostName, port, nil, nil}, nil
}

// hostId retreives the system's unique id, on linux this maps
// to /usr/bin/hostid.
func hostId() (hostid string, err error) {
	cmd := exec.Command(HOST_ID_CMDString)
	stdout, err := cmd.Output()
	if err != nil {
		return hostid, err
	}
	return strings.TrimSpace(string(stdout)), err
}

<<<<<<< HEAD
func NewControlSvc(hostName string, port int, zookeepers []string) (s *ControlPlaneDao, err error) {
	glog.V(2).Info("calling NewControlSvc()")
	defer glog.V(2).Info("leaving NewControlSvc()")

	s, err = NewControlPlaneDao(hostName, port)
	if err != nil {
		return
	}

	err = isvcs.OpenTsdbContainer.Run()
	if err != nil {
		glog.Fatalf("Could not start opentsdb container: %s", err)
		return
	}

	err = isvcs.CeleryContainer.Run()
	if err != nil {
		glog.Fatalf("Could not start celery container: %s", err)
		return
	}

	if len(zookeepers) == 0 {
		isvcs.ZookeeperContainer.Run()
		s.zookeepers = []string{"127.0.0.1:2181"}
	} else {
		s.zookeepers = zookeepers
	}
	s.zkDao = &zzk.ZkDao{s.zookeepers}

	err = isvcs.ElasticSearchContainer.Run()
	if err != nil {
		glog.Fatalf("Could not start elasticsearch container: %s", err)
	}

	// ensure that a default pool exists
=======
func createDefaultPool(s *ControlPlaneDao) error {
>>>>>>> ff4bf99c
	var pool dao.ResourcePool
	// does the default pool exist
	if err := s.GetResourcePool("default", &pool); err != nil {
		glog.Errorf("%s", err)
		glog.V(0).Info("'default' resource pool not found; creating...")

		// create it
		default_pool := dao.ResourcePool{}
		default_pool.Id = "default"
		var poolId string
		if err := s.AddResourcePool(default_pool, &poolId); err != nil {
			return err
		}
	}
	return nil
}

func NewControlSvc(hostName string, port int, zookeepers []string) (*ControlPlaneDao, error) {
	glog.V(2).Info("calling NewControlSvc()")
	defer glog.V(2).Info("leaving NewControlSvc()")

	if s, err := NewControlPlaneDao(hostName, port); err != nil {
		return nil, err
	} else {
		if err := isvcs.Mgr.Start(); err != nil {
			return nil, err
		}

		if len(zookeepers) == 0 {
			s.zookeepers = []string{"127.0.0.1:2181"}
		} else {
			s.zookeepers = zookeepers
		}
		s.zkDao = &zzk.ZkDao{s.zookeepers}

		if err := createDefaultPool(s); err != nil {
			return nil, err
		}

		if hid, err := hostId(); err != nil {
			return nil, err
		} else {
			go s.handleScheduler(hid)
		}

		return s, nil
	}
}

// Anytime the available service definitions are modified
// we need to restart the logstash container so it can write out
// its new filter set.
// This method depends on the elasticsearch container being up and running.
func (s *ControlPlaneDao) reloadLogstashContainer() error {
	var templatesMap map[string]*dao.ServiceTemplate
	err := s.GetServiceTemplates(0, &templatesMap)
	if err != nil {
		return err
	}
	glog.V(2).Info("Starting logstash container")
	err = isvcs.Mgr.Notify(templatesMap)
	if err != nil {
		glog.Fatalf("Could not start logstash container: %s", err)
		return err
	}
	return nil
}

func (s *ControlPlaneDao) handleScheduler(hostId string) {

	for {
		func() {
			conn, _, err := zk.Connect(s.zookeepers, time.Second*10)
			if err != nil {
				time.Sleep(time.Second * 3)
				return
			}
			defer conn.Close()

			sched, shutdown := serviced.NewScheduler("", conn, hostId, s)
			sched.Start()
			select {
			case <-shutdown:
			}
		}()
	}
}

const HOST_ID_CMDString = "/usr/bin/hostid"<|MERGE_RESOLUTION|>--- conflicted
+++ resolved
@@ -1066,45 +1066,7 @@
 	return strings.TrimSpace(string(stdout)), err
 }
 
-<<<<<<< HEAD
-func NewControlSvc(hostName string, port int, zookeepers []string) (s *ControlPlaneDao, err error) {
-	glog.V(2).Info("calling NewControlSvc()")
-	defer glog.V(2).Info("leaving NewControlSvc()")
-
-	s, err = NewControlPlaneDao(hostName, port)
-	if err != nil {
-		return
-	}
-
-	err = isvcs.OpenTsdbContainer.Run()
-	if err != nil {
-		glog.Fatalf("Could not start opentsdb container: %s", err)
-		return
-	}
-
-	err = isvcs.CeleryContainer.Run()
-	if err != nil {
-		glog.Fatalf("Could not start celery container: %s", err)
-		return
-	}
-
-	if len(zookeepers) == 0 {
-		isvcs.ZookeeperContainer.Run()
-		s.zookeepers = []string{"127.0.0.1:2181"}
-	} else {
-		s.zookeepers = zookeepers
-	}
-	s.zkDao = &zzk.ZkDao{s.zookeepers}
-
-	err = isvcs.ElasticSearchContainer.Run()
-	if err != nil {
-		glog.Fatalf("Could not start elasticsearch container: %s", err)
-	}
-
-	// ensure that a default pool exists
-=======
 func createDefaultPool(s *ControlPlaneDao) error {
->>>>>>> ff4bf99c
 	var pool dao.ResourcePool
 	// does the default pool exist
 	if err := s.GetResourcePool("default", &pool); err != nil {
