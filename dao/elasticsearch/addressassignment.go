// Copyright 2014, The Serviced Authors. All rights reserved.
// Use of this source code is governed by a
// license that can be found in the LICENSE file.

package elasticsearch

import (
	"github.com/zenoss/serviced/datastore"
	"github.com/zenoss/serviced/domain/addressassignment"
)

// GetServiceAddressAssignments fills in all AddressAssignments for the specified serviced id.
func (this *ControlPlaneDao) GetServiceAddressAssignments(serviceID string, assignments *[]*addressassignment.AddressAssignment) error {
	return this.facade.GetServiceAddressAssignments(datastore.Get(), serviceID, assignments)
}

// RemoveAddressAssignemnt Removes an AddressAssignment by id
func (this *ControlPlaneDao) RemoveAddressAssignment(id string, _ *struct{}) error {
	return this.facade.RemoveAddressAssignment(datastore.Get(), id)
}

// AssignAddress Creates an AddressAssignment, verifies that an assignment for the service/endpoint does not already exist
// id param contains id of newly created assignment if successful
func (this *ControlPlaneDao) AssignAddress(assignment addressassignment.AddressAssignment, id *string) error {
<<<<<<< HEAD
	err := assignment.ValidEntity()
	if err != nil {
		return err
	}

	switch assignment.AssignmentType {
	case "static":
		{
			//check host and IP exist
			if err = this.validStaticIp(assignment.HostID, assignment.IPAddr); err != nil {
				return err
			}
		}
	case "virtual":
		{
			//verify the IP provided is contained in the pool
			if err := this.validVirtualIp(assignment.PoolID, assignment.IPAddr); err != nil {
				return err
			}
		}
	default:
		//Validate above should handle this but left here for completenes
		return fmt.Errorf("Invalid assignment type %v", assignment.AssignmentType)
	}

	//check service and endpoint exists
	if err = this.validEndpoint(assignment.ServiceID, assignment.EndpointName); err != nil {
		return err
	}

	//check for existing assignments to this endpoint
	existing, err := this.getEndpointAddressAssignments(assignment.ServiceID, assignment.EndpointName)
	if err != nil {
		return err
	}
	if existing != nil {
		return fmt.Errorf("Address Assignment already exists")
	}
	assignment.ID, err = utils.NewUUID36()
	if err != nil {
		return err
	}

	store := addressassignment.NewStore()
	if err = store.Put(datastore.Get(), addressassignment.Key(assignment.ID), &assignment); err != nil {
		return err
	}
	*id = assignment.ID
	return nil
}

func (this *ControlPlaneDao) validStaticIp(hostId string, ipAddr string) error {
	host, err := this.facade.GetHost(datastore.Get(), hostId)
	if err != nil {
		return err
	}
	if host == nil {
		return fmt.Errorf("host not found: %v", hostId)
	}
	found := false
	for _, ip := range host.IPs {
		if ip.IPAddress == ipAddr {
			found = true
			break
		}
	}
	if !found {
		return fmt.Errorf("requested static IP is not available: %v", ipAddr)
	}
	return nil
}

func (this *ControlPlaneDao) validVirtualIp(poolID string, ipAddr string) error {
	myPool, err := this.facade.GetResourcePool(datastore.Get(), poolID)
	if err != nil {
		glog.Errorf("Unable to load resource pool: %s", poolID)
		return err
	}
	if myPool == nil {
		return fmt.Errorf("poolid %s not found", poolID)
	}

	found := false
	for _, virtualIP := range myPool.VirtualIPs {
		if virtualIP.IP == ipAddr {
			found = true
			break
		}
	}
	if !found {
		return fmt.Errorf("requested static IP is not available: %v", ipAddr)
	}
	return nil
}

func (this *ControlPlaneDao) validEndpoint(serviceId string, endpointName string) error {
	store := service.NewStore()

	svc, err := store.Get(datastore.Get(), serviceId)
	if err != nil {
		return err
	}
	found := false
	for _, endpoint := range svc.Endpoints {
		if endpointName == endpoint.Name {
			found = true
			break
		}
	}
	if !found {
		return fmt.Errorf("Endpoint %v not found on service %v", endpointName, serviceId)
	}
	return nil
}

// getEndpointAddressAssignments returns the AddressAssignment for the service and endpoint, if no assignments the AddressAssignment will be nil
func (this *ControlPlaneDao) getAddressAssignments(serviceID string) (map[string]*addressassignment.AddressAssignment, error) {
	assignments := []*addressassignment.AddressAssignment{}
	if err := this.GetServiceAddressAssignments(serviceID, &assignments); err != nil {
		return nil, err
	}

	addrs := make(map[string]*addressassignment.AddressAssignment)
	for _, result := range assignments {
		addrs[result.EndpointName] = result
	}
	return addrs, nil
}

// getEndpointAddressAssignments returns the AddressAssignment for the service and endpoint, if no assignments the AddressAssignment will be nil
func (this *ControlPlaneDao) getEndpointAddressAssignments(serviceID string, endpointName string) (*addressassignment.AddressAssignment, error) {
	assignments, err := this.getAddressAssignments(serviceID)
	if err != nil {
		return nil, err
	}

	if addr, found := assignments[endpointName]; found {
		return addr, nil
	}
	return nil, nil
}

func (this *ControlPlaneDao) initializedAddressConfig(endpoint service.ServiceEndpoint) bool {
	// has nothing defined in the service definition
	if endpoint.AddressConfig.Port == 0 && endpoint.AddressConfig.Protocol == "" {
		return false
	}
	return true
}

func (this *ControlPlaneDao) needsAddressAssignment(serviceID string, endpoint service.ServiceEndpoint) (bool, string, error) {
	// does the endpoint's AddressConfig have any config associated with it?
	if this.initializedAddressConfig(endpoint) {
		addressAssignment, err := this.getEndpointAddressAssignments(serviceID, endpoint.Name)
		if err != nil {
			glog.Errorf("getEndpointAddressAssignments failed: %v", err)
			return false, "", err
		}

		// if there exists some AddressConfig that is initialized to anything (port and protocol are not the default values)
		// and there does NOT exist an AddressAssignment corresponding to this AddressConfig
		// then this service needs an AddressAssignment
		if addressAssignment == nil {
			glog.Infof("Service: %s endpoint: %s needs an address assignment", serviceID, endpoint.Name)
			return true, "", nil
		}

		// if there exists some AddressConfig that is initialized to anything (port and protocol are not the default values)
		// and there already exists an AddressAssignment corresponding to this AddressConfig
		// then this service does NOT need an AddressAssignment (as one already exists)
		return false, addressAssignment.ID, nil
	}

	// this endpoint has no need for an AddressAssignment ever
	return false, "", nil
=======
	return this.facade.AssignAddress(datastore.Get(), assignment, id)
>>>>>>> de6b03db
}<|MERGE_RESOLUTION|>--- conflicted
+++ resolved
@@ -22,183 +22,5 @@
 // AssignAddress Creates an AddressAssignment, verifies that an assignment for the service/endpoint does not already exist
 // id param contains id of newly created assignment if successful
 func (this *ControlPlaneDao) AssignAddress(assignment addressassignment.AddressAssignment, id *string) error {
-<<<<<<< HEAD
-	err := assignment.ValidEntity()
-	if err != nil {
-		return err
-	}
-
-	switch assignment.AssignmentType {
-	case "static":
-		{
-			//check host and IP exist
-			if err = this.validStaticIp(assignment.HostID, assignment.IPAddr); err != nil {
-				return err
-			}
-		}
-	case "virtual":
-		{
-			//verify the IP provided is contained in the pool
-			if err := this.validVirtualIp(assignment.PoolID, assignment.IPAddr); err != nil {
-				return err
-			}
-		}
-	default:
-		//Validate above should handle this but left here for completenes
-		return fmt.Errorf("Invalid assignment type %v", assignment.AssignmentType)
-	}
-
-	//check service and endpoint exists
-	if err = this.validEndpoint(assignment.ServiceID, assignment.EndpointName); err != nil {
-		return err
-	}
-
-	//check for existing assignments to this endpoint
-	existing, err := this.getEndpointAddressAssignments(assignment.ServiceID, assignment.EndpointName)
-	if err != nil {
-		return err
-	}
-	if existing != nil {
-		return fmt.Errorf("Address Assignment already exists")
-	}
-	assignment.ID, err = utils.NewUUID36()
-	if err != nil {
-		return err
-	}
-
-	store := addressassignment.NewStore()
-	if err = store.Put(datastore.Get(), addressassignment.Key(assignment.ID), &assignment); err != nil {
-		return err
-	}
-	*id = assignment.ID
-	return nil
-}
-
-func (this *ControlPlaneDao) validStaticIp(hostId string, ipAddr string) error {
-	host, err := this.facade.GetHost(datastore.Get(), hostId)
-	if err != nil {
-		return err
-	}
-	if host == nil {
-		return fmt.Errorf("host not found: %v", hostId)
-	}
-	found := false
-	for _, ip := range host.IPs {
-		if ip.IPAddress == ipAddr {
-			found = true
-			break
-		}
-	}
-	if !found {
-		return fmt.Errorf("requested static IP is not available: %v", ipAddr)
-	}
-	return nil
-}
-
-func (this *ControlPlaneDao) validVirtualIp(poolID string, ipAddr string) error {
-	myPool, err := this.facade.GetResourcePool(datastore.Get(), poolID)
-	if err != nil {
-		glog.Errorf("Unable to load resource pool: %s", poolID)
-		return err
-	}
-	if myPool == nil {
-		return fmt.Errorf("poolid %s not found", poolID)
-	}
-
-	found := false
-	for _, virtualIP := range myPool.VirtualIPs {
-		if virtualIP.IP == ipAddr {
-			found = true
-			break
-		}
-	}
-	if !found {
-		return fmt.Errorf("requested static IP is not available: %v", ipAddr)
-	}
-	return nil
-}
-
-func (this *ControlPlaneDao) validEndpoint(serviceId string, endpointName string) error {
-	store := service.NewStore()
-
-	svc, err := store.Get(datastore.Get(), serviceId)
-	if err != nil {
-		return err
-	}
-	found := false
-	for _, endpoint := range svc.Endpoints {
-		if endpointName == endpoint.Name {
-			found = true
-			break
-		}
-	}
-	if !found {
-		return fmt.Errorf("Endpoint %v not found on service %v", endpointName, serviceId)
-	}
-	return nil
-}
-
-// getEndpointAddressAssignments returns the AddressAssignment for the service and endpoint, if no assignments the AddressAssignment will be nil
-func (this *ControlPlaneDao) getAddressAssignments(serviceID string) (map[string]*addressassignment.AddressAssignment, error) {
-	assignments := []*addressassignment.AddressAssignment{}
-	if err := this.GetServiceAddressAssignments(serviceID, &assignments); err != nil {
-		return nil, err
-	}
-
-	addrs := make(map[string]*addressassignment.AddressAssignment)
-	for _, result := range assignments {
-		addrs[result.EndpointName] = result
-	}
-	return addrs, nil
-}
-
-// getEndpointAddressAssignments returns the AddressAssignment for the service and endpoint, if no assignments the AddressAssignment will be nil
-func (this *ControlPlaneDao) getEndpointAddressAssignments(serviceID string, endpointName string) (*addressassignment.AddressAssignment, error) {
-	assignments, err := this.getAddressAssignments(serviceID)
-	if err != nil {
-		return nil, err
-	}
-
-	if addr, found := assignments[endpointName]; found {
-		return addr, nil
-	}
-	return nil, nil
-}
-
-func (this *ControlPlaneDao) initializedAddressConfig(endpoint service.ServiceEndpoint) bool {
-	// has nothing defined in the service definition
-	if endpoint.AddressConfig.Port == 0 && endpoint.AddressConfig.Protocol == "" {
-		return false
-	}
-	return true
-}
-
-func (this *ControlPlaneDao) needsAddressAssignment(serviceID string, endpoint service.ServiceEndpoint) (bool, string, error) {
-	// does the endpoint's AddressConfig have any config associated with it?
-	if this.initializedAddressConfig(endpoint) {
-		addressAssignment, err := this.getEndpointAddressAssignments(serviceID, endpoint.Name)
-		if err != nil {
-			glog.Errorf("getEndpointAddressAssignments failed: %v", err)
-			return false, "", err
-		}
-
-		// if there exists some AddressConfig that is initialized to anything (port and protocol are not the default values)
-		// and there does NOT exist an AddressAssignment corresponding to this AddressConfig
-		// then this service needs an AddressAssignment
-		if addressAssignment == nil {
-			glog.Infof("Service: %s endpoint: %s needs an address assignment", serviceID, endpoint.Name)
-			return true, "", nil
-		}
-
-		// if there exists some AddressConfig that is initialized to anything (port and protocol are not the default values)
-		// and there already exists an AddressAssignment corresponding to this AddressConfig
-		// then this service does NOT need an AddressAssignment (as one already exists)
-		return false, addressAssignment.ID, nil
-	}
-
-	// this endpoint has no need for an AddressAssignment ever
-	return false, "", nil
-=======
 	return this.facade.AssignAddress(datastore.Get(), assignment, id)
->>>>>>> de6b03db
 }