--- conflicted
+++ resolved
@@ -6,12 +6,8 @@
   "mappings": {
     "resourcepool": {
       "properties":{
-<<<<<<< HEAD
         "ID" :          {"type": "string", "index":"not_analyzed"},
-=======
-        "Id" :          {"type": "string", "index":"not_analyzed"},
         "Description" : {"type": "string", "index":"not_analyzed"},
->>>>>>> c66bb88c
         "ParentId":     {"type": "string", "index":"not_analyzed"},
         "CoreLimit":    {"type": "long", "index":"not_analyzed"},
         "MemoryLimit":  {"type": "long", "index":"not_analyzed"},
