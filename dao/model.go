--- conflicted
+++ resolved
@@ -47,16 +47,10 @@
 	EndpointName   string //Endpoint in the service using the assignment
 }
 
-<<<<<<< HEAD
-type AssignmentRequest struct {
-	ServiceId string
-	IpAddress string
-=======
 //AssignmentRequest is used to couple a serviceId to an IpAddress
 type AssignmentRequest struct {
 	ServiceId      string
 	IpAddress      string
->>>>>>> 4031b8b5
 	AutoAssignment bool
 }
 
