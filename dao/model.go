--- conflicted
+++ resolved
@@ -60,90 +60,6 @@
 	IpAddress      string
 	AutoAssignment bool
 }
-
-<<<<<<< HEAD
-//// A collection of computing resources with optional quotas.
-//type ResourcePool struct {
-//	Id          string // Unique identifier for resource pool, eg "default"
-//	ParentId    string // The pool id of the parent pool, if this pool is embeded in another pool. An empty string means it is not embeded.
-//	Priority    int    // relative priority of resource pools, used for CPU priority
-//	CoreLimit   int    // Number of cores on the host available to serviced
-//	MemoryLimit uint64 // A quota on the amount (bytes) of RAM in the pool, 0 = unlimited
-//	CreatedAt   time.Time
-//	UpdatedAt   time.Time
-//}
-//
-//// A new ResourcePool
-//func NewResourcePool(id string) (*ResourcePool, error) {
-//	pool := &ResourcePool{}
-//	pool.Id = id
-//	return pool, nil
-//}
-
-//func (pool *ResourcePool) MakeSubpool(id string) *ResourcePool {
-//	subpool := *pool
-//	subpool.Id = id
-//	subpool.ParentId = pool.Id
-//	subpool.Priority = 0
-//	return &subpool
-//}
-=======
-//HostIPResource contains information about a specific IP on a host. Also track spcecific ports that have been assigned
-//to Services
-type HostIPResource struct {
-	HostId        string
-	IPAddress     string
-	InterfaceName string
-}
-
-// A collection of computing resources with optional quotas.
-type ResourcePool struct {
-	Id          string // Unique identifier for resource pool, eg "default"
-	Description string
-	ParentId    string // The pool id of the parent pool, if this pool is embeded in another pool. An empty string means it is not embeded.
-	Priority    int    // relative priority of resource pools, used for CPU priority
-	CoreLimit   int    // Number of cores on the host available to serviced
-	MemoryLimit uint64 // A quota on the amount (bytes) of RAM in the pool, 0 = unlimited
-	CreatedAt   time.Time
-	UpdatedAt   time.Time
-}
-
-// A new ResourcePool
-func NewResourcePool(id string) (*ResourcePool, error) {
-	pool := &ResourcePool{}
-	pool.Id = id
-	return pool, nil
-}
-
-func (pool *ResourcePool) MakeSubpool(id string) *ResourcePool {
-	subpool := *pool
-	subpool.Id = id
-	subpool.ParentId = pool.Id
-	subpool.Priority = 0
-	return &subpool
-}
-
-// A host that runs the control plane agent.
-type Host struct {
-	Id             string // Unique identifier, default to hostid
-	Name           string // A label for the host, eg hostname, role
-	PoolId         string // Pool that the Host belongs to
-	IpAddr         string // The IP address the host can be reached at from a serviced master
-	Cores          int    // Number of cores available to serviced
-	Memory         uint64 // Amount of RAM (bytes) available to serviced
-	CommitedRam    uint64 // Amount of RAM commited to services
-	PrivateNetwork string // The private network where containers run, eg 172.16.42.0/24
-	CreatedAt      time.Time
-	UpdatedAt      time.Time
-	IPs            []HostIPResource // The static IP resourceavailable for services to use
-}
-
-// Create a new host.
-func NewHost() *Host {
-	host := &Host{}
-	return host
-}
->>>>>>> c66bb88c
 
 // Desired states of services.
 const (
