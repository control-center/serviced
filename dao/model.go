package dao

import (
	"github.com/zenoss/glog"

	"fmt"
	"strconv"
	"time"
)

type HostIpAndPort struct {
	HostIp   string
	HostPort string
}

type MinMax struct {
	Min int
	Max int
}

type ServiceTemplateWrapper struct {
	Id              string // Primary-key
	Name            string // Name of top level service
	Description     string // Description
	Data            string // JSON encoded template definition
	ApiVersion      int    // Version of the ServiceTemplate API this expects
	TemplateVersion int    // Version of the template
}

// An association between a host and a pool.
type PoolHost struct {
	HostId string
	PoolId string
	HostIp string
}

// HostIPs contains information about IPs on a host.
type HostIPs struct {
	Id     string
	HostId string
	PoolId string
	IPs    []HostIPResource
}

//AssignedPort is used to track Ports that have been assigned to a Service. Only exists in the context of a HostIPResource
type AssignedPort struct {
	Port      int
	ServiceId string
}

//HostIPResource contains information about a specific IP on a host. Also track spcecific ports that have been assigned
//to Services
type HostIPResource struct {
	State         string //State of the IP [valid|deleted]. deleted if IP is no longer on a Host
	IPAddress     string
	InterfaceName string
	Ports         []AssignedPort
}

// A collection of computing resources with optional quotas.
type ResourcePool struct {
	Id          string // Unique identifier for resource pool, eg "default"
	ParentId    string // The pool id of the parent pool, if this pool is embeded in another pool. An empty string means it is not embeded.
	Priority    int    // relative priority of resource pools, used for CPU priority
	CoreLimit   int    // Number of cores on the host available to serviced
	MemoryLimit uint64 // A quota on the amount (bytes) of RAM in the pool, 0 = unlimited
	CreatedAt   time.Time
	UpdatedAt   time.Time
}

// A new ResourcePool
func NewResourcePool(id string) (*ResourcePool, error) {
	pool := &ResourcePool{}
	pool.Id = id
	return pool, nil
}

func (pool *ResourcePool) MakeSubpool(id string) *ResourcePool {
	subpool := *pool
	subpool.Id = id
	subpool.ParentId = pool.Id
	subpool.Priority = 0
	return &subpool
}

// A host that runs the control plane agent.
type Host struct {
	Id             string // Unique identifier, default to hostid
	Name           string // A label for the host, eg hostname, role
	PoolId         string // Pool that the Host belongs to
	IpAddr         string // The IP address the host can be reached at from a serviced master
	Cores          int    // Number of cores available to serviced
	Memory         uint64 // Amount of RAM (bytes) available to serviced
	PrivateNetwork string // The private network where containers run, eg 172.16.42.0/24
	CreatedAt      time.Time
	UpdatedAt      time.Time
}

// Create a new host.
func NewHost() *Host {
	host := &Host{}
	return host
}

// Desired states of services.
const (
	SVC_RUN     = 1
	SVC_STOP    = 0
	SVN_RESTART = -1
)

// An exposed service endpoint
type ApplicationEndpoint struct {
	ServiceId     string
	ContainerPort uint16
	HostPort      uint16
	HostIp        string
	ContainerIp   string
	Protocol      string
}

// A Service that can run in serviced.
type Service struct {
	Id              string
	Name            string
	Context         string
	Startup         string
	Description     string
	Tags            []string
	ConfigFiles     map[string]ConfigFile
	Instances       int
	ImageId         string
	PoolId          string
	DesiredState    int
	Launch          string
	Endpoints       []ServiceEndpoint
	Tasks           []Task
	ParentServiceId string
	Volumes         []Volume
	CreatedAt       time.Time
	UpdatedAt       time.Time
	DeploymentId    string
	DisableImage    bool
	LogConfigs      []LogConfig
}

// An endpoint that a Service exposes.
type ServiceEndpoint struct {
	Purpose             string
	Protocol            string
	PortNumber          uint16
	Application         string
	ApplicationTemplate string
<<<<<<< HEAD
	AddressConfig       AddressResourceConfig `TODO get json for nil`
	VHost               []string              // VHost is used to request named vhost for this endpoint. Should be the name of a
=======
	AddressConfig       AddressResourceConfig
	VHosts              []string // VHost is used to request named vhost for this endpoint. Should be the name of a
>>>>>>> c8581ef6
	// subdomain, i.e "myapplication"  not "myapplication.host.com"
}

// A scheduled task
type Task struct {
	Name          string
	Schedule      string
	Command       string
	LastRunAt     time.Time
	TotalRunCount int
}

//export definition
type ServiceExport struct {
	Protocol    string //tcp or udp
	Application string //application type
	Internal    string //internal port number
	External    string //external port number
}

// volume import defines a file system directory underneath an export directory
type Volume struct {
	Owner         string //Resource Path Owner
	Permission    string //Resource Path permissions, eg what you pass to chmod
	ResourcePath  string //Resource Pool Path, shared across all hosts in a resource pool
	ContainerPath string //Container bind-mount path
}

// An instantiation of a Service.
type ServiceState struct {
	Id          string
	ServiceId   string
	HostId      string
	DockerId    string
	PrivateIp   string
	Scheduled   time.Time
	Terminated  time.Time
	Started     time.Time
	PortMapping map[string][]HostIpAndPort // protocol -> container port (internal) -> host port (external)
	Endpoints   []ServiceEndpoint
	HostIp      string
}

type ConfigFile struct {
	Filename    string // complete path of file
	Owner       string // owner of file within the container, root:root or 0:0 for root owned file
	Permissions int    // permission of file, 0660 (rw owner, rw group, not world rw)
	Content     string // content of config file
}

type ServiceDefinition struct {
	Name        string                 // Name of the defined service
	Command     string                 // Command which runs the service
	Description string                 // Description of the service
	Tags        []string               // Searchable service tags
	ImageId     string                 // Docker image hosting the service
	Instances   MinMax                 // Constraints on the number of instances
	Launch      string                 // Must be "AUTO", the default, or "MANUAL"
	ConfigFiles map[string]ConfigFile  // Config file templates
	Context     map[string]interface{} // Context information for the service
	Endpoints   []ServiceEndpoint      // Comms endpoints used by the service
	Services    []ServiceDefinition    // Supporting subservices
	Tasks       []Task                 // Scheduled tasks for celery to find
	LogFilters  map[string]string      // map of log filter name to log filter definitions
	Volumes     []Volume               // list of volumes to bind into containers
	LogConfigs  []LogConfig
}

// AddressResourceConfigByPort implements sort.Interface for []AddressResourceConfig based on the Port field
type AddressResourceConfigByPort []AddressResourceConfig

func (a AddressResourceConfigByPort) Len() int           { return len(a) }
func (a AddressResourceConfigByPort) Swap(i, j int)      { a[i], a[j] = a[j], a[i] }
func (a AddressResourceConfigByPort) Less(i, j int) bool { return a[i].Port < a[j].Port }

//AddressResourceConfig defines an external facing port for a service definition
type AddressResourceConfig struct {
	Port     int
	Protocol string
}

// LogConfig represents the configuration for a logfile for a service.
type LogConfig struct {
	Path    string   // The location on the container's filesystem of the log, can be a directory
	Type    string   // Arbitrary string that identifies the "types" of logs that come from this source. This will be
	Filters []string // A list of filters that must be contained in either the LogFilters or a parent's LogFilter,
	LogTags []LogTag // Key value pair of tags that are sent to logstash for all entries coming out of this logfile
}

type LogTag struct {
	Name  string
	Value string
}

type ServiceDeployment struct {
	Id         string    // Primary key
	TemplateId string    // id of template being deployed
	ServiceId  string    // id of service created by deployment
	DeployedAt time.Time // when the template was deployed
}

// A Service Template used for
type ServiceTemplate struct {
	Id          string                // Unique ID of this service template
	Name        string                // Name of service template
	Description string                // Meaningful description of service
	Services    []ServiceDefinition   // Child services
	ConfigFiles map[string]ConfigFile // Config file templates
}

// A request to deploy a service template
type ServiceTemplateDeploymentRequest struct {
	PoolId       string // Pool Id to deploy service into
	TemplateId   string // Id of template to be deployed
	DeploymentId string // Unique id of the instance of this template
}

// This is created by selecting from service_state and joining to service
type RunningService struct {
	Id              string
	ServiceId       string
	HostId          string
	DockerId        string
	StartedAt       time.Time
	Name            string
	Startup         string
	Description     string
	Instances       int
	ImageId         string
	PoolId          string
	DesiredState    int
	ParentServiceId string
}

// Create a new Service.
func NewService() (s *Service, err error) {
	s = &Service{}
	s.Id, err = NewUuid()
	return s, err
}

// A new service instance (ServiceState)
func (s *Service) NewServiceState(hostId string) (serviceState *ServiceState, err error) {
	serviceState = &ServiceState{}
	serviceState.Id, err = NewUuid()
	if err == nil {
		serviceState.ServiceId = s.Id
		serviceState.HostId = hostId
		serviceState.Scheduled = time.Now()
		serviceState.Endpoints = s.Endpoints
	}
	return serviceState, err
}

// Does the service have endpoint imports
func (s *Service) HasImports() bool {
	if s.Endpoints == nil {
		return false
	}

	for _, ep := range s.Endpoints {
		if ep.Purpose == "import" {
			return true
		}
	}
	return false
}

// Retrieve service endpoint imports
func (s *Service) GetServiceImports() (endpoints []ServiceEndpoint) {
	if s.Endpoints != nil {
		for _, ep := range s.Endpoints {
			if ep.Purpose == "import" {
				endpoints = append(endpoints, ep)
			}
		}
	}
	return
}

// Retrieve service container port, 0 failure
func (ss *ServiceState) GetHostPort(protocol, application string, port uint16) uint16 {
	for _, ep := range ss.Endpoints {
		if ep.PortNumber == port && ep.Application == application && ep.Protocol == protocol && ep.Purpose == "export" {
			if protocol == "Tcp" {
				protocol = "tcp"
			} else if protocol == "Udp" {
				protocol = "udp"
			}

			portS := fmt.Sprintf("%d/%s", port, protocol)
			external := ss.PortMapping[portS]
			if len(external) == 0 {
				glog.Errorf("Found match for %s, but no portmapping is available", application)
				break
			}
			glog.V(1).Infof("Found %v for %s", external, portS)
			extPort, err := strconv.Atoi(external[0].HostPort)
			if err != nil {
				glog.Errorf("Unable to convert to integer: %v", err)
				break
			}
			return uint16(extPort)
		}
	}

	return 0
}<|MERGE_RESOLUTION|>--- conflicted
+++ resolved
@@ -151,13 +151,8 @@
 	PortNumber          uint16
 	Application         string
 	ApplicationTemplate string
-<<<<<<< HEAD
-	AddressConfig       AddressResourceConfig `TODO get json for nil`
-	VHost               []string              // VHost is used to request named vhost for this endpoint. Should be the name of a
-=======
 	AddressConfig       AddressResourceConfig
 	VHosts              []string // VHost is used to request named vhost for this endpoint. Should be the name of a
->>>>>>> c8581ef6
 	// subdomain, i.e "myapplication"  not "myapplication.host.com"
 }
 
