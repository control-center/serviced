package dao

import (
	"github.com/zenoss/glog"

	"fmt"
	"strconv"
	"time"
)

type HostIpAndPort struct {
	HostIp   string
	HostPort string
}

type MinMax struct {
	Min int
	Max int
}

type ServiceTemplateWrapper struct {
	Id              string // Primary-key
	Name            string // Name of top level service
	Description     string // Description
	Data            string // JSON encoded template definition
	ApiVersion      int    // Version of the ServiceTemplate API this expects
	TemplateVersion int    // Version of the template
}

// An association between a host and a pool.
type PoolHost struct {
	HostId string
	PoolId string
	HostIp string
}

type HostIPs struct {
	Id     string
	HostId string
	PoolId string
	IPs    []HostIPResource
}

type AssignedPort struct {
	Port      int
	ServiceId string
}

type HostIPResource struct {
	State         string
	IPAddress     string
	InterfaceName string
	Ports         []AssignedPort
}

// A collection of computing resources with optional quotas.
type ResourcePool struct {
	Id          string // Unique identifier for resource pool, eg "default"
	ParentId    string // The pool id of the parent pool, if this pool is embeded in another pool. An empty string means it is not embeded.
	Priority    int    // relative priority of resource pools, used for CPU priority
	CoreLimit   int    // Number of cores on the host available to serviced
	MemoryLimit uint64 // A quota on the amount (bytes) of RAM in the pool, 0 = unlimited
	CreatedAt   time.Time
	UpdatedAt   time.Time
}

// A new ResourcePool
func NewResourcePool(id string) (*ResourcePool, error) {
	pool := &ResourcePool{}
	pool.Id = id
	return pool, nil
}

func (pool *ResourcePool) MakeSubpool(id string) *ResourcePool {
	subpool := *pool
	subpool.Id = id
	subpool.ParentId = pool.Id
	subpool.Priority = 0
	return &subpool
}

// A host that runs the control plane agent.
type Host struct {
	Id             string // Unique identifier, default to hostid
	Name           string // A label for the host, eg hostname, role
	PoolId         string // Pool that the Host belongs to
	IpAddr         string // The IP address the host can be reached at from a serviced master
	Cores          int    // Number of cores available to serviced
	Memory         uint64 // Amount of RAM (bytes) available to serviced
	PrivateNetwork string // The private network where containers run, eg 172.16.42.0/24
	CreatedAt      time.Time
	UpdatedAt      time.Time
}

// Create a new host.
func NewHost() *Host {
	host := &Host{}
	return host
}

// Desired states of services.
const (
	SVC_RUN     = 1
	SVC_STOP    = 0
	SVN_RESTART = -1
)

// An exposed service endpoint
type ApplicationEndpoint struct {
	ServiceId     string
	ContainerPort uint16
	HostPort      uint16
	HostIp        string
	ContainerIp   string
	Protocol      string
}

// A Service that can run in serviced.
type Service struct {
<<<<<<< HEAD
	Id               string
	Name             string
	Context          string
	Startup          string
	Description      string
	Tags             []string
	ConfigFiles      map[string]ConfigFile
	Instances        int
	ImageId          string
	PoolId           string
	DesiredState     int
	Launch           string
	Endpoints        []ServiceEndpoint
	ParentServiceId  string
	Volumes          []Volume
	CreatedAt        time.Time
	UpdatedAt        time.Time
	DeploymentId     string
	DisableImage     bool
	LogConfigs       []LogConfig
	AddressResources []AddressResourceConfig
=======
	Id              string
	Name            string
	Context         string
	Startup         string
	Description     string
	Tags            []string
	ConfigFiles     map[string]ConfigFile
	Instances       int
	ImageId         string
	PoolId          string
	DesiredState    int
	Launch          string
	Endpoints       []ServiceEndpoint
	Tasks           []Task
	ParentServiceId string
	Volumes         []Volume
	CreatedAt       time.Time
	UpdatedAt       time.Time
	DeploymentId    string
	DisableImage    bool
	LogConfigs      []LogConfig
>>>>>>> 1491f0bd
}

// An endpoint that a Service exposes.
type ServiceEndpoint struct {
	Purpose             string
	Protocol            string
	PortNumber          uint16
	Application         string
	ApplicationTemplate string
}

// A scheduled task
type Task struct {
	Name          string
	Schedule      string
	Command       string
	LastRunAt     time.Time
	TotalRunCount int
}

//export definition
type ServiceExport struct {
	Protocol    string //tcp or udp
	Application string //application type
	Internal    string //internal port number
	External    string //external port number
}

// volume export defines a file system directory to logically organize volume imports
type VolumeExport struct {
	Name string //Name of volume to export
	Path string //Resource Pool Path
}

// volume import defines a file system directory underneath an export directory
type VolumeImport struct {
	Name          string //Name of volume to import
	Owner         string //Path Owner
	Permission    uint32 //Path Umask
	ResourcePath  string //Path under exported path
	ContainerPath string //Container bind-mount path
}

// volume import defines a file system directory underneath an export directory
type Volume struct {
	Owner         string //Resource Path Owner
	Permission    uint32 //Resource Path Umask
	ResourcePath  string //Resource Pool Path, shared across all hosts in a resource pool
	ContainerPath string //Container bind-mount path
}

// An instantiation of a Service.
type ServiceState struct {
	Id          string
	ServiceId   string
	HostId      string
	DockerId    string
	PrivateIp   string
	Scheduled   time.Time
	Terminated  time.Time
	Started     time.Time
	PortMapping map[string][]HostIpAndPort // protocol -> container port (internal) -> host port (external)
	Endpoints   []ServiceEndpoint
	HostIp      string
}

type ConfigFile struct {
	Filename    string // complete path of file
	Owner       string // owner of file within the container, root:root or 0:0 for root owned file
	Permissions int    // permission of file, 0660 (rw owner, rw group, not world rw)
	Content     string // content of config file
}

type ServiceDefinition struct {
<<<<<<< HEAD
	Name             string                 // Name of the defined service
	Command          string                 // Command which runs the service
	Description      string                 // Description of the service
	Tags             []string               // Searchable service tags
	ImageId          string                 // Docker image hosting the service
	Instances        MinMax                 // Constraints on the number of instances
	Launch           string                 // Must be "AUTO", the default, or "MANUAL"
	ConfigFiles      map[string]ConfigFile  // Config file templates
	Context          map[string]interface{} // Context information for the service
	Endpoints        []ServiceEndpoint      // Comms endpoints used by the service
	Services         []ServiceDefinition    // Supporting subservices
	LogFilters       map[string]string      // map of log filter name to log filter definitions
	VolumeExports    []VolumeExport
	VolumeImports    []VolumeImport
	LogConfigs       []LogConfig
	AddressResources []AddressResourceConfig // Configuration for external facing IP
}

// AddressResourceConfigByPort implements sort.Interface for []AddressResourceConfig based
// on the Port field
type AddressResourceConfigByPort []AddressResourceConfig

func (a AddressResourceConfigByPort) Len() int           { return len(a) }
func (a AddressResourceConfigByPort) Swap(i, j int)      { a[i], a[j] = a[j], a[i] }
func (a AddressResourceConfigByPort) Less(i, j int) bool { return a[i].Port < a[j].Port }

const (
	TCP = "tcp"
	UDP = "udp"
)

//AddressResourceConfig defines an external facing port
type AddressResourceConfig struct {
	Port     int
	Protocol string
=======
	Name          string                 // Name of the defined service
	Command       string                 // Command which runs the service
	Description   string                 // Description of the service
	Tags          []string               // Searchable service tags
	ImageId       string                 // Docker image hosting the service
	Instances     MinMax                 // Constraints on the number of instances
	Launch        string                 // Must be "AUTO", the default, or "MANUAL"
	ConfigFiles   map[string]ConfigFile  // Config file templates
	Context       map[string]interface{} // Context information for the service
	Endpoints     []ServiceEndpoint      // Comms endpoints used by the service
	Services      []ServiceDefinition    // Supporting subservices
	Tasks         []Task                 // Scheduled tasks for celery to find
	LogFilters    map[string]string      // map of log filter name to log filter definitions
	VolumeExports []VolumeExport
	VolumeImports []VolumeImport
	LogConfigs    []LogConfig
>>>>>>> 1491f0bd
}

type LogConfig struct {
	Path    string   // The location on the container's filesystem of the log, can be a directory
	Type    string   // Arbitrary string that identifies the "types" of logs that come from this source. This will be
	Filters []string // A list of filters that must be contained in either the LogFilters or a parent's LogFilter
}

type ServiceDeployment struct {
	Id         string    // Primary key
	TemplateId string    // id of template being deployed
	ServiceId  string    // id of service created by deployment
	DeployedAt time.Time // when the template was deployed
}

// A Service Template used for
type ServiceTemplate struct {
	Id          string                // Unique ID of this service template
	Name        string                // Name of service template
	Description string                // Meaningful description of service
	Services    []ServiceDefinition   // Child services
	ConfigFiles map[string]ConfigFile // Config file templates
}

// A request to deploy a service template
type ServiceTemplateDeploymentRequest struct {
	PoolId       string // Pool Id to deploy service into
	TemplateId   string // Id of template to be deployed
	DeploymentId string // Unique id of the instance of this template
}

// This is created by selecting from service_state and joining to service
type RunningService struct {
	Id              string
	ServiceId       string
	HostId          string
	DockerId        string
	StartedAt       time.Time
	Name            string
	Startup         string
	Description     string
	Instances       int
	ImageId         string
	PoolId          string
	DesiredState    int
	ParentServiceId string
}

// Create a new Service.
func NewService() (s *Service, err error) {
	s = &Service{}
	s.Id, err = NewUuid()
	return s, err
}

// A new service instance (ServiceState)
func (s *Service) NewServiceState(hostId string) (serviceState *ServiceState, err error) {
	serviceState = &ServiceState{}
	serviceState.Id, err = NewUuid()
	if err == nil {
		serviceState.ServiceId = s.Id
		serviceState.HostId = hostId
		serviceState.Scheduled = time.Now()
		serviceState.Endpoints = s.Endpoints
	}
	return serviceState, err
}

// Does the service have endpoint imports
func (s *Service) HasImports() bool {
	if s.Endpoints == nil {
		return false
	}

	for _, ep := range s.Endpoints {
		if ep.Purpose == "import" {
			return true
		}
	}
	return false
}

// Retrieve service endpoint imports
func (s *Service) GetServiceImports() (endpoints []ServiceEndpoint) {
	if s.Endpoints != nil {
		for _, ep := range s.Endpoints {
			if ep.Purpose == "import" {
				endpoints = append(endpoints, ep)
			}
		}
	}
	return
}

// Retrieve service container port, 0 failure
func (ss *ServiceState) GetHostPort(protocol, application string, port uint16) uint16 {
	for _, ep := range ss.Endpoints {
		if ep.PortNumber == port && ep.Application == application && ep.Protocol == protocol && ep.Purpose == "export" {
			if protocol == "Tcp" {
				protocol = "tcp"
			} else if protocol == "Udp" {
				protocol = "udp"
			}

			portS := fmt.Sprintf("%d/%s", port, protocol)
			external := ss.PortMapping[portS]
			if len(external) == 0 {
				glog.Errorf("Found match for %s, but no portmapping is available", application)
				break
			}
			glog.V(1).Infof("Found %v for %s", external, portS)
			extPort, err := strconv.Atoi(external[0].HostPort)
			if err != nil {
				glog.Errorf("Unable to convert to integer: %v", err)
				break
			}
			return uint16(extPort)
		}
	}

	return 0
}<|MERGE_RESOLUTION|>--- conflicted
+++ resolved
@@ -117,7 +117,6 @@
 
 // A Service that can run in serviced.
 type Service struct {
-<<<<<<< HEAD
 	Id               string
 	Name             string
 	Context          string
@@ -131,6 +130,7 @@
 	DesiredState     int
 	Launch           string
 	Endpoints        []ServiceEndpoint
+	Tasks            []Task
 	ParentServiceId  string
 	Volumes          []Volume
 	CreatedAt        time.Time
@@ -139,29 +139,6 @@
 	DisableImage     bool
 	LogConfigs       []LogConfig
 	AddressResources []AddressResourceConfig
-=======
-	Id              string
-	Name            string
-	Context         string
-	Startup         string
-	Description     string
-	Tags            []string
-	ConfigFiles     map[string]ConfigFile
-	Instances       int
-	ImageId         string
-	PoolId          string
-	DesiredState    int
-	Launch          string
-	Endpoints       []ServiceEndpoint
-	Tasks           []Task
-	ParentServiceId string
-	Volumes         []Volume
-	CreatedAt       time.Time
-	UpdatedAt       time.Time
-	DeploymentId    string
-	DisableImage    bool
-	LogConfigs      []LogConfig
->>>>>>> 1491f0bd
 }
 
 // An endpoint that a Service exposes.
@@ -236,7 +213,6 @@
 }
 
 type ServiceDefinition struct {
-<<<<<<< HEAD
 	Name             string                 // Name of the defined service
 	Command          string                 // Command which runs the service
 	Description      string                 // Description of the service
@@ -248,6 +224,7 @@
 	Context          map[string]interface{} // Context information for the service
 	Endpoints        []ServiceEndpoint      // Comms endpoints used by the service
 	Services         []ServiceDefinition    // Supporting subservices
+	Tasks            []Task                 // Scheduled tasks for celery to find
 	LogFilters       map[string]string      // map of log filter name to log filter definitions
 	VolumeExports    []VolumeExport
 	VolumeImports    []VolumeImport
@@ -272,26 +249,7 @@
 type AddressResourceConfig struct {
 	Port     int
 	Protocol string
-=======
-	Name          string                 // Name of the defined service
-	Command       string                 // Command which runs the service
-	Description   string                 // Description of the service
-	Tags          []string               // Searchable service tags
-	ImageId       string                 // Docker image hosting the service
-	Instances     MinMax                 // Constraints on the number of instances
-	Launch        string                 // Must be "AUTO", the default, or "MANUAL"
-	ConfigFiles   map[string]ConfigFile  // Config file templates
-	Context       map[string]interface{} // Context information for the service
-	Endpoints     []ServiceEndpoint      // Comms endpoints used by the service
-	Services      []ServiceDefinition    // Supporting subservices
-	Tasks         []Task                 // Scheduled tasks for celery to find
-	LogFilters    map[string]string      // map of log filter name to log filter definitions
-	VolumeExports []VolumeExport
-	VolumeImports []VolumeImport
-	LogConfigs    []LogConfig
->>>>>>> 1491f0bd
-}
-
+}
 type LogConfig struct {
 	Path    string   // The location on the container's filesystem of the log, can be a directory
 	Type    string   // Arbitrary string that identifies the "types" of logs that come from this source. This will be
