package dao

import (
	"github.com/zenoss/glog"

	"encoding/json"
	"fmt"
	"io/ioutil"
	"os"
	"path/filepath"
	"strings"
)

func (s ServiceDefinition) String() string {
	return s.Name
}

// ByName implements sort.Interface for []ServiceDefinition based
// on Name field
type ServiceDefinitionByName []ServiceDefinition

func (a ServiceDefinitionByName) Len() int           { return len(a) }
func (a ServiceDefinitionByName) Swap(i, j int)      { a[i], a[j] = a[j], a[i] }
func (a ServiceDefinitionByName) Less(i, j int) bool { return a[i].Name < a[j].Name }

func ServiceDefinitionFromPath(path string) (*ServiceDefinition, error) {
	return getServiceDefinition(path)
}

func getServiceDefinition(path string) (serviceDef *ServiceDefinition, err error) {

	// is path a dir
	fi, err := os.Stat(path)
	if err != nil {
		return nil, err
	}
	if !fi.IsDir() {
		return nil, fmt.Errorf("Given path is not a directory")
	}

	// look for service.json
	serviceFile := fmt.Sprintf("%s/service.json", path)
	blob, err := ioutil.ReadFile(serviceFile)
	if err != nil {
		return nil, err
	}

	// load blob
	svc := ServiceDefinition{}
	err = json.Unmarshal(blob, &svc)
	if err != nil {
		glog.Errorf("Could not unmarshal service at %s", path)
		return nil, err
	}
	svc.Name = filepath.Base(path)
	if svc.ConfigFiles == nil {
		svc.ConfigFiles = make(map[string]ConfigFile)
	}

	// look at sub services
	subServices := make(map[string]*ServiceDefinition)
	subpaths, err := ioutil.ReadDir(path)
	if err != nil {
		return nil, err
	}
	for _, subpath := range subpaths {
		switch {
		case subpath.Name() == "service.json":
			continue
		case subpath.Name() == "makefile": // ignoring makefiles present in service defs
			continue
		case subpath.Name() == "-CONFIGS-":
			if !subpath.IsDir() {
				return nil, fmt.Errorf("-CONFIGS- must be a director: %s", path)
			}
			getFiles := func(p string, f os.FileInfo, err error) error {
				if f.IsDir() {
					return nil
				}
				buffer, err := ioutil.ReadFile(p)
				if err != nil {
					return err
				}
<<<<<<< HEAD
				path := p[len(path)+len(subpath.Name())+1:]
fmt.Fprintln(os.Stderr, "==== ==== ==== ==== 7", subpath.Name(), path)
=======
				path, err := filepath.Rel(filepath.Join(path, subpath.Name()), p)
				if err != nil {
					return err
				}
				path = "/" + path
>>>>>>> 2ae161da
				if _, ok := svc.ConfigFiles[path]; !ok {
					svc.ConfigFiles[path] = ConfigFile{
						Filename: path,
						Content:  string(buffer),
					}
				} else {
					configFile := svc.ConfigFiles[path]
					configFile.Content = string(buffer)
					svc.ConfigFiles[path] = configFile
				}
				return nil
			}
			err = filepath.Walk(path+"/"+subpath.Name(), getFiles)
			if err != nil {
				return nil, err
			}
		case subpath.Name() == "FILTERS":
			if !subpath.IsDir() {
				return nil, fmt.Errorf(path + "/-FILTERS- must be a directory.")
			}
			filters, err := getFiltersFromDirectory(path + "/" + subpath.Name())
			if err != nil {
				glog.Errorf("Error fetching filters at "+path, err)
			} else {
				svc.LogFilters = filters
			}
		case subpath.IsDir():
			subsvc, err := getServiceDefinition(path + "/" + subpath.Name())
			if err != nil {
				return nil, err
			}
			subServices[subpath.Name()] = subsvc
		default:
			glog.V(4).Infof("Unrecognized file %s at %s", subpath.Name(), path)
		}
	}
	svc.Services = make([]ServiceDefinition, len(subServices))
	i := 0
	for _, subsvc := range subServices {
		svc.Services[i] = *subsvc
		i += 1
	}
	return &svc, err
}

// this function takes a filter directory and creates a map
// of filters by looking at the content in that directory.
// it is assumed the filter name is the name of the file minus
// the .conf part. So test.conf would be a filter named "test"
func getFiltersFromDirectory(path string) (filters map[string]string, err error) {
	filters = make(map[string]string)
	subpaths, err := ioutil.ReadDir(path)
	if err != nil {
		return nil, err
	}
	for _, subpath := range subpaths {
		filterName := subpath.Name()

		// make sure it is a valid filter
		if !strings.HasSuffix(filterName, ".conf") {
			glog.Warning("Skipping %s because it doesn't have a .conf extension", filterName)
			continue
		}
		// read the contents and add it to our map
		contents, err := ioutil.ReadFile(path + "/" + filterName)
		if err != nil {
			glog.Errorf("Unable to read the file %s, skipping", path+"/"+filterName)
			continue
		}
		filterName = strings.TrimSuffix(filterName, ".conf")
		filters[filterName] = string(contents)
	}
	glog.V(2).Infof("Here are the filters %v from path %s", filters, path)
	return filters, nil
}<|MERGE_RESOLUTION|>--- conflicted
+++ resolved
@@ -81,16 +81,11 @@
 				if err != nil {
 					return err
 				}
-<<<<<<< HEAD
-				path := p[len(path)+len(subpath.Name())+1:]
-fmt.Fprintln(os.Stderr, "==== ==== ==== ==== 7", subpath.Name(), path)
-=======
 				path, err := filepath.Rel(filepath.Join(path, subpath.Name()), p)
 				if err != nil {
 					return err
 				}
 				path = "/" + path
->>>>>>> 2ae161da
 				if _, ok := svc.ConfigFiles[path]; !ok {
 					svc.ConfigFiles[path] = ConfigFile{
 						Filename: path,
