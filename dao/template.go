package dao

import (
	"github.com/zenoss/glog"

	"encoding/json"
	"errors"
	"fmt"
	"io/ioutil"
	"path/filepath"
	"strings"

	"github.com/zenoss/serviced/utils"
)

func (s ServiceDefinition) String() string {
	return s.Name
}

// ByName implements sort.Interface for []ServiceDefinition based
// on Name field
type ServiceDefinitionByName []ServiceDefinition

func (a ServiceDefinitionByName) Len() int           { return len(a) }
func (a ServiceDefinitionByName) Swap(i, j int)      { a[i], a[j] = a[j], a[i] }
func (a ServiceDefinitionByName) Less(i, j int) bool { return a[i].Name < a[j].Name }

func ServiceDefinitionFromPath(path string) (*ServiceDefinition, error) {
	return getServiceDefinition(path)
}

// Is this the best way to do a set?
var fileswecareabout = map[string]struct{}{
	"service.json": struct{}{},
	"-CONFIGS-":    struct{}{},
	"FILTERS":      struct{}{},
}

func serviceJSONFilter(filename string) bool {
	_, ok := fileswecareabout[filepath.Base(filename)]
	return ok
}

// pathContains tells you whether s is a segment of path.
func pathContains(s, path string) bool {
	for path != "" {
		dir, file := filepath.Split(path)
		if file == s {
			return true
		}
		path = strings.TrimSuffix(dir, "/")
	}
	return false
}

// pathSplit splits a path on a given segment, returning the parent and child
// paths with separators trimmed appropriately.
//
// Example:
//     fmt.Println(pathSplit("/a/b/c/d", "c"))
// Result:
//    /a/b d
//
func pathSplit(path, segment string) (string, string) {
	split := strings.Split(path, segment)
	parent := split[0]
	child := ""
	if len(split) > 1 {
		child = split[1]
	}
	parent = strings.TrimSuffix(parent, "/")
	if parent == "" {
		parent = "."
	}
	return parent, strings.TrimSuffix(child, "/")
}

func getServiceDefinition(path string) (serviceDef *ServiceDefinition, err error) {

	files, err := utils.NewArchiveIterator(path)
	if err != nil {
		return nil, err
	}

	defs := map[string]*ServiceDefinition{}

	getOrCreateSvc := func(name string) *ServiceDefinition {
		if _, ok := defs[name]; !ok {
			svc := ServiceDefinition{}
			svc.Name = filepath.Base(name)
			if svc.ConfigFiles == nil {
				svc.ConfigFiles = map[string]ConfigFile{}
			}
			defs[name] = &svc
		}
		return defs[name]
	}

	// Create necessary objects from the reader
	for files.Iterate(nil) {
		name := files.Name()
		base := filepath.Base(name)
		switch {
		case base == "service.json":
			// load blob
			svcname := filepath.Dir(name)
			svc := getOrCreateSvc(svcname)
			err = json.NewDecoder(files).Decode(svc)
			if err != nil {
				glog.Errorf("Could not unmarshal service at %s", path)
				return nil, err
			}
			if svcname != "." {
				// This is a top-down walk so we always have the parent
				p := getOrCreateSvc(filepath.Dir(svcname))
				if p.Services == nil {
					p.Services = []ServiceDefinition{}
				}
				p.Services = append(p.Services, *svc)
			}
		case pathContains("-CONFIGS-", name):
			buffer, err := ioutil.ReadAll(files)
			if err != nil {
				return nil, err
			}
			p, child := pathSplit(name, "-CONFIGS-")
			confpath := "/" + child
			svc := getOrCreateSvc(p)
			if _, ok := svc.ConfigFiles[confpath]; !ok {
				svc.ConfigFiles[confpath] = ConfigFile{
					Filename: confpath,
					Content:  string(buffer),
				}
			} else {
				configFile := svc.ConfigFiles[confpath]
				configFile.Content = string(buffer)
			}
		case pathContains("FILTERS", name):
			// make sure it is a valid filter
			if !strings.HasSuffix(base, ".conf") {
				glog.Warning("Skipping %s because it doesn't have a .conf extension", base)
				continue
			}
			contents, err := ioutil.ReadAll(files)
			if err != nil {
				glog.Errorf("Unable to read the file %s, skipping", name)
				continue
			}
<<<<<<< HEAD
			p, _ := pathSplit(name, "FILTERS")
			svc := getOrCreateSvc(p)
			if svc.LogFilters == nil {
				svc.LogFilters = map[string]string{}
			}
			base = strings.TrimSuffix(base, ".conf")
			svc.LogFilters[base] = string(contents)
=======
			subServices[subpath.Name()] = subsvc
		default:
			glog.V(4).Infof("Unrecognized file %s at %s", subpath.Name(), path)
>>>>>>> 8a58a346
		}
	}
	if _, ok := defs["."]; !ok {
		msg := fmt.Sprintf("No service.json at the root of %s", path)
		glog.Errorf(msg)
		return nil, errors.New(msg)
	}
	svcdef := defs["."]
	return svcdef, nil
}<|MERGE_RESOLUTION|>--- conflicted
+++ resolved
@@ -146,7 +146,6 @@
 				glog.Errorf("Unable to read the file %s, skipping", name)
 				continue
 			}
-<<<<<<< HEAD
 			p, _ := pathSplit(name, "FILTERS")
 			svc := getOrCreateSvc(p)
 			if svc.LogFilters == nil {
@@ -154,11 +153,8 @@
 			}
 			base = strings.TrimSuffix(base, ".conf")
 			svc.LogFilters[base] = string(contents)
-=======
-			subServices[subpath.Name()] = subsvc
 		default:
-			glog.V(4).Infof("Unrecognized file %s at %s", subpath.Name(), path)
->>>>>>> 8a58a346
+			glog.V(4).Infof("Unrecognized file %s at %s", base, filepath.Dir(name))
 		}
 	}
 	if _, ok := defs["."]; !ok {
