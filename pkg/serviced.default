--- conflicted
+++ resolved
@@ -264,15 +264,11 @@
 # SERVICED_STORAGE_LOOKAHEAD_PERIOD=360
 
 # The amount of space the emergency shutdown algorithm should reserve when deciding to shut down
-<<<<<<< HEAD
-# SERVICED_STORAGE_MIN_FREE=1G
+# SERVICED_STORAGE_MIN_FREE=3G
 
 # Best guess for tgz compression ratio (uncompressed size / compressed size) used to determine
 # whether sufficient disk space is available for taking a backup
 # SERVICED_BACKUP_ESTIMATED_COMPRESSION=2.5
 
 # Warn user if estimated backup size would leave less than this amount of space free
-# SERVICED_BACKUP_MIN_OVERHEAD=1G
-=======
-# SERVICED_STORAGE_MIN_FREE=3G
->>>>>>> 8e7e3a0b
+# SERVICED_BACKUP_MIN_OVERHEAD=1G