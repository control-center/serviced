// Copyright 2014 The Serviced Authors.
// Licensed under the Apache License, Version 2.0 (the "License");
// you may not use this file except in compliance with the License.
// You may obtain a copy of the License at
//
//     http://www.apache.org/licenses/LICENSE-2.0
//
// Unless required by applicable law or agreed to in writing, software
// distributed under the License is distributed on an "AS IS" BASIS,
// WITHOUT WARRANTIES OR CONDITIONS OF ANY KIND, either express or implied.
// See the License for the specific language governing permissions and
// limitations under the License.

// Package agent implements a service that runs on a serviced node. It is
// responsible for ensuring that a particular node is running the correct services
// and reporting the state and health of those services back to the master
// serviced.

package isvcs

import (
	"github.com/zenoss/glog"
	"github.com/zenoss/go-dockerclient"

	"errors"
	"fmt"
	"os"
	"os/exec"
	"path"
	"strings"
)

// managerOp is a type of manager operation (stop, start, notify)
type managerOp int

// constants for the manager operations
const (
	managerOpStart             managerOp = iota // Start the subservices
	managerOpStop                               // stop the subservices
	managerOpNotify                             // notify config in subservices
	managerOpExit                               // exit the loop of the manager
	managerOpRegisterContainer                  // register a given container
	managerOpInit                               // make sure manager is ready to run containers
	managerOpWipe                               // wipe all data associated with volumes
)

var ErrManagerUnknownOp error
var ErrManagerNotRunning error
var ErrManagerRunning error
var ErrImageNotExists error

func init() {
	ErrManagerUnknownOp = errors.New("manager: unknown operation")
	ErrManagerNotRunning = errors.New("manager: not running")
	ErrManagerRunning = errors.New("manager: already running")
	ErrImageNotExists = errors.New("manager: image does not exist")
}

// A managerRequest describes an operation for the manager loop() to perform and a response channel
type managerRequest struct {
	op       managerOp // the operation to perform
	val      interface{}
	response chan error // the response channel
}

// A manager of docker services run in ephemeral containers
type Manager struct {
	dockerAddress string              // the docker endpoint address to talk to
	imagesDir     string              // local directory where images could be loaded from
	volumesDir    string              // local directory where volumes are stored
	requests      chan managerRequest // the main loops request channel
	containers    map[string]*Container
}

// Returns a new Manager struct and starts the Manager's main loop()
func NewManager(dockerAddress, imagesDir, volumesDir string) *Manager {
	manager := &Manager{
		dockerAddress: dockerAddress,
		imagesDir:     imagesDir,
		volumesDir:    volumesDir,
		requests:      make(chan managerRequest),
		containers:    make(map[string]*Container),
	}
	go manager.loop()
	return manager
}

// newDockerClient is a function pointer to the client contructor so that it can be mocked in tests
var newDockerClient func(address string) (*docker.Client, error)

func init() {
	newDockerClient = docker.NewClient
}

// checks to see if the given repo:tag exists in docker
func (m *Manager) imageExists(repo, tag string) (bool, error) {
	glog.V(1).Infof("Checking for imageExists %s:%s", repo, tag)
	if client, err := newDockerClient(m.dockerAddress); err != nil {
		glog.Errorf("unable to start docker client at docker address: %+v", m.dockerAddress)
		return false, err
	} else {
		repoTag := repo + ":" + tag
		if images, err := client.ListImages(false); err != nil {
			return false, err
		} else {
			for _, image := range images {
				for _, tagi := range image.RepoTags {
					if string(tagi) == repoTag {
						return true, nil
					}
				}
			}
		}
	}
	return false, nil
}

// SetVolumesDir sets the volumes dir for *Manager
func (m *Manager) SetVolumesDir(dir string) {
	m.volumesDir = dir
}

// checks for the existence of all the container images
func (m *Manager) allImagesExist() error {
	for _, c := range m.containers {
		if exists, err := m.imageExists(c.Repo, c.Tag); err != nil {
			return err
		} else {
			if !exists {
				return ErrImageNotExists
			}
		}
	}
	return nil
}

// loadImage() loads a docker image from a tar export
func loadImage(tarball, dockerAddress, repoTag string) error {

	if file, err := os.Open(tarball); err != nil {
		return err
	} else {
		defer file.Close()
		cmd := exec.Command("docker", "-H", dockerAddress, "import", "-")
		cmd.Stdin = file
		glog.Infof("Loading docker image %+v with docker import cmd: %+v", repoTag, cmd.Args)
		output, err := cmd.CombinedOutput()
		if err != nil {
			glog.Errorf("unable to import docker image %+v with command:%+v output:%s err:%s", repoTag, cmd.Args, output, err)
			return err
		}

		importedImageName := strings.Trim(string(output), "\n")
		tagcmd := exec.Command("docker", "-H", dockerAddress, "tag", importedImageName, repoTag)
		glog.Infof("Tagging imported docker image %s with tag %s using docker tag cmd: %+v", importedImageName, repoTag, tagcmd.Args)
		output, err = tagcmd.CombinedOutput()
		if err != nil {
			glog.Errorf("unable to tag imported image %s using command:%+v output:%s err: %s\n", importedImageName, tagcmd.Args, output, err)
			return err
		}
	}
	return nil
}

// wipe() removes the data directory associate with the manager
func (m *Manager) wipe() error {

	if err := os.RemoveAll(m.volumesDir); err != nil {
		glog.V(2).Infof("could not remove %s: %v", m.volumesDir, err)
	}
	//nothing to wipe if the volumesDir doesn't exist
	if _, err := os.Stat(m.volumesDir); os.IsNotExist(err) {
		glog.V(2).Infof("Not using docker to remove directories as %s doesn't exist", m.volumesDir)
		return nil
	}
	glog.Infof("Using docker to remove directories in %s", m.volumesDir)

	// remove volumeDir by running a container as root
	// FIXME: detect if already root and avoid running docker
	cmd := exec.Command("docker", "-H", m.dockerAddress,
		"run", "--rm", "-v", m.volumesDir+":/mnt/volumes:rw", "ubuntu", "/bin/sh", "-c", "rm -Rf /mnt/volumes/*")
	return cmd.Run()
}

// loadImages() loads all the images defined in the registered services
func (m *Manager) loadImages() error {
	loadedImages := make(map[string]bool)
	for _, c := range m.containers {
		glog.Infof("Checking isvcs container %+v", c)
		if exists, err := m.imageExists(c.Repo, c.Tag); err != nil {
			return err
		} else {
			if exists {
				continue
			}
			localTar := path.Join(m.imagesDir, c.Repo, c.Tag+".tar.gz")
<<<<<<< HEAD
			imageRepoTag := c.Repo+":"+c.Tag;
			glog.Infof("Looking for %s", localTar)
			if _, exists := loadedImages[imageRepoTag]; exists {
=======
			glog.Infof("Looking for image tar %s", localTar)
			if _, exists := loadedImages[localTar]; exists {
>>>>>>> 7f8aa170
				continue
			}
			if _, err := os.Stat(localTar); err == nil {
				if err := loadImage(localTar, m.dockerAddress, imageRepoTag); err != nil {
					return err
				}
				glog.Infof("Loaded %s from %s", imageRepoTag, localTar)
				loadedImages[imageRepoTag] = true
			} else {
				glog.Infof("Pulling image %s", imageRepoTag)
				cmd := exec.Command("docker", "-H", m.dockerAddress, "pull", imageRepoTag)
				if output, err := cmd.CombinedOutput(); err != nil {
					return fmt.Errorf("Failed to pull image:(%s) %s ", err, output)
				}
				glog.Infof("Pulled %s", imageRepoTag)
				loadedImages[imageRepoTag] = true
			}
		}
	}
	return nil
}

type containerStartResponse struct {
	name string
	err  error
}

// loop() maitainers the Manager's state
func (m *Manager) loop() {

	var running map[string]*Container

	for {
		select {
		case request := <-m.requests:
			switch request.op {
			case managerOpWipe:
				if running != nil {
					request.response <- ErrManagerRunning
					continue
				}
				//TODO: didn't  we just check running for nil?
				responses := make(chan error, len(running))
				for _, c := range running {
					go func(con *Container) {
						responses <- con.Stop()
					}(c)
				}
				runningCount := len(running)
				for i := 0; i < runningCount; i++ {
					<-responses
				}
				running = nil
				request.response <- m.wipe()

			case managerOpNotify:
				var retErr error
				for _, c := range running {
					if c.Notify != nil {
						if err := c.Notify(c, request.val); err != nil {
							retErr = err
						}
					}
				}
				request.response <- retErr
				continue

			case managerOpExit:
				request.response <- nil
				return // this will exit the loop()

			case managerOpStart:
				if running != nil {
					request.response <- ErrManagerRunning
					continue
				}

				if err := m.loadImages(); err != nil {
					request.response <- err
					continue
				}
				if err := m.allImagesExist(); err != nil {
					request.response <- err
				} else {
					// start a map of running containers
					running = make(map[string]*Container)

					// start a channel to track responses
					started := make(chan containerStartResponse, len(m.containers))

					// start containers in parallel
					for _, c := range m.containers {
						running[c.Name] = c
						go func(con *Container, respc chan containerStartResponse) {
							glog.Infof("calling start on %s", con.Name)
							con.SetVolumesDir(m.volumesDir)
							resp := containerStartResponse{
								name: con.Name,
								err:  con.Start(),
							}
							respc <- resp
						}(c, started)
					}

					// wait for containers to respond to start
					var returnErr error
					for _, _ = range m.containers {
						res := <-started
						if res.err != nil {
							returnErr = res.err
							glog.Errorf("%s failed with %s", res.name, res.err)
							delete(running, res.name)
						} else {
							glog.Infof("%s started", res.name)
						}
					}
					request.response <- returnErr
				}
			case managerOpStop:
				if running == nil {
					request.response <- ErrManagerNotRunning
					continue
				}
				responses := make(chan error, len(running))
				for _, c := range running {
					go func(con *Container) {
						responses <- con.Stop()
					}(c)
				}
				runningCount := len(running)
				for i := 0; i < runningCount; i++ {
					<-responses
				}
				running = nil
				request.response <- nil
			case managerOpRegisterContainer:
				if running != nil {
					request.response <- ErrManagerRunning
					continue
				}
				if container, ok := request.val.(*Container); !ok {
					panic(errors.New("manager unknown arg type"))
				} else {
					m.containers[container.Name] = container
					request.response <- nil
				}
				continue
			case managerOpInit:
				request.response <- nil

			default:
				request.response <- ErrManagerUnknownOp
			}
		}
	}
}

// makeRequest sends a manager operation request to the *Manager's loop()
func (m *Manager) makeRequest(op managerOp) error {
	request := managerRequest{
		op:       op,
		response: make(chan error),
	}
	m.requests <- request
	return <-request.response
}

// Register() registers a container to be managed by the *Manager
func (m *Manager) Register(c *Container) error {
	request := managerRequest{
		op:       managerOpRegisterContainer,
		val:      c,
		response: make(chan error),
	}
	m.requests <- request
	return <-request.response
}

// Wipe() removes the data directory associated with the Manager
func (m *Manager) Wipe() error {
	glog.V(2).Infof("manager sending wipe request")
	defer glog.V(2).Infof("received wipe response")
	return m.makeRequest(managerOpWipe)
}

// Stop() stops all the containers currently registered to the *Manager
func (m *Manager) Stop() error {
	glog.V(2).Infof("manager sending stop request")
	defer glog.V(2).Infof("received stop response")
	return m.makeRequest(managerOpStop)
}

// Start() starts all the containers managed by the *Manager
func (m *Manager) Start() error {
	glog.V(2).Infof("manager sending start request")
	defer glog.V(2).Infof("received start response")
	return m.makeRequest(managerOpStart)
}

// Notify() sends a notify() message to all the containers with the given data val
func (m *Manager) Notify(val interface{}) error {
	glog.V(2).Infof("manager sending notify request")
	defer glog.V(2).Infof("received notify response")
	request := managerRequest{
		op:       managerOpNotify,
		val:      val,
		response: make(chan error),
	}
	m.requests <- request
	return <-request.response
}

// TearDown() causes the *Manager's loop() to exit
func (m *Manager) TearDown() error {
	glog.V(2).Infof("manager sending exit request")
	defer glog.V(2).Infof("received exit response")
	return m.makeRequest(managerOpExit)
}<|MERGE_RESOLUTION|>--- conflicted
+++ resolved
@@ -194,14 +194,9 @@
 				continue
 			}
 			localTar := path.Join(m.imagesDir, c.Repo, c.Tag+".tar.gz")
-<<<<<<< HEAD
-			imageRepoTag := c.Repo+":"+c.Tag;
-			glog.Infof("Looking for %s", localTar)
+			imageRepoTag := c.Repo + ":" + c.Tag
+			glog.Infof("Looking for image %s in tar %s", imageRepoTag, localTar)
 			if _, exists := loadedImages[imageRepoTag]; exists {
-=======
-			glog.Infof("Looking for image tar %s", localTar)
-			if _, exists := loadedImages[localTar]; exists {
->>>>>>> 7f8aa170
 				continue
 			}
 			if _, err := os.Stat(localTar); err == nil {
