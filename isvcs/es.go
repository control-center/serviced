// Copyright 2014 The Serviced Authors.
// Licensed under the Apache License, Version 2.0 (the "License");
// you may not use this file except in compliance with the License.
// You may obtain a copy of the License at
//
//     http://www.apache.org/licenses/LICENSE-2.0
//
// Unless required by applicable law or agreed to in writing, software
// distributed under the License is distributed on an "AS IS" BASIS,
// WITHOUT WARRANTIES OR CONDITIONS OF ANY KIND, either express or implied.
// See the License for the specific language governing permissions and
// limitations under the License.

package isvcs

import (
	"io/ioutil"
	"os"

	"github.com/Sirupsen/logrus"
	"github.com/zenoss/elastigo/cluster"

	"encoding/json"
	"fmt"
	"net/http"
	"strings"
	"time"
)

const (
	ESRed ESHealth = iota
	ESYellow
	ESGreen
)

type ESHealth int

func GetHealth(health string) ESHealth {
	switch health {
	case "red":
		return ESRed
	case "yellow":
		return ESYellow
	case "green":
		return ESGreen
	}
	return ESHealth(-1)
}

func (health ESHealth) String() string {
	switch health {
	case ESRed:
		return "red"
	case ESYellow:
		return "yellow"
	case ESGreen:
		return "green"
	}
	return "unknown"
}

const DEFAULT_ES_STARTUP_TIMEOUT_SECONDS = 240 //default startup timeout in seconds (4 minutes)
const MIN_ES_STARTUP_TIMEOUT_SECONDS = 30      //minimum startup timeout in seconds

var elasticsearch_logstash *IService
var elasticsearch_serviced *IService

func initElasticSearch() {
	var serviceName string
	var err error

	serviceName = "elasticsearch-serviced"

        elasticsearch_servicedPortBinding := portBinding{
                HostIp:         "127.0.0.1",
                HostIpOverride: "SERVICED_ISVC_ELASTICSEARCH_SERVICED_PORT_9200_HOSTIP",
                HostPort:       9200,
        }

<<<<<<< HEAD
=======

>>>>>>> 2583825f
	defaultHealthCheck := healthCheckDefinition{
		healthCheck: esHealthCheck(getHostIp(elasticsearch_servicedPortBinding) , 9200, ESYellow),
		Interval:    DEFAULT_HEALTHCHECK_INTERVAL,
		Timeout:     DEFAULT_HEALTHCHECK_TIMEOUT,
	}

<<<<<<< HEAD
	healthChecks := map[string]healthCheckDefinition{
		DEFAULT_HEALTHCHECK_NAME: defaultHealthCheck,
=======
	healthChecks := []map[string]healthCheckDefinition{
		map[string]healthCheckDefinition{
			DEFAULT_HEALTHCHECK_NAME: defaultHealthCheck,
		},
>>>>>>> 2583825f
	}

	elasticsearch_serviced, err = NewIService(
		IServiceDefinition{
			ID:             ElasticsearchServicedISVC.ID,
			Name:           serviceName,
			Repo:           IMAGE_REPO,
			Tag:            IMAGE_TAG,
			Command:        func() string { return "" },
			PortBindings:   []portBinding{elasticsearch_servicedPortBinding},
			Volumes:        map[string]string{"data": "/opt/elasticsearch-serviced/data"},
			Configuration:  make(map[string]interface{}),
			HealthChecks:   healthChecks,
			StartupTimeout: time.Duration(DEFAULT_ES_STARTUP_TIMEOUT_SECONDS) * time.Second,
		},
	)
	if err != nil {
		log.WithFields(logrus.Fields{
			"isvc": elasticsearch_serviced.ID,
		}).WithError(err).Fatal("Unable to initialize internal service")
	}
	elasticsearch_serviced.Command = func() string {
		clusterArg := ""
		if clusterName, ok := elasticsearch_serviced.Configuration["cluster"]; ok {
			clusterArg = fmt.Sprintf(" -Des.cluster.name=%s ", clusterName)
		}
		return fmt.Sprintf(`exec /opt/elasticsearch-serviced/bin/elasticsearch -f -Des.node.name=%s %s`, elasticsearch_serviced.Name, clusterArg)
	}

	serviceName = "elasticsearch-logstash"

        elasticsearch_logstashPortBinding := portBinding{
                HostIp:         "127.0.0.1",
                HostIpOverride: "SERVICED_ISVC_ELASTICSEARCH_LOGSTASH_PORT_9100_HOSTIP",
                HostPort:       9100,
        }

	logStashHealthCheck := defaultHealthCheck
<<<<<<< HEAD
	logStashHealthCheck.healthCheck = esHealthCheck(getHostIp(elasticsearch_logstashPortBinding), 9100, ESYellow)
	healthChecks = map[string]healthCheckDefinition{
		DEFAULT_HEALTHCHECK_NAME: logStashHealthCheck,
=======
	logStashHealthCheck.healthCheck = esHealthCheck(getHostIp(elasticsearch_logstashPortBinding) , 9100, ESYellow)

	healthChecks = []map[string]healthCheckDefinition{
		map[string]healthCheckDefinition{
			DEFAULT_HEALTHCHECK_NAME: logStashHealthCheck,
		},
>>>>>>> 2583825f
	}

	elasticsearch_logstash, err = NewIService(
		IServiceDefinition{
			ID:             ElasticsearchLogStashISVC.ID,
			Name:           serviceName,
			Repo:           IMAGE_REPO,
			Tag:            IMAGE_TAG,
			Command:        func() string { return "" },
			PortBindings:   []portBinding{elasticsearch_logstashPortBinding},
			Volumes:        map[string]string{"data": "/opt/elasticsearch-logstash/data"},
			Configuration:  make(map[string]interface{}),
			HealthChecks:   healthChecks,
			Recover:        recoverES,
			StartupTimeout: time.Duration(DEFAULT_ES_STARTUP_TIMEOUT_SECONDS) * time.Second,
			StartupFailed:  getESShardStatus,
		},
	)
	if err != nil {
		log.WithFields(logrus.Fields{
			"isvc": elasticsearch_logstash.ID,
		}).WithError(err).Fatal("Unable to initialize internal service")
	}

	// This value will be overwritten by SERVICED_ISVCS_ENV_X in
	// /etc/default/serviced
	envPerService[serviceName]["ES_JAVA_OPTS"] = "-Xmx4g"
	elasticsearch_logstash.Command = func() string {
		nodeName := elasticsearch_logstash.Name
		clusterName := elasticsearch_logstash.Configuration["cluster"]
		return fmt.Sprintf("exec /opt/elasticsearch-logstash/bin/es-logstash-start.sh %s %s", nodeName, clusterName)
	}
}

func recoverES(path string) error {
	recoveryPath := path + "-backup"
	log := log.WithFields(logrus.Fields{
		"basepath":     path,
		"recoverypath": recoveryPath,
	})

	if _, err := os.Stat(recoveryPath); err == nil {
		log.Info("Overwriting existing recovery path")
		os.RemoveAll(recoveryPath)
	} else if !os.IsNotExist(err) {
		log.Debug("Could not stat recovery path")
		return err
	}

	if err := os.Rename(path, recoveryPath); err != nil {
		log.WithError(err).Debug("Could not recover elasticsearch")
		return err
	}
	log.Info("Moved and reset elasticsearch data")
	return nil
}

type esres struct {
	url      string
	response *cluster.ClusterHealthResponse
	err      error
}

func getESShardStatus() {
	// try to get more information about how the shards are looking.
	// If some are 'UNASSIGNED', it may be possible to delete just those and restart
	host := elasticsearch_logstash.PortBindings[0].HostIp
	port := elasticsearch_logstash.PortBindings[0].HostPort
	url := fmt.Sprintf("http://%s:%d/_cat/shards", host, port)
	resp, err := http.Get(url)
	if resp != nil {
		defer resp.Body.Close()
	}
	if err != nil {
		log.WithError(err).Error("Failed to get ES shard status.")
	}
	output, err := ioutil.ReadAll(resp.Body)
	if err != nil {
		log.WithError(err).Error("Failed to get ES shard status.")
	} else {
		log.Warnf("Shard Status:\n%s", string(output))
	}
}

func getESHealth(url string) <-chan esres {
	esresC := make(chan esres, 1)
	go func() {
		resp, err := http.Get(url)
		if resp != nil {
			defer resp.Body.Close()
		}
		if err != nil {
			esresC <- esres{url, nil, err}
			return
		}
		if resp.StatusCode != 200 {
			esresC <- esres{url, nil, fmt.Errorf("received %d status code", resp.StatusCode)}
			return
		}
		var health cluster.ClusterHealthResponse
		if err := json.NewDecoder(resp.Body).Decode(&health); err != nil {
			esresC <- esres{url, nil, err}
			return
		}
		esresC <- esres{url, &health, nil}

	}()
	return esresC
}

func esHealthCheck(host string, port int, minHealth ESHealth) HealthCheckFunction {
	return func(cancel <-chan struct{}) error {
		url := fmt.Sprintf("http://%s:%d/_cluster/health", host, port)
		log := log.WithFields(logrus.Fields{
			"url":       url,
			"minhealth": minHealth,
		})
		var r esres
		for {
			select {
			case r = <-getESHealth(url):
				if r.err != nil {
					log.WithError(r.err).Debug("Unable to check Elastic health")
					break
				}
				if status := GetHealth(r.response.Status); status < minHealth {
					log.WithFields(logrus.Fields{
						"reported": r.response.Status,
						"cluster_name": r.response.ClusterName,
						"timed_out": r.response.TimedOut,
						"number_of_nodes": r.response.NumberOfNodes,
						"number_of_data_nodes": r.response.NumberOfDataNodes,
						"active_primary_shards": r.response.ActivePrimaryShards,
						"active_shards": r.response.ActiveShards,
						"relocating_shards": r.response.RelocatingShards,
						"initializing_shards": r.response.InitializingShards,
						"unassigned_shards": r.response.UnassignedShards,
					}).Warn("Elastic health reported below minimum")
					break
				}
				return nil
			case <-cancel:
				log.Debug("Canceled health check for Elastic")
				return nil
			}
			time.Sleep(time.Second)
		}
	}
}

func PurgeLogstashIndices(days int, gb int) {
	iservice := elasticsearch_logstash
	port := iservice.PortBindings[0].HostPort
	prefix := []string{"/usr/bin/curator", "--port", fmt.Sprintf("%d", port)}

	log := log.WithFields(logrus.Fields{
		"maxagedays": days,
		"maxsizegb":  gb,
	})

	log.Debug("Purging Logstash entries older than max age")
	indices := []string{"indices", "--older-than", fmt.Sprintf("%d", days), "--time-unit", "days", "--timestring", "%Y.%m.%d"}
	if output, err := iservice.Exec(append(append(prefix, "delete"), indices...)); err != nil {
		if !(strings.Contains(string(output), "No indices found in Elasticsearch") ||
			strings.Contains(string(output), "No indices matched provided args")) {
			log.WithError(err).Warn("Unable to purge logstash entries older than max age")
		}
	}
	log.Info("Purged Logstash entries older than max age")

	log.Debug("Purging Logstash entries to be below max size")
	indices = []string{"--disk-space", fmt.Sprintf("%d", gb), "indices", "--all-indices"}
	if output, err := iservice.Exec(append(append(prefix, "delete"), indices...)); err != nil {
		if !(strings.Contains(string(output), "No indices found in Elasticsearch") ||
			strings.Contains(string(output), "No indices matched provided args")) {
			log.WithError(err).Warn("Unable to purge logstash entries to be below max size")
		}
	}
	log.Info("Purged Logstash entries to be below max size")
}<|MERGE_RESOLUTION|>--- conflicted
+++ resolved
@@ -77,25 +77,17 @@
                 HostPort:       9200,
         }
 
-<<<<<<< HEAD
-=======
-
->>>>>>> 2583825f
+
 	defaultHealthCheck := healthCheckDefinition{
 		healthCheck: esHealthCheck(getHostIp(elasticsearch_servicedPortBinding) , 9200, ESYellow),
 		Interval:    DEFAULT_HEALTHCHECK_INTERVAL,
 		Timeout:     DEFAULT_HEALTHCHECK_TIMEOUT,
 	}
 
-<<<<<<< HEAD
-	healthChecks := map[string]healthCheckDefinition{
-		DEFAULT_HEALTHCHECK_NAME: defaultHealthCheck,
-=======
 	healthChecks := []map[string]healthCheckDefinition{
 		map[string]healthCheckDefinition{
 			DEFAULT_HEALTHCHECK_NAME: defaultHealthCheck,
 		},
->>>>>>> 2583825f
 	}
 
 	elasticsearch_serviced, err = NewIService(
@@ -134,18 +126,12 @@
         }
 
 	logStashHealthCheck := defaultHealthCheck
-<<<<<<< HEAD
-	logStashHealthCheck.healthCheck = esHealthCheck(getHostIp(elasticsearch_logstashPortBinding), 9100, ESYellow)
-	healthChecks = map[string]healthCheckDefinition{
-		DEFAULT_HEALTHCHECK_NAME: logStashHealthCheck,
-=======
 	logStashHealthCheck.healthCheck = esHealthCheck(getHostIp(elasticsearch_logstashPortBinding) , 9100, ESYellow)
 
 	healthChecks = []map[string]healthCheckDefinition{
 		map[string]healthCheckDefinition{
 			DEFAULT_HEALTHCHECK_NAME: logStashHealthCheck,
 		},
->>>>>>> 2583825f
 	}
 
 	elasticsearch_logstash, err = NewIService(
