--- conflicted
+++ resolved
@@ -22,13 +22,8 @@
 			Name:    "logstash",
 			Repo:    IMAGE_REPO,
 			Tag:     IMAGE_TAG,
-<<<<<<< HEAD
-			Command: "java -jar /opt/logstash/logstash-1.3.2-flatjar.jar agent -f /usr/local/serviced/resources/logstash/logstash.conf -- web",
+			Command: "java -Xmx256M -jar /opt/logstash/logstash-1.3.2-flatjar.jar agent -f /usr/local/serviced/resources/logstash/logstash.conf",
 			Ports:   []int{5042, 5043, 9292},
-=======
-			Command: "java -Xmx256M -jar /opt/logstash/logstash-1.3.2-flatjar.jar agent -f /usr/local/serviced/resources/logstash/logstash.conf",
-			Ports:   []int{5043, 9292},
->>>>>>> ecd7290c
 			Volumes: map[string]string{},
 			Notify:  notifyLogstashConfigChange,
 		})
