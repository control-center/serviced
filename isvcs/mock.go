// Copyright 2014 The Serviced Authors.
// Licensed under the Apache License, Version 2.0 (the "License");
// you may not use this file except in compliance with the License.
// You may obtain a copy of the License at
//
//     http://www.apache.org/licenses/LICENSE-2.0
//
// Unless required by applicable law or agreed to in writing, software
// distributed under the License is distributed on an "AS IS" BASIS,
// WITHOUT WARRANTIES OR CONDITIONS OF ANY KIND, either express or implied.
// See the License for the specific language governing permissions and
// limitations under the License.

package isvcs

import (
	"time"

	. "github.com/control-center/serviced/dao"
	"github.com/control-center/serviced/domain"
	s "github.com/control-center/serviced/domain/service"
)

var zero int = 0

<<<<<<< HEAD
var InternalServicesISVC Service
var ElasticsearchLogStashISVC Service
var ElasticsearchServicedISVC Service
var ZookeeperISVC Service
var LogstashISVC Service
var OpentsdbISVC Service
var CeleryISVC Service
var DockerRegistryISVC Service
var KibanaISVC Service
var ISVCSMap map[string]*Service
=======
var InternalServicesISVC s.Service
var ElasticsearchLogStashISVC s.Service
var ElasticsearchServicedISVC s.Service
var ZookeeperISVC s.Service
var LogstashISVC s.Service
var OpentsdbISVC s.Service
var CeleryISVC s.Service
var DockerRegistryISVC s.Service
var ISVCSMap map[string]*s.Service
>>>>>>> 716163f3

var InternalServicesIRS RunningService
var ElasticsearchLogStashIRS RunningService
var ElasticsearchServicedIRS RunningService
var ZookeeperIRS RunningService
var LogstashIRS RunningService
var OpentsdbIRS RunningService
var CeleryIRS RunningService
var DockerRegistryIRS RunningService
var KibanaIRS RunningService
var IRSMap map[string]*RunningService

func init() {
	InternalServicesIRS = RunningService{
		Name:         "Internal Services",
		Description:  "Internal Services",
		ID:           "isvc-internalservices",
		ServiceID:    "isvc-internalservices",
		DesiredState: 1,
		StartedAt:    time.Now(),
	}

	tags := map[string][]string{"isvc": []string{"true"}}

	InternalServicesISVC = s.Service{
		Name:         "Internal Services",
		ID:           "isvc-internalservices",
		Startup:      "N/A",
		Description:  "Internal Services",
		DeploymentID: "Internal",
		DesiredState: 1,
		CreatedAt:    time.Now(),
		UpdatedAt:    time.Now(),
		MonitoringProfile: domain.MonitorProfile{
			GraphConfigs: []domain.GraphConfig{
				domain.GraphConfig{
					ID:     "cpuUsage",
					Name:   "CPU Usage",
					Footer: false,
					Format: "%4.2f",
					MaxY:   nil,
					MinY:   &zero,
					Range: &domain.GraphConfigRange{
						End:   "0s-ago",
						Start: "1h-ago",
					},
					YAxisLabel: "% Used",
					ReturnSet:  "EXACT",
					Type:       "area",
					Tags:       tags,
					Units:      "Percent",
					DataPoints: []domain.DataPoint{
						domain.DataPoint{
							ID:         "system",
							Aggregator: "avg",
							Fill:       false,
							Format:     "%4.2f",
							Legend:     "CPU (System)",
							Metric:     "docker.usageinkernelmode",
							Name:       "CPU (System)",
							Rate:       false,
							Type:       "area",
						},
						domain.DataPoint{
							ID:         "system",
							Aggregator: "avg",
							Fill:       false,
							Format:     "%4.2f",
							Legend:     "CPU (User)",
							Metric:     "docker.usageinusermode",
							Name:       "CPU (User)",
							Rate:       false,
							Type:       "area",
						},
					},
				},
				domain.GraphConfig{
					ID:     "memoryUsage",
					Name:   "Memory Usage",
					Footer: false,
					Format: "%4.2f",
					MaxY:   nil,
					MinY:   &zero,
					Range: &domain.GraphConfigRange{
						End:   "0s-ago",
						Start: "1h-ago",
					},
					YAxisLabel: "bytes",
					ReturnSet:  "EXACT",
					Type:       "area",
					Tags:       tags,
					Units:      "Bytes",
					Base:       1024,
					DataPoints: []domain.DataPoint{
						domain.DataPoint{
							ID:         "rssmemory",
							Aggregator: "avg",
							Fill:       false,
							Format:     "%4.2f",
							Legend:     "Memory Usage",
							Metric:     "cgroup.memory.totalrss",
							Name:       "Memory Usage",
							Rate:       false,
							Type:       "area",
						},
					},
				},
			},
		},
	}
	ElasticsearchLogStashIRS = RunningService{
		Name:         "Elastic Search - LogStash",
		Description:  "Internal Elastic Search - LogStash",
		ID:           "isvc-elasticsearch-logstash",
		ServiceID:    "isvc-elasticsearch-logstash",
		DesiredState: 1,
		StartedAt:    time.Now(),
	}
	ElasticsearchServicedIRS = RunningService{
		Name:         "Elastic Search - Serviced",
		Description:  "Internal Elastic Search - Serviced",
		ID:           "isvc-elasticsearch-serviced",
		ServiceID:    "isvc-elasticsearch-serviced",
		DesiredState: 1,
		StartedAt:    time.Now(),
	}
	ElasticsearchLogStashISVC = s.Service{
		Name:            "Elastic Search - LogStash",
		ID:              "isvc-elasticsearch-logstash",
		Startup:         "/opt/elasticsearch-2.3.3/bin/elasticsearch",
		Description:     "Internal Elastic Search - LogStash",
		ParentServiceID: "isvc-internalservices",
		DesiredState:    1,
		CreatedAt:       time.Now(),
		UpdatedAt:       time.Now(),
		MonitoringProfile: domain.MonitorProfile{
			MetricConfigs: []domain.MetricConfig{
				domain.MetricConfig{
					ID:          "metrics",
					Name:        "Metrics",
					Description: "Metrics",
					Metrics: []domain.Metric{
						domain.Metric{ID: "docker.usageinkernelmode", Name: "CPU System"},
						domain.Metric{ID: "docker.usageinusermode", Name: "CPU User"},
						domain.Metric{ID: "cgroup.memory.totalrss", Name: "Total RSS Memory"},
					},
				},
			},
			GraphConfigs: []domain.GraphConfig{
				domain.GraphConfig{
					ID:     "cpuUsage",
					Name:   "CPU Usage",
					Footer: false,
					Format: "%4.2f",
					MaxY:   nil,
					MinY:   &zero,
					Range: &domain.GraphConfigRange{
						End:   "0s-ago",
						Start: "1h-ago",
					},
					YAxisLabel: "% Used",
					ReturnSet:  "EXACT",
					Type:       "area",
					Tags:       map[string][]string{"isvcname": []string{"elasticsearch-logstash"}},
					Units:      "Percent",
					DataPoints: []domain.DataPoint{
						domain.DataPoint{
							ID:           "system",
							MetricSource: "metrics",
							Aggregator:   "avg",
							Fill:         false,
							Format:       "%4.2f",
							Legend:       "CPU (System)",
							Metric:       "docker.usageinkernelmode",
							Name:         "CPU (System)",
							Rate:         false,
							Type:         "area",
						},
						domain.DataPoint{
							ID:           "system",
							MetricSource: "metrics",
							Aggregator:   "avg",
							Fill:         false,
							Format:       "%4.2f",
							Legend:       "CPU (User)",
							Metric:       "docker.usageinusermode",
							Name:         "CPU (User)",
							Rate:         false,
							Type:         "area",
						},
					},
				},
				domain.GraphConfig{
					ID:     "memoryUsage",
					Name:   "Memory Usage",
					Footer: false,
					Format: "%4.2f",
					MaxY:   nil,
					MinY:   &zero,
					Range: &domain.GraphConfigRange{
						End:   "0s-ago",
						Start: "1h-ago",
					},
					YAxisLabel: "bytes",
					ReturnSet:  "EXACT",
					Type:       "area",
					Tags:       map[string][]string{"isvcname": []string{"elasticsearch-logstash"}},
					Units:      "Bytes",
					Base:       1024,
					DataPoints: []domain.DataPoint{
						domain.DataPoint{
							ID:           "rssmemory",
							MetricSource: "metrics",
							Aggregator:   "avg",
							Fill:         false,
							Format:       "%4.2f",
							Legend:       "Memory Usage",
							Metric:       "cgroup.memory.totalrss",
							Name:         "Memory Usage",
							Rate:         false,
							Type:         "area",
						},
					},
				},
			},
		},
	}
	ElasticsearchServicedISVC = s.Service{
		Name:            "Elastic Search - Serviced",
		ID:              "isvc-elasticsearch-serviced",
		Startup:         "/opt/elasticsearch-2.3.3/bin/elasticsearch",
		Description:     "Internal Elastic Search - Serviced",
		ParentServiceID: "isvc-internalservices",
		DesiredState:    1,
		CreatedAt:       time.Now(),
		UpdatedAt:       time.Now(),
		MonitoringProfile: domain.MonitorProfile{
			MetricConfigs: []domain.MetricConfig{
				domain.MetricConfig{
					ID:          "metrics",
					Name:        "Metrics",
					Description: "Metrics",
					Metrics: []domain.Metric{
						domain.Metric{ID: "docker.usageinkernelmode", Name: "CPU System"},
						domain.Metric{ID: "docker.usageinusermode", Name: "CPU User"},
						domain.Metric{ID: "cgroup.memory.totalrss", Name: "Total RSS Memory"},
					},
				},
			},
			GraphConfigs: []domain.GraphConfig{
				domain.GraphConfig{
					ID:     "cpuUsage",
					Name:   "CPU Usage",
					Footer: false,
					Format: "%4.2f",
					MaxY:   nil,
					MinY:   &zero,
					Range: &domain.GraphConfigRange{
						End:   "0s-ago",
						Start: "1h-ago",
					},
					YAxisLabel: "% Used",
					ReturnSet:  "EXACT",
					Type:       "area",
					Tags:       map[string][]string{"isvcname": []string{"elasticsearch-serviced"}},
					Units:      "Percent",
					DataPoints: []domain.DataPoint{
						domain.DataPoint{
							ID:           "system",
							MetricSource: "metrics",
							Aggregator:   "avg",
							Fill:         false,
							Format:       "%4.2f",
							Legend:       "CPU (System)",
							Metric:       "docker.usageinkernelmode",
							Name:         "CPU (System)",
							Rate:         false,
							Type:         "area",
						},
						domain.DataPoint{
							ID:           "system",
							MetricSource: "metrics",
							Aggregator:   "avg",
							Fill:         false,
							Format:       "%4.2f",
							Legend:       "CPU (User)",
							Metric:       "docker.usageinusermode",
							Name:         "CPU (User)",
							Rate:         false,
							Type:         "area",
						},
					},
				},
				domain.GraphConfig{
					ID:     "memoryUsage",
					Name:   "Memory Usage",
					Footer: false,
					Format: "%4.2f",
					MaxY:   nil,
					MinY:   &zero,
					Range: &domain.GraphConfigRange{
						End:   "0s-ago",
						Start: "1h-ago",
					},
					YAxisLabel: "bytes",
					ReturnSet:  "EXACT",
					Type:       "area",
					Tags:       map[string][]string{"isvcname": []string{"elasticsearch-serviced"}},
					Units:      "Bytes",
					Base:       1024,
					DataPoints: []domain.DataPoint{
						domain.DataPoint{
							ID:           "rssmemory",
							MetricSource: "metrics",
							Aggregator:   "avg",
							Fill:         false,
							Format:       "%4.2f",
							Legend:       "Memory Usage",
							Metric:       "cgroup.memory.totalrss",
							Name:         "Memory Usage",
							Rate:         false,
							Type:         "area",
						},
					},
				},
			},
		},
	}
	ZookeeperIRS = RunningService{
		Name:         "ZooKeeper",
		Description:  "Internal ZooKeeper",
		ID:           "isvc-zookeeper",
		ServiceID:    "isvc-zookeeper",
		DesiredState: 1,
		StartedAt:    time.Now(),
	}
	ZookeeperISVC = s.Service{
		Name:            "Zookeeper",
		ID:              "isvc-zookeeper",
		Startup:         "/opt/zookeeper-3.4.5/bin/zkServer.sh start-foreground",
		Description:     "Internal ZooKeeper",
		ParentServiceID: "isvc-internalservices",
		DesiredState:    1,
		CreatedAt:       time.Now(),
		UpdatedAt:       time.Now(),
		MonitoringProfile: domain.MonitorProfile{
			MetricConfigs: []domain.MetricConfig{
				domain.MetricConfig{
					ID:          "cpu",
					Name:        "CPU Usage",
					Description: "CPU Statistics",
					Metrics: []domain.Metric{
						domain.Metric{ID: "docker.usageinkernelmode", Name: "CPU System"},
						domain.Metric{ID: "docker.usageinusermode", Name: "CPU User"},
					},
				},
				domain.MetricConfig{
					ID:          "memory",
					Name:        "Memory Usage",
					Description: "Memory Usage Statistics",
					Metrics: []domain.Metric{
						domain.Metric{ID: "cgroup.memory.totalrss", Name: "Total RSS Memory"},
					},
				},
			},
			GraphConfigs: []domain.GraphConfig{
				domain.GraphConfig{
					ID:     "cpuUsage",
					Name:   "CPU Usage",
					Footer: false,
					Format: "%4.2f",
					MaxY:   nil,
					MinY:   &zero,
					Range: &domain.GraphConfigRange{
						End:   "0s-ago",
						Start: "1h-ago",
					},
					YAxisLabel: "% Used",
					ReturnSet:  "EXACT",
					Type:       "area",
					Tags:       map[string][]string{"isvcname": []string{"zookeeper"}},
					Units:      "Percent",
					DataPoints: []domain.DataPoint{
						domain.DataPoint{
							ID:           "system",
							MetricSource: "cpu",
							Aggregator:   "avg",
							Fill:         false,
							Format:       "%4.2f",
							Legend:       "CPU (System)",
							Metric:       "docker.usageinkernelmode",
							Name:         "CPU (System)",
							Rate:         false,
							Type:         "area",
						},
						domain.DataPoint{
							ID:           "system",
							MetricSource: "cpu",
							Aggregator:   "avg",
							Fill:         false,
							Format:       "%4.2f",
							Legend:       "CPU (User)",
							Metric:       "docker.usageinusermode",
							Name:         "CPU (User)",
							Rate:         false,
							Type:         "area",
						},
					},
				},
				domain.GraphConfig{
					ID:     "memoryUsage",
					Name:   "Memory Usage",
					Footer: false,
					Format: "%4.2f",
					MaxY:   nil,
					MinY:   &zero,
					Range: &domain.GraphConfigRange{
						End:   "0s-ago",
						Start: "1h-ago",
					},
					YAxisLabel: "bytes",
					ReturnSet:  "EXACT",
					Type:       "area",
					Tags:       map[string][]string{"isvcname": []string{"zookeeper"}},
					Units:      "Bytes",
					Base:       1024,
					DataPoints: []domain.DataPoint{
						domain.DataPoint{
							ID:           "rssmemory",
							MetricSource: "memory",
							Aggregator:   "avg",
							Fill:         false,
							Format:       "%4.2f",
							Legend:       "Memory Usage",
							Metric:       "cgroup.memory.totalrss",
							Name:         "Memory Usage",
							Rate:         false,
							Type:         "area",
						},
					},
				},
			},
		},
	}
	LogstashIRS = RunningService{
		Name:         "Logstash",
		Description:  "Internal Logstash",
		ID:           "isvc-logstash",
		ServiceID:    "isvc-logstash",
		DesiredState: 1,
		StartedAt:    time.Now(),
	}
	LogstashISVC = s.Service{
		Name:            "Logstash",
		ID:              "isvc-logstash",
		Startup:         "/opt/logstash-1.4.2/bin/logstash agent -f /usr/local/serviced/resources/logstash/logstash.conf",
		Description:     "Internal Logstash",
		ParentServiceID: "isvc-internalservices",
		DesiredState:    1,
		CreatedAt:       time.Now(),
		UpdatedAt:       time.Now(),
		MonitoringProfile: domain.MonitorProfile{
			MetricConfigs: []domain.MetricConfig{
				domain.MetricConfig{
					ID:          "cpu",
					Name:        "CPU Usage",
					Description: "CPU Statistics",
					Metrics: []domain.Metric{
						domain.Metric{ID: "docker.usageinkernelmode", Name: "CPU System"},
						domain.Metric{ID: "docker.usageinusermode", Name: "CPU User"},
					},
				},
				domain.MetricConfig{
					ID:          "memory",
					Name:        "Memory Usage",
					Description: "Memory Usage Statistics",
					Metrics: []domain.Metric{
						domain.Metric{ID: "cgroup.memory.totalrss", Name: "Total RSS Memory"},
					},
				},
			},
			GraphConfigs: []domain.GraphConfig{
				domain.GraphConfig{
					ID:     "cpuUsage",
					Name:   "CPU Usage",
					Footer: false,
					Format: "%4.2f",
					MaxY:   nil,
					MinY:   &zero,
					Range: &domain.GraphConfigRange{
						End:   "0s-ago",
						Start: "1h-ago",
					},
					YAxisLabel: "% Used",
					ReturnSet:  "EXACT",
					Type:       "area",
					Tags:       map[string][]string{"isvcname": []string{"logstash"}},
					Units:      "Percent",
					DataPoints: []domain.DataPoint{
						domain.DataPoint{
							ID:           "system",
							MetricSource: "cpu",
							Aggregator:   "avg",
							Fill:         false,
							Format:       "%4.2f",
							Legend:       "CPU (System)",
							Metric:       "docker.usageinkernelmode",
							Name:         "CPU (System)",
							Rate:         false,
							Type:         "area",
						},
						domain.DataPoint{
							ID:           "system",
							MetricSource: "cpu",
							Aggregator:   "avg",
							Fill:         false,
							Format:       "%4.2f",
							Legend:       "CPU (User)",
							Metric:       "docker.usageinusermode",
							Name:         "CPU (User)",
							Rate:         false,
							Type:         "area",
						},
					},
				},
				domain.GraphConfig{
					ID:     "memoryUsage",
					Name:   "Memory Usage",
					Footer: false,
					Format: "%4.2f",
					MaxY:   nil,
					MinY:   &zero,
					Range: &domain.GraphConfigRange{
						End:   "0s-ago",
						Start: "1h-ago",
					},
					YAxisLabel: "bytes",
					ReturnSet:  "EXACT",
					Type:       "area",
					Tags:       map[string][]string{"isvcname": []string{"logstash"}},
					Units:      "Bytes",
					Base:       1024,
					DataPoints: []domain.DataPoint{
						domain.DataPoint{
							ID:           "rssmemory",
							MetricSource: "memory",
							Aggregator:   "avg",
							Fill:         false,
							Format:       "%4.2f",
							Legend:       "Memory Usage",
							Metric:       "cgroup.memory.totalrss",
							Name:         "Memory Usage",
							Rate:         false,
							Type:         "area",
						},
					},
				},
			},
		},
	}
	OpentsdbIRS = RunningService{
		Name:         "OpenTSDB",
		Description:  "Internal Open TSDB",
		ID:           "isvc-opentsdb",
		ServiceID:    "isvc-opentsdb",
		DesiredState: 1,
		StartedAt:    time.Now(),
	}
	OpentsdbISVC = s.Service{
		Name:            "OpenTSDB",
		ID:              "isvc-opentsdb",
		Startup:         "cd /opt/zenoss && exec supervisord -n -c /opt/zenoss/etc/supervisor.conf",
		Description:     "Internal Open TSDB",
		ParentServiceID: "isvc-internalservices",
		DesiredState:    1,
		CreatedAt:       time.Now(),
		UpdatedAt:       time.Now(),
		MonitoringProfile: domain.MonitorProfile{
			MetricConfigs: []domain.MetricConfig{
				domain.MetricConfig{
					ID:          "cpu",
					Name:        "CPU Usage",
					Description: "CPU Statistics",
					Metrics: []domain.Metric{
						domain.Metric{ID: "docker.usageinkernelmode", Name: "CPU System"},
						domain.Metric{ID: "docker.usageinusermode", Name: "CPU User"},
					},
				},
				domain.MetricConfig{
					ID:          "memory",
					Name:        "Memory Usage",
					Description: "Memory Usage Statistics",
					Metrics: []domain.Metric{
						domain.Metric{ID: "cgroup.memory.totalrss", Name: "Total RSS Memory"},
					},
				},
			},
			GraphConfigs: []domain.GraphConfig{
				domain.GraphConfig{
					ID:     "cpuUsage",
					Name:   "CPU Usage",
					Footer: false,
					Format: "%4.2f",
					MaxY:   nil,
					MinY:   &zero,
					Range: &domain.GraphConfigRange{
						End:   "0s-ago",
						Start: "1h-ago",
					},
					YAxisLabel: "% Used",
					ReturnSet:  "EXACT",
					Type:       "area",
					Tags:       map[string][]string{"isvcname": []string{"opentsdb"}},
					Units:      "Percent",
					DataPoints: []domain.DataPoint{
						domain.DataPoint{
							ID:           "system",
							MetricSource: "cpu",
							Aggregator:   "avg",
							Fill:         false,
							Format:       "%4.2f",
							Legend:       "CPU (System)",
							Metric:       "docker.usageinkernelmode",
							Name:         "CPU (System)",
							Rate:         false,
							Type:         "area",
						},
						domain.DataPoint{
							ID:           "system",
							MetricSource: "cpu",
							Aggregator:   "avg",
							Fill:         false,
							Format:       "%4.2f",
							Legend:       "CPU (User)",
							Metric:       "docker.usageinusermode",
							Name:         "CPU (User)",
							Rate:         false,
							Type:         "area",
						},
					},
				},
				domain.GraphConfig{
					ID:     "memoryUsage",
					Name:   "Memory Usage",
					Footer: false,
					Format: "%4.2f",
					MaxY:   nil,
					MinY:   &zero,
					Range: &domain.GraphConfigRange{
						End:   "0s-ago",
						Start: "1h-ago",
					},
					YAxisLabel: "bytes",
					ReturnSet:  "EXACT",
					Type:       "area",
					Tags:       map[string][]string{"isvcname": []string{"opentsdb"}},
					Units:      "Bytes",
					Base:       1024,
					DataPoints: []domain.DataPoint{
						domain.DataPoint{
							ID:           "rssmemory",
							MetricSource: "memory",
							Aggregator:   "avg",
							Fill:         false,
							Format:       "%4.2f",
							Legend:       "Memory Usage",
							Metric:       "cgroup.memory.totalrss",
							Name:         "Memory Usage",
							Rate:         false,
							Type:         "area",
						},
					},
				},
			},
		},
	}
	CeleryIRS = RunningService{
		Name:         "Celery",
		Description:  "Internal Celery",
		ID:           "isvc-celery",
		ServiceID:    "isvc-celery",
		DesiredState: 1,
		StartedAt:    time.Now(),
	}
	CeleryISVC = s.Service{
		Name:            "Celery",
		ID:              "isvc-celery",
		Startup:         "supervisord -n -c /opt/celery/etc/supervisor.conf",
		Description:     "Internal Celery",
		ParentServiceID: "isvc-internalservices",
		DesiredState:    1,
		CreatedAt:       time.Now(),
		UpdatedAt:       time.Now(),
		MonitoringProfile: domain.MonitorProfile{
			MetricConfigs: []domain.MetricConfig{
				domain.MetricConfig{
					ID:          "cpu",
					Name:        "CPU Usage",
					Description: "CPU Statistics",
					Metrics: []domain.Metric{
						domain.Metric{ID: "docker.usageinkernelmode", Name: "CPU System"},
						domain.Metric{ID: "docker.usageinusermode", Name: "CPU User"},
					},
				},
				domain.MetricConfig{
					ID:          "memory",
					Name:        "Memory Usage",
					Description: "Memory Usage Statistics",
					Metrics: []domain.Metric{
						domain.Metric{ID: "cgroup.memory.totalrss", Name: "Total RSS Memory"},
					},
				},
			},
			GraphConfigs: []domain.GraphConfig{
				domain.GraphConfig{
					ID:     "cpuUsage",
					Name:   "CPU Usage",
					Footer: false,
					Format: "%4.2f",
					MaxY:   nil,
					MinY:   &zero,
					Range: &domain.GraphConfigRange{
						End:   "0s-ago",
						Start: "1h-ago",
					},
					YAxisLabel: "% Used",
					ReturnSet:  "EXACT",
					Type:       "area",
					Tags:       map[string][]string{"isvcname": []string{"celery"}},
					Units:      "Percent",
					DataPoints: []domain.DataPoint{
						domain.DataPoint{
							ID:           "system",
							MetricSource: "cpu",
							Aggregator:   "avg",
							Fill:         false,
							Format:       "%4.2f",
							Legend:       "CPU (System)",
							Metric:       "docker.usageinkernelmode",
							Name:         "CPU (System)",
							Rate:         false,
							Type:         "area",
						},
						domain.DataPoint{
							ID:           "system",
							MetricSource: "cpu",
							Aggregator:   "avg",
							Fill:         false,
							Format:       "%4.2f",
							Legend:       "CPU (User)",
							Metric:       "docker.usageinusermode",
							Name:         "CPU (User)",
							Rate:         false,
							Type:         "area",
						},
					},
				},
				domain.GraphConfig{
					ID:     "memoryUsage",
					Name:   "Memory Usage",
					Footer: false,
					Format: "%4.2f",
					MaxY:   nil,
					MinY:   &zero,
					Range: &domain.GraphConfigRange{
						End:   "0s-ago",
						Start: "1h-ago",
					},
					YAxisLabel: "bytes",
					ReturnSet:  "EXACT",
					Type:       "area",
					Tags:       map[string][]string{"isvcname": []string{"celery"}},
					Units:      "Bytes",
					Base:       1024,
					DataPoints: []domain.DataPoint{
						domain.DataPoint{
							ID:           "rssmemory",
							MetricSource: "memory",
							Aggregator:   "avg",
							Fill:         false,
							Format:       "%4.2f",
							Legend:       "Memory Usage",
							Metric:       "cgroup.memory.totalrss",
							Name:         "Memory Usage",
							Rate:         false,
							Type:         "area",
						},
					},
				},
			},
		},
	}
	DockerRegistryIRS = RunningService{
		Name:         "Docker Registry",
		Description:  "Internal Docker Registry",
		ID:           "isvc-docker-registry",
		ServiceID:    "isvc-docker-registry",
		DesiredState: 1,
		StartedAt:    time.Now(),
	}
	DockerRegistryISVC = s.Service{
		Name:            "Docker Registry",
		ID:              "isvc-docker-registry",
		Startup:         "DOCKER_REGISTRY_CONFIG=/docker-registry/config/config_sample.yml SETTINGS_FLAVOR=serviced docker-registry",
		Description:     "Internal Docker Registry",
		ParentServiceID: "isvc-internalservices",
		DesiredState:    1,
		CreatedAt:       time.Now(),
		UpdatedAt:       time.Now(),
		MonitoringProfile: domain.MonitorProfile{
			MetricConfigs: []domain.MetricConfig{
				domain.MetricConfig{
					ID:          "cpu",
					Name:        "CPU Usage",
					Description: "CPU Statistics",
					Metrics: []domain.Metric{
						domain.Metric{ID: "docker.usageinkernelmode", Name: "CPU System"},
						domain.Metric{ID: "docker.usageinusermode", Name: "CPU User"},
					},
				},
				domain.MetricConfig{
					ID:          "memory",
					Name:        "Memory Usage",
					Description: "Memory Usage Statistics",
					Metrics: []domain.Metric{
						domain.Metric{ID: "cgroup.memory.totalrss", Name: "Total RSS Memory"},
					},
				},
			},
			GraphConfigs: []domain.GraphConfig{
				domain.GraphConfig{
					ID:     "cpuUsage",
					Name:   "CPU Usage",
					Footer: false,
					Format: "%4.2f",
					MaxY:   nil,
					MinY:   &zero,
					Range: &domain.GraphConfigRange{
						End:   "0s-ago",
						Start: "1h-ago",
					},
					YAxisLabel: "% Used",
					ReturnSet:  "EXACT",
					Type:       "area",
					Tags:       map[string][]string{"isvcname": []string{"docker-registry"}},
					Units:      "Percent",
					DataPoints: []domain.DataPoint{
						domain.DataPoint{
							ID:           "system",
							MetricSource: "cpu",
							Aggregator:   "avg",
							Fill:         false,
							Format:       "%4.2f",
							Legend:       "CPU (System)",
							Metric:       "docker.usageinkernelmode",
							Name:         "CPU (System)",
							Rate:         false,
							Type:         "area",
						},
						domain.DataPoint{
							ID:           "system",
							MetricSource: "cpu",
							Aggregator:   "avg",
							Fill:         false,
							Format:       "%4.2f",
							Legend:       "CPU (User)",
							Metric:       "docker.usageinusermode",
							Name:         "CPU (User)",
							Rate:         false,
							Type:         "area",
						},
					},
				},
				domain.GraphConfig{
					ID:     "memoryUsage",
					Name:   "Memory Usage",
					Footer: false,
					Format: "%4.2f",
					MaxY:   nil,
					MinY:   &zero,
					Range: &domain.GraphConfigRange{
						End:   "0s-ago",
						Start: "1h-ago",
					},
					YAxisLabel: "bytes",
					ReturnSet:  "EXACT",
					Type:       "area",
					Tags:       map[string][]string{"isvcname": []string{"docker-registry"}},
					Units:      "Bytes",
					Base:       1024,
					DataPoints: []domain.DataPoint{
						domain.DataPoint{
							ID:           "rssmemory",
							MetricSource: "memory",
							Aggregator:   "avg",
							Fill:         false,
							Format:       "%4.2f",
							Legend:       "Memory Usage",
							Metric:       "cgroup.memory.totalrss",
							Name:         "Memory Usage",
							Rate:         false,
							Type:         "area",
						},
					},
				},
			},
		},
	}
	KibanaIRS = RunningService{
		Name:         "Kibana",
		Description:  "Internal Kibana",
		ID:           "isvc-kibana",
		ServiceID:    "isvc-kibana",
		DesiredState: 1,
		StartedAt:    time.Now(),
	}
	KibanaISVC = Service{
		Name:            "Kibana",
		ID:              "isvc-kibana",
		Startup:         "/opt/kibana-4.5.2/bin/kibana",
		Description:     "Internal Kibana",
		ParentServiceID: "isvc-internalservices",
		DesiredState:    1,
		CreatedAt:       time.Now(),
		UpdatedAt:       time.Now(),
		MonitoringProfile: domain.MonitorProfile{
			MetricConfigs: []domain.MetricConfig{
				domain.MetricConfig{
					ID:          "cpu",
					Name:        "CPU Usage",
					Description: "CPU Statistics",
					Metrics: []domain.Metric{
						domain.Metric{ID: "docker.usageinkernelmode", Name: "CPU System"},
						domain.Metric{ID: "docker.usageinusermode", Name: "CPU User"},
					},
				},
				domain.MetricConfig{
					ID:          "memory",
					Name:        "Memory Usage",
					Description: "Memory Usage Statistics",
					Metrics: []domain.Metric{
						domain.Metric{ID: "cgroup.memory.totalrss", Name: "Total RSS Memory"},
					},
				},
			},
			GraphConfigs: []domain.GraphConfig{
				domain.GraphConfig{
					ID:     "cpuUsage",
					Name:   "CPU Usage",
					Footer: false,
					Format: "%4.2f",
					MaxY:   nil,
					MinY:   &zero,
					Range: &domain.GraphConfigRange{
						End:   "0s-ago",
						Start: "1h-ago",
					},
					YAxisLabel: "% Used",
					ReturnSet:  "EXACT",
					Type:       "area",
					Tags:       map[string][]string{"isvcname": []string{"kibana"}},
					Units:      "Percent",
					DataPoints: []domain.DataPoint{
						domain.DataPoint{
							ID:           "system",
							MetricSource: "cpu",
							Aggregator:   "avg",
							Fill:         false,
							Format:       "%4.2f",
							Legend:       "CPU (System)",
							Metric:       "docker.usageinkernelmode",
							Name:         "CPU (System)",
							Rate:         false,
							Type:         "area",
						},
						domain.DataPoint{
							ID:           "system",
							MetricSource: "cpu",
							Aggregator:   "avg",
							Fill:         false,
							Format:       "%4.2f",
							Legend:       "CPU (User)",
							Metric:       "docker.usageinusermode",
							Name:         "CPU (User)",
							Rate:         false,
							Type:         "area",
						},
					},
				},
				domain.GraphConfig{
					ID:     "memoryUsage",
					Name:   "Memory Usage",
					Footer: false,
					Format: "%4.2f",
					MaxY:   nil,
					MinY:   &zero,
					Range: &domain.GraphConfigRange{
						End:   "0s-ago",
						Start: "1h-ago",
					},
					YAxisLabel: "bytes",
					ReturnSet:  "EXACT",
					Type:       "area",
					Tags:       map[string][]string{"isvcname": []string{"kibana"}},
					Units:      "Bytes",
					Base:       1024,
					DataPoints: []domain.DataPoint{
						domain.DataPoint{
							ID:           "rssmemory",
							MetricSource: "memory",
							Aggregator:   "avg",
							Fill:         false,
							Format:       "%4.2f",
							Legend:       "Memory Usage",
							Metric:       "cgroup.memory.totalrss",
							Name:         "Memory Usage",
							Rate:         false,
							Type:         "area",
						},
					},
				},
			},
		},
	}

	ISVCSMap = map[string]*s.Service{
		"isvc-internalservices":       &InternalServicesISVC,
		"isvc-elasticsearch-logstash": &ElasticsearchLogStashISVC,
		"isvc-elasticsearch-serviced": &ElasticsearchServicedISVC,
		"isvc-zookeeper":              &ZookeeperISVC,
		"isvc-logstash":               &LogstashISVC,
		"isvc-opentsdb":               &OpentsdbISVC,
		"isvc-celery":                 &CeleryISVC,
		"isvc-docker-registry":        &DockerRegistryISVC,
		"isvc-kibana":                 &KibanaISVC,
	}

	IRSMap = map[string]*RunningService{
		"isvc-internalservices":       &InternalServicesIRS,
		"isvc-elasticsearch-logstash": &ElasticsearchLogStashIRS,
		"isvc-elasticsearch-serviced": &ElasticsearchServicedIRS,
		"isvc-zookeeper":              &ZookeeperIRS,
		"isvc-logstash":               &LogstashIRS,
		"isvc-opentsdb":               &OpentsdbIRS,
		"isvc-celery":                 &CeleryIRS,
		"isvc-docker-registry":        &DockerRegistryIRS,
		"isvc-kibana":                 &KibanaIRS,
	}
	initZK()
	initOTSDB()
	initLogstash()
	initElasticSearch()
	initCelery()
	initDockerRegistry()
    initKibana()
}<|MERGE_RESOLUTION|>--- conflicted
+++ resolved
@@ -23,18 +23,6 @@
 
 var zero int = 0
 
-<<<<<<< HEAD
-var InternalServicesISVC Service
-var ElasticsearchLogStashISVC Service
-var ElasticsearchServicedISVC Service
-var ZookeeperISVC Service
-var LogstashISVC Service
-var OpentsdbISVC Service
-var CeleryISVC Service
-var DockerRegistryISVC Service
-var KibanaISVC Service
-var ISVCSMap map[string]*Service
-=======
 var InternalServicesISVC s.Service
 var ElasticsearchLogStashISVC s.Service
 var ElasticsearchServicedISVC s.Service
@@ -43,8 +31,8 @@
 var OpentsdbISVC s.Service
 var CeleryISVC s.Service
 var DockerRegistryISVC s.Service
+var KibanaISVC s.Service
 var ISVCSMap map[string]*s.Service
->>>>>>> 716163f3
 
 var InternalServicesIRS RunningService
 var ElasticsearchLogStashIRS RunningService
@@ -961,7 +949,7 @@
 		DesiredState: 1,
 		StartedAt:    time.Now(),
 	}
-	KibanaISVC = Service{
+	KibanaISVC = s.Service{
 		Name:            "Kibana",
 		ID:              "isvc-kibana",
 		Startup:         "/opt/kibana-4.5.2/bin/kibana",
