--- conflicted
+++ resolved
@@ -849,7 +849,6 @@
 	glog.Info("Starting HostAgent")
 
 	var wg sync.WaitGroup
-
 	wg.Add(1)
 	go func() {
 		glog.Info("reapOldContainersLoop starting")
@@ -872,39 +871,11 @@
 				return
 			case <-time.After(time.Second):
 			}
-<<<<<<< HEAD
-=======
-		}()
-
-		// create a wrapping function so that client.Close() can be handled via defer
-		func(conn coordclient.Connection) {
-			glog.Info("Got a connected client")
-			// watch virtual IP zookeeper nodes
-			virtualIPListener := virtualips.NewVirtualIPListener(conn)
-
-			// watch docker action nodes
-			actionListener := zkdocker.NewActionListener(conn, a, a.hostID)
-
-			// watch the host state nodes
-			// this blocks until
-			// 1) has a connection
-			// 2) its node is registered
-			// 3) receieves signal to shutdown or breaks
-			hsListener := zkservice.NewHostStateListener(conn, a, a.hostID)
-
-			zzk.Start(a.closing, hsListener, virtualIPListener, actionListener)
-		}(<-connc)
-		select {
-		case <-a.closing:
-			return
-		default:
-			// this will not spin infinitely
->>>>>>> 4c50d1b3
 		}
 	}()
-
 	var conn coordclient.Connection
 
+	//handle shutdown if we are waiting fo a zk connection
 	select {
 	case conn = <-connc:
 		break
@@ -917,34 +888,28 @@
 	}
 	glog.Info("Got a connected client")
 	defer conn.Close()
-
-	// watch virtual IP zookeeper nodes
+	
+			// watch virtual IP zookeeper nodes
+			virtualIPListener := virtualips.NewVirtualIPListener(conn)
+
+			// watch docker action nodes
+			actionListener := zkdocker.NewActionListener(conn, a, a.hostID)
+
+			// watch the host state nodes
+			// this blocks until
+			// 1) has a connection
+			// 2) its node is registered
+			// 3) receieves signal to shutdown or breaks
+			hsListener := zkservice.NewHostStateListener(conn, a, a.hostID)
+
 	wg.Add(1)
 	go func() {
-		virtualips.WatchVirtualIPs(conn, shutdown)
-		glog.Info("WatchVirtualIPs shutdown")
-		wg.Done()
+	
+			zzk.Start(a.closing, hsListener, virtualIPListener, actionListener)
+	
+    wg.Done()
 	}()
-	// watch docker action nodes
-	actionListener := zkdocker.NewActionListener(conn, a, a.hostID)
-	wg.Add(1)
-	go func() {
-		actionListener.Listen(shutdown)
-		glog.Info("ActionListener shutdown")
-		wg.Done()
-	}()
-
-	hsListener := zkservice.NewHostStateListener(conn, a, a.hostID)
-	// this blocks until
-	// 1) has a connection
-	// 2) its node is registered
-	// 3) receieves signal to shutdown or breaks
-	wg.Add(1)
-	go func() {
-		hsListener.Listen(shutdown)
-		glog.Info("HostStateListener shutdown")
-		wg.Done()
-	}()
+
 	//wait for everythint to be done
 	wg.Wait()
 	glog.Info("HostAgent Done")
