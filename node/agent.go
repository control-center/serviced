// Copyright 2014 The Serviced Authors.
// Licensed under the Apache License, Version 2.0 (the "License");
// you may not use this file except in compliance with the License.
// You may obtain a copy of the License at
//
//     http://www.apache.org/licenses/LICENSE-2.0
//
// Unless required by applicable law or agreed to in writing, software
// distributed under the License is distributed on an "AS IS" BASIS,
// WITHOUT WARRANTIES OR CONDITIONS OF ANY KIND, either express or implied.
// See the License for the specific language governing permissions and
// limitations under the License.

// Package serviced - agent implements a service that runs on a serviced node.
// It is responsible for ensuring that a particular node is running the correct
// services and reporting the state and health of those services back to the
// master serviced.
package node

import (
	"errors"
	"fmt"
	"io/ioutil"
	"net"
	"os"
	"os/exec"
	"path"
	"path/filepath"
	"strconv"
	"strings"
	"sync"
	"time"

<<<<<<< HEAD
	log "github.com/Sirupsen/logrus"
	dockerclient "github.com/fsouza/go-dockerclient"
=======
>>>>>>> 055c1174
	"github.com/zenoss/glog"

	"github.com/control-center/serviced/commons/docker"
	"github.com/control-center/serviced/commons/iptables"
	coordclient "github.com/control-center/serviced/coordinator/client"
	coordzk "github.com/control-center/serviced/coordinator/client/zookeeper"
	"github.com/control-center/serviced/dfs/registry"
	"github.com/control-center/serviced/domain/addressassignment"
	"github.com/control-center/serviced/domain/pool"
	"github.com/control-center/serviced/domain/service"
	"github.com/control-center/serviced/domain/servicedefinition"
	"github.com/control-center/serviced/proxy"
	"github.com/control-center/serviced/utils"
	"github.com/control-center/serviced/volume"
	"github.com/control-center/serviced/zzk"
	zkdocker "github.com/control-center/serviced/zzk/docker"
	zkservice "github.com/control-center/serviced/zzk/service"
	"github.com/control-center/serviced/zzk/virtualips"
)

/*
 glog levels:
 0: important info that should always be shown
 1: info that might be important for debugging
 2: very verbose debug info
 3: trace level info
*/

const (
	dockerEndpoint     = "unix:///var/run/docker.sock"
	circularBufferSize = 1000
)

// HostAgent is an instance of the control center Agent.
type HostAgent struct {
	ipaddress            string
	poolID               string
	master               string               // the connection string to the master agent
	uiport               string               // the port to the ui (legacy was port 8787, now default 443)
	rpcport              string               // the rpc port to serviced (default is 4979)
	hostID               string               // the hostID of the current host
	dockerDNS            []string             // docker dns addresses
	storage              volume.Driver        // driver supporting the application data
	storageTenants       []string             // tenants we have mounted
	mount                []string             // each element is in the form: dockerImage,hostPath,containerPath
	currentServices      map[string]*exec.Cmd // the current running services
	mux                  *proxy.TCPMux
	useTLS               bool // Whether the mux uses TLS
	proxyRegistry        proxy.ProxyRegistry
	zkClient             *coordclient.Client
	maxContainerAge      time.Duration   // maximum age for a stopped container before it is removed
	virtualAddressSubnet string          // subnet for virtual addresses
	servicedChain        *iptables.Chain // Assigned IP rule chain
	controllerBinary     string          // Path to the controller binary
	logstashURL          string
	dockerLogDriver      string
	dockerLogConfig      map[string]string
	pullreg              registry.Registry
	zkSessionTimeout     int
}

func getZkDSN(zookeepers []string, timeout int) string {
	if len(zookeepers) == 0 {
		zookeepers = []string{"127.0.0.1:2181"}
	}
	dsn := coordzk.DSN{
		Servers: zookeepers,
		Timeout: time.Duration(timeout) * time.Second,
	}
	return dsn.String()
}

type AgentOptions struct {
	IPAddress            string
	PoolID               string
	Master               string
	UIPort               string
	RPCPort              string
	DockerDNS            []string
	VolumesPath          string
	Mount                []string
	FSType               volume.DriverType
	Zookeepers           []string
	Mux                  *proxy.TCPMux
	UseTLS               bool
	DockerRegistry       string
	MaxContainerAge      time.Duration // Maximum container age for a stopped container before being removed
	VirtualAddressSubnet string
	ControllerBinary     string
	LogstashURL          string
	DockerLogDriver      string
	DockerLogConfig      map[string]string
	ZKSessionTimeout     int
}

// NewHostAgent creates a new HostAgent given a connection string
func NewHostAgent(options AgentOptions, reg registry.Registry) (*HostAgent, error) {
	// save off the arguments
	agent := &HostAgent{}
	agent.ipaddress = options.IPAddress
	agent.poolID = options.PoolID
	agent.master = options.Master
	agent.uiport = options.UIPort
	agent.rpcport = options.RPCPort
	agent.dockerDNS = options.DockerDNS
	agent.mount = options.Mount
	agent.mux = options.Mux
	agent.useTLS = options.UseTLS
	agent.maxContainerAge = options.MaxContainerAge
	agent.virtualAddressSubnet = options.VirtualAddressSubnet
	agent.servicedChain = iptables.NewChain("SERVICED")
	agent.controllerBinary = options.ControllerBinary
	agent.logstashURL = options.LogstashURL
	agent.dockerLogDriver = options.DockerLogDriver
	agent.dockerLogConfig = options.DockerLogConfig
	agent.zkSessionTimeout = options.ZKSessionTimeout

	var err error
	dsn := getZkDSN(options.Zookeepers, agent.zkSessionTimeout)
	if agent.zkClient, err = coordclient.New("zookeeper", dsn, "", nil); err != nil {
		return nil, err
	}
	if agent.storage, err = volume.GetDriver(options.VolumesPath); err != nil {
		glog.Errorf("Could not load storage driver at %s: %s", options.VolumesPath, err)
		return nil, err
	}
	if agent.hostID, err = utils.HostID(); err != nil {
		panic("Could not get hostid")
	}
	agent.currentServices = make(map[string]*exec.Cmd)
	agent.proxyRegistry = proxy.NewDefaultProxyRegistry()
	agent.pullreg = reg
	return agent, err
}

func attachAndRun(dockerID, command string) error {
	if dockerID == "" {
		return errors.New("missing docker ID")
	} else if command == "" {
		return nil
	}

	output, err := utils.AttachAndRun(dockerID, []string{command})
	if err != nil {
		err = fmt.Errorf("%s (%s)", string(output), err)
		glog.Errorf("Could not pause container %s: %s", dockerID, err)
	}
	return err
}

/*
writeConfFile is responsible for writing contents out to a file
Input string prefix	 : cp_cd67c62b-e462-5137-2cd8-38732db4abd9_zenmodeler_logstash_forwarder_conf_
Input string id		 : Service ID (example cd67c62b-e462-5137-2cd8-38732db4abd9)
Input string filename: zenmodeler_logstash_forwarder_conf
Input string content : the content that you wish to write to a file
Output *os.File	 f	 : file handler to the file that you've just opened and written the content to
Example name of file that is written: /tmp/cp_cd67c62b-e462-5137-2cd8-38732db4abd9_zenmodeler_logstash_forwarder_conf_592084261
*/
func writeConfFile(prefix string, id string, filename string, content string) (*os.File, error) {
	f, err := ioutil.TempFile("", prefix)
	if err != nil {
		glog.Errorf("Could not generate tempfile for config %s %s", id, filename)
		return f, err
	}
	_, err = f.WriteString(content)
	if err != nil {
		glog.Errorf("Could not write out config file %s %s", id, filename)
		return f, err
	}

	return f, nil
}

// chownConfFile() runs 'chown $owner $filename && chmod $permissions $filename'
// using the given dockerImage. An error is returned if owner is not specified,
// the owner is not in user:group format, or if there was a problem setting
// the permissions.
func chownConfFile(filename, owner, permissions string, dockerImage string) error {
	// TODO: reach in to the dockerImage and get the effective UID, GID so we can do this without a bind mount
	if !validOwnerSpec(owner) {
		return fmt.Errorf("unsupported owner specification: %s", owner)
	}

	uid, gid, err := getInternalImageIDs(owner, dockerImage)
	if err != nil {
		return err
	}
	// this will fail if we are not running as root
	if err := os.Chown(filename, uid, gid); err != nil {
		return err
	}
	octal, err := strconv.ParseInt(permissions, 8, 32)
	if err != nil {
		return err
	}
	if err := os.Chmod(filename, os.FileMode(octal)); err != nil {
		return err
	}
	return nil
}

func manageTransparentProxy(endpoint *service.ServiceEndpoint, addressConfig *addressassignment.AddressAssignment, ctr *docker.Container, isDelete bool) error {
	var appendOrDeleteFlag string
	if isDelete {
		appendOrDeleteFlag = "-D"
	} else {
		appendOrDeleteFlag = "-A"
	}
	return exec.Command(
		"iptables",
		"-t", "nat",
		appendOrDeleteFlag, "PREROUTING",
		"-d", fmt.Sprintf("%s", addressConfig.IPAddr),
		"-p", endpoint.Protocol,
		"--dport", fmt.Sprintf("%d", addressConfig.Port),
		"-j", "DNAT",
		"--to-destination", fmt.Sprintf("%s:%d", ctr.NetworkSettings.IPAddress, endpoint.PortNumber),
	).Run()
}

<<<<<<< HEAD
// setupContainer creates and populates two structures, a docker client Config and a docker client HostConfig structure
// that are used to create and start a container respectively. The information used to populate the structures is pulled from
// the service, serviceState, and conn values that are passed into setupContainer.
func (a *HostAgent) setupContainer(masterClient master.ClientInterface, svc *service.Service, instanceID int, imageUUID string, imageName string) (*docker.Container, *zkservice.ServiceState, error) {
	logger := plog.WithFields(log.Fields{
		"serviceName": svc.Name,
		"serviceID":   svc.ID,
		"instanceID":  instanceID,
		"imageUUID":   imageUUID,
		"imageID":     imageName,
	})
	var err error
	svc, err = masterClient.GetEvaluatedService(svc.ID, instanceID)
	if err != nil {
		logger.WithError(err).Error("Failed to get service")
		return nil, nil, err
	}

	// Update the service with the complete image name
	svc.ImageID = imageName

	cfg := &dockerclient.Config{}
	hcfg := &dockerclient.HostConfig{}

	//get this service's tenantId for volume mapping
	var tenantID string
	tenantID, err = masterClient.GetTenantID(svc.ID)
	if err != nil {
		logger.WithError(err).Error("Failed to get the tenant ID for the service")
		return nil, nil, err
	} else if len(tenantID) == 0 && len(svc.Volumes) > 0 {
		// FIXME: find a better way of handling this error condition
		logger.Fatal("Could not get tenant ID and need to mount a volume")
	}

	// get the system user
	var systemUser user.User
	systemUser, err = masterClient.GetSystemUser()
	if err != nil {
		logger.WithError(err).Error("Failed to get the system user account")
		return nil, nil, err
	}
	logger.WithField("systemUser", systemUser.Name).Debug("Got system user")

	cfg.User = "root"
	cfg.WorkingDir = "/"
	cfg.Image = svc.ImageID

	// get the endpoints
	cfg.ExposedPorts = make(map[dockerclient.Port]struct{})
	hcfg.PortBindings = make(map[dockerclient.Port][]dockerclient.PortBinding)

	state := &zkservice.ServiceState{
		ImageID: imageUUID,
		Paused:  false,
		HostIP:  a.ipaddress,
	}

	var assignedIP string
	var static bool
	if svc.Endpoints != nil {
		logger.WithField("endpoints", svc.Endpoints).Debug("Endpoints for service")
		for _, endpoint := range svc.Endpoints {
			if endpoint.Purpose == "export" { // only expose remote endpoints
				var p string
				switch endpoint.Protocol {
				case commons.UDP:
					p = fmt.Sprintf("%d/%s", endpoint.PortNumber, "udp")
				default:
					p = fmt.Sprintf("%d/%s", endpoint.PortNumber, "tcp")
				}
				cfg.ExposedPorts[dockerclient.Port(p)] = struct{}{}
				hcfg.PortBindings[dockerclient.Port(p)] = append(hcfg.PortBindings[dockerclient.Port(p)], dockerclient.PortBinding{})

				var assignedPortNumber uint16
				if a := endpoint.GetAssignment(); a != nil {
					assignedIP = endpoint.AddressAssignment.IPAddr
					static = endpoint.AddressAssignment.AssignmentType == commons.STATIC
					assignedPortNumber = a.Port
				}

				// set the export data
				state.Exports = append(state.Exports, zkservice.ExportBinding{
					Application:        endpoint.Application,
					Protocol:           endpoint.Protocol,
					PortNumber:         endpoint.PortNumber,
					AssignedPortNumber: assignedPortNumber,
				})
			} else {
				state.Imports = append(state.Imports, zkservice.ImportBinding{
					Application:    endpoint.Application,
					Purpose:        endpoint.Purpose,
					PortNumber:     endpoint.PortNumber,
					PortTemplate:   endpoint.PortTemplate,
					VirtualAddress: endpoint.VirtualAddress,
				})
			}
		}
		state.AssignedIP = assignedIP
		state.Static = static
	} else {
		log.Warn("svc.endpoints was nil.")
	}

	bindsMap := make(map[string]string) // map to prevent duplicate path assignments. Use to populate hcfg.Binds later.

	// iterate svc.Volumes - create bindings for non-dfs volumes
	for _, volume := range svc.Volumes {
		if volume.Type != "" && volume.Type != "dfs" {
			continue
		}

		resourcePath, err := a.setupVolume(tenantID, svc, volume)
		if err != nil {
			return nil, nil, err
		}

		addBindingToMap(&bindsMap, volume.ContainerPath, resourcePath)
	}

	// mount serviced path
	dir, _, err := ExecPath()
	if err != nil {
		logger.WithError(err).Error("Error getting the path to the serviced executable")
		return nil, nil, err
	}

	dir, binary := filepath.Split(a.controllerBinary)
	addBindingToMap(&bindsMap, "/serviced", dir)

	// bind mount everything we need for filebeat
	if len(svc.LogConfigs) != 0 {
		const LOGSTASH_CONTAINER_DIRECTORY = "/usr/local/serviced/resources/logstash"
		logstashPath := utils.ResourcesDir() + "/logstash"
		addBindingToMap(&bindsMap, LOGSTASH_CONTAINER_DIRECTORY, logstashPath)
	}

	// specify temporary volume paths for docker to create
	tmpVolumes := []string{"/tmp"}
	for _, volume := range svc.Volumes {
		if volume.Type == "tmp" {
			tmpVolumes = append(tmpVolumes, volume.ContainerPath)
		}
	}

	// add arguments to mount requested directory (if requested)
	logger.Debug("Checking service's mount options")
	for _, bindMountString := range a.mount {
		logger.WithField("bindmount", bindMountString).Debug("Checking bindmount string")
		splitMount := strings.Split(bindMountString, ",")
		numMountArgs := len(splitMount)

		if numMountArgs == 2 || numMountArgs == 3 {

			requestedImage := splitMount[0]
			hostPath := splitMount[1]
			// assume the container path is going to be the same as the host path
			containerPath := hostPath

			// if the container path is provided, use it
			if numMountArgs > 2 {
				containerPath = splitMount[2]
			}
			logger.WithFields(log.Fields{
				"requestedImage": requestedImage,
				"hostPath":       hostPath,
				"containerPath":  containerPath,
			}).Debug("Parsed out bind mount information")

			// insert tenantId into requestedImage - see facade.DeployService
			matchedRequestedImage := false
			if requestedImage == "*" {
				matchedRequestedImage = true
			} else {
				imageID, err := commons.ParseImageID(requestedImage)
				if err != nil {
					logger.WithError(err).
						WithField("requestedImageID", requestedImage).
						Error("Unable to parse requested ImageID")
					continue
				}
				svcImageID, err := commons.ParseImageID(svc.ImageID)
				if err != nil {
					logger.WithError(err).Error("Unable to parse service imageID")
					continue
				}
				matchedRequestedImage = (imageID.Repo == svcImageID.Repo)
			}

			logger.WithFields(log.Fields{
				"matchedRequestedImage": matchedRequestedImage,
			}).Debug("Finished evaluation for matchedRequestedImage")

			if matchedRequestedImage {
				addBindingToMap(&bindsMap, containerPath, hostPath)
			}
		} else {
			logger.WithField("bindMount", bindMountString).
				Warn("Could not bind mount the requested mount point")
		}
	}

	// transfer bindsMap to hcfg.Binds
	hcfg.Binds = []string{}
	for containerPath, hostPath := range bindsMap {
		binding := fmt.Sprintf("%s:%s", hostPath, containerPath)
		hcfg.Binds = append(hcfg.Binds, binding)
	}

	// Get host IP
	ips, err := utils.GetIPv4Addresses()
	if err != nil {
		logger.WithError(err).Error("Unable to get host IP addresses")
		return nil, nil, err
	}

	// XXX: Hopefully temp fix for CC-1384 & CC-1631 (docker/docker issue 14203).
	count := rand.Intn(128)
	fix := ""
	for i := 0; i < count; i++ {
		fix += "."
	}
	// End temp fix part 1. See immediately below for part 2.

	// add arguments for environment variables
	cfg.Env = append(svc.Environment,
		fmt.Sprintf("CONTROLPLANE_SYSTEM_USER=%s", systemUser.Name),
		fmt.Sprintf("CONTROLPLANE_SYSTEM_PASSWORD=%s", systemUser.Password),
		fmt.Sprintf("CONTROLPLANE_HOST_IPS='%s'", strings.Join(ips, " ")),
		fmt.Sprintf("SERVICED_VIRTUAL_ADDRESS_SUBNET=%s", a.virtualAddressSubnet),
		fmt.Sprintf("SERVICED_IS_SERVICE_SHELL=false"),
		fmt.Sprintf("SERVICED_NOREGISTRY=%s", os.Getenv("SERVICED_NOREGISTRY")),
		fmt.Sprintf("SERVICED_SERVICE_IMAGE=%s", svc.ImageID),
		fmt.Sprintf("SERVICED_MAX_RPC_CLIENTS=1"),
		fmt.Sprintf("SERVICED_RPC_PORT=%s", a.rpcport),
		fmt.Sprintf("SERVICED_LOG_ADDRESS=%s", a.logstashURL),
		//The SERVICED_UI_PORT environment variable is deprecated and services should always use port 443 to contact serviced from inside a container
		"SERVICED_UI_PORT=443",
		fmt.Sprintf("SERVICED_MASTER_IP=%s", strings.Split(a.master, ":")[0]),
		fmt.Sprintf("TZ=%s", os.Getenv("TZ")),
		// XXX: Hopefully temp fix for CC-1384 & CC-1631 (docker/docker issue 14203).
		fmt.Sprintf("DOCKER_14203_FIX='%s'", fix),
		// End temp fix part 2. See immediately above for part 1.
	)

	// add dns values to setup
	for _, addr := range a.dockerDNS {
		_addr := strings.TrimSpace(addr)
		if len(_addr) > 0 {
			cfg.DNS = append(cfg.DNS, addr)
		}
	}

	// Add hostname if set
	if svc.Hostname != "" {
		cfg.Hostname = svc.Hostname
	}

	cmd := []string{filepath.Join("/serviced", binary)}

	// Flag TLS for the mux if it's disabled
	if !a.useTLS {
		cmd = append(cmd, "--mux-disable-tls")
	}

	cfg.Cmd = append(cmd,
		svc.ID,
		strconv.Itoa(instanceID),
		svc.Startup)

	if svc.Privileged {
		hcfg.Privileged = true
	}

	// Memory and CpuShares should never be negative
	if svc.MemoryLimit < 0 {
		cfg.Memory = 0
	} else {
		cfg.Memory = int64(svc.MemoryLimit)
	}

	if svc.CPUShares < 0 {
		cfg.CPUShares = 0
	} else {
		cfg.CPUShares = svc.CPUShares
	}

	hcfg.LogConfig.Type = a.dockerLogDriver
	hcfg.LogConfig.Config = a.dockerLogConfig

	// CC-1848: set core ulimit to 0
	hcfg.Ulimits = []dockerclient.ULimit{
		{
			Name: "core",
			Soft: 0,
			Hard: 0,
		},
	}

	ctr, err := a.createContainer(cfg, hcfg, svc.ID, instanceID)
	if err != nil {
		logger.WithFields(log.Fields{
			"imageUUID":  imageName,
			"instanceID": instanceID,
		}).WithError(err).Error("Could not create container")
		return nil, nil, err
	}
	// This shouldn't happen, but if it does, it's an error.
	if ctr == nil {
		logger.Error("created container is nil.")
		return nil, nil, errors.New("created container is nil.")
	}
	if state == nil {
		logger.Error("state in created container is nil.")
		return nil, nil, errors.New("state field in created container is nil.")
	}
	state.ContainerID = ctr.ID

	return ctr, state, nil
}
=======
>>>>>>> 055c1174

// setupVolume
func (a *HostAgent) setupVolume(tenantID string, service *service.Service, volume servicedefinition.Volume) (string, error) {
	glog.V(4).Infof("setupVolume for service Name:%s ID:%s", service.Name, service.ID)
	vol, err := a.storage.Get(tenantID)
	if err != nil {
		return "", fmt.Errorf("could not get subvolume %s: %s", tenantID, err)
	}
	a.addStorageTenant(tenantID)

	resourcePath := filepath.Join(vol.Path(), volume.ResourcePath)
	if err = os.MkdirAll(resourcePath, 0770); err != nil && !os.IsExist(err) {
		return "", fmt.Errorf("Could not create resource path: %s, %s", resourcePath, err)
	}

	conn, err := zzk.GetLocalConnection("/")
	if err != nil {
		return "", fmt.Errorf("Could not get zk connection for resource path: %s, %s", resourcePath, err)
	}

	containerPath := volume.InitContainerPath
	if len(strings.TrimSpace(containerPath)) == 0 {
		containerPath = volume.ContainerPath
	}
	image, err := a.pullreg.ImagePath(service.ImageID)
	if err != nil {
		glog.Errorf("Could not get registry image for %s: %s", service.ImageID, err)
		return "", err
	}
	if err := createVolumeDir(conn, resourcePath, containerPath, image, volume.Owner, volume.Permission); err != nil {
		glog.Errorf("Error populating resource path: %s with container path: %s, %v", resourcePath, containerPath, err)
		return "", err
	}

	glog.V(4).Infof("resourcePath: %s  containerPath: %s", resourcePath, containerPath)
	return resourcePath, nil
}

// main loop of the HostAgent
func (a *HostAgent) Start(shutdown <-chan interface{}) {
	glog.Info("Starting HostAgent")

	// CC-1991: Unmount NFS on agent shutdown
	if a.storage.DriverType() == volume.DriverTypeNFS {
		defer a.releaseStorageTenants()
	}

	var wg sync.WaitGroup
	defer func() {
		glog.Info("Waiting for agent routines...")
		wg.Wait()
		glog.Info("Agent routines ended")
	}()

	wg.Add(1)
	go func() {
		glog.Infof("Starting TTL for old Docker containers")
		docker.RunTTL(shutdown, time.Minute, a.maxContainerAge)
		glog.Info("Docker TTL done")
		wg.Done()
	}()

	// Increase the number of maximal tracked connections for iptables
	maxConnections := "655360"
	if cnxns := strings.TrimSpace(os.Getenv("SERVICED_IPTABLES_MAX_CONNECTIONS")); cnxns != "" {
		maxConnections = cnxns
	}
	glog.Infof("Set sysctl maximum tracked connections for iptables to %s", maxConnections)
	utils.SetSysctl("net.netfilter.nf_conntrack_max", maxConnections)

	// Clean up any extant iptables chain, just in case
	a.servicedChain.Remove()
	// Add our chain for assigned IP rules
	if err := a.servicedChain.Inject(); err != nil {
		glog.Errorf("Error creating SERVICED iptables chain (%v)", err)
	}
	// Clean up when we're done
	defer a.servicedChain.Remove()

	unregister := make(chan interface{})
	stop := make(chan interface{})

	for {
		// handle shutdown if we are waiting for a zk connection
		var conn coordclient.Connection
		select {
		case conn = <-zzk.Connect(zzk.GeneratePoolPath(a.poolID), zzk.GetLocalConnection):
		case <-shutdown:
			return
		}
		if conn == nil {
			continue
		}

		glog.Info("Got a connected client")

		rwg := &sync.WaitGroup{}
		rwg.Add(1)
		go func() {
			defer rwg.Done()
			t := time.NewTimer(time.Second)
			defer t.Stop()
			for {
				err := zkservice.RegisterHost(unregister, conn, a.hostID)
				if err != nil {
					t.Stop()
					t = time.NewTimer(time.Second)
					select {
					case <-t.C:
					case <-unregister:
						return
					}
				} else {
					return
				}
			}
		}()

		// watch virtual IP zookeeper nodes
		virtualIPListener := virtualips.NewVirtualIPListener(a, a.hostID)

		// watch docker action nodes
		actionListener := zkdocker.NewActionListener(a, a.hostID)

		// watch the host state nodes
		// this blocks until
		// 1) has a connection
		// 2) its node is registered
		// 3) receives signal to shutdown or breaks
		hsListener := zkservice.NewHostStateListener(a, a.hostID)

		startExit := make(chan struct{})
		go func() {
			defer close(startExit)
			glog.Infof("Host Agent successfully started")
			zzk.Start(stop, conn, hsListener, virtualIPListener, actionListener)
		}()

		select {
		case <-startExit:
			glog.Infof("Host Agent restarting")
			close(unregister)
			unregister = make(chan interface{})
			rwg.Wait()
		case <-shutdown:
			glog.Infof("Host Agent shutting down")

			lockpth := path.Join("/hosts", a.hostID, "locked")
			err := conn.CreateIfExists(lockpth, &coordclient.Dir{})
			if err == nil || err == coordclient.ErrNodeExists {
				mu, _ := conn.NewLock(lockpth)
				if mu != nil {
					mu.Lock()
					defer mu.Unlock()
				}
			}

			close(stop)
			<-startExit
			close(unregister)
			rwg.Wait()
			conn.Delete(path.Join("/hosts", a.hostID, "online"))
			return
		}
	}

}

// AttachAndRun implements zkdocker.ActionHandler; it attaches to a running
// container and performs a command as specified by the container's service
// definition
func (a *HostAgent) AttachAndRun(dockerID string, command []string) ([]byte, error) {
	return utils.AttachAndRun(dockerID, command)
}

// BindVirtualIP implements virtualip.VirtualIPHandler
func (a *HostAgent) BindVirtualIP(virtualIP *pool.VirtualIP, name string) error {
	glog.Infof("Adding: %v", virtualIP)
	// ensure that the Bind Address is reported by ifconfig ... ?
	if err := exec.Command("ifconfig", virtualIP.BindInterface).Run(); err != nil {
		return fmt.Errorf("Problem with BindInterface %s", virtualIP.BindInterface)
	}

	binaryNetmask := net.IPMask(net.ParseIP(virtualIP.Netmask).To4())
	cidr, _ := binaryNetmask.Size()

	// ADD THE VIRTUAL INTERFACE
	// sudo ifconfig eth0:1 inet 192.168.1.136 netmask 255.255.255.0
	// ip addr add IPADDRESS/CIDR dev eth1 label BINDINTERFACE:zvip#
	if err := exec.Command("ip", "addr", "add", virtualIP.IP+"/"+strconv.Itoa(cidr), "dev", virtualIP.BindInterface, "label", name).Run(); err != nil {
		return fmt.Errorf("Problem with creating virtual interface %s", name)
	}

	glog.Infof("Added virtual interface/IP: %v (%+v)", name, virtualIP)
	return nil
}

func (a *HostAgent) UnbindVirtualIP(virtualIP *pool.VirtualIP) error {
	glog.Infof("Removing: %v", virtualIP.IP)

	binaryNetmask := net.IPMask(net.ParseIP(virtualIP.Netmask).To4())
	cidr, _ := binaryNetmask.Size()

	//sudo ip addr del 192.168.0.10/24 dev eth0
	if err := exec.Command("ip", "addr", "del", virtualIP.IP+"/"+strconv.Itoa(cidr), "dev", virtualIP.BindInterface).Run(); err != nil {
		return fmt.Errorf("Problem with removing virtual interface %+v: %v", virtualIP, err)
	}

	glog.Infof("Removed virtual interface: %+v", virtualIP)
	return nil
}

func (a *HostAgent) VirtualInterfaceMap(prefix string) (map[string]*pool.VirtualIP, error) {
	interfaceMap := make(map[string]*pool.VirtualIP)

	//ip addr show | awk '/zvip/{print $NF}'
	virtualInterfaceNames, err := exec.Command("bash", "-c", "ip addr show | awk '/"+prefix+"/{print $NF}'").CombinedOutput()
	if err != nil {
		glog.Warningf("Determining virtual interfaces failed: %v", err)
		return interfaceMap, err
	}
	glog.V(2).Infof("Control center virtual interfaces: %v", string(virtualInterfaceNames))

	for _, virtualInterfaceName := range strings.Fields(string(virtualInterfaceNames)) {
		bindInterfaceAndIndex := strings.Split(virtualInterfaceName, prefix)
		if len(bindInterfaceAndIndex) != 2 {
			err := fmt.Errorf("Unexpected interface format: %v", bindInterfaceAndIndex)
			return interfaceMap, err
		}
		bindInterface := strings.TrimSpace(string(bindInterfaceAndIndex[0]))

		//ip addr show | awk '/virtualInterfaceName/ {print $2}'
		virtualIPAddressAndCIDR, err := exec.Command("bash", "-c", "ip addr show | awk '/"+virtualInterfaceName+"/ {print $2}'").CombinedOutput()
		if err != nil {
			glog.Warningf("Determining IP address of interface %v failed: %v", virtualInterfaceName, err)
			return interfaceMap, err
		}

		virtualIPAddress, network, err := net.ParseCIDR(strings.TrimSpace(string(virtualIPAddressAndCIDR)))
		if err != nil {
			return interfaceMap, err
		}
		netmask := net.IP(network.Mask)

		interfaceMap[virtualIPAddress.String()] = &pool.VirtualIP{PoolID: "", IP: virtualIPAddress.String(), Netmask: netmask.String(), BindInterface: bindInterface}
	}

	return interfaceMap, nil
}

// addStorageTenant remembers a storage tenant we have used
func (a *HostAgent) addStorageTenant(tenantID string) {
	for _, tid := range a.storageTenants {
		if tid == tenantID {
			return
		}
	}
	a.storageTenants = append(a.storageTenants, tenantID)
}

// releaseStorageTenants releases the resources for each tenant we have used
func (a *HostAgent) releaseStorageTenants() {
	for _, tenantID := range a.storageTenants {
		if err := a.storage.Release(tenantID); err != nil {
			glog.Warningf("Could not release tenant %s: %s", tenantID, err)
		}
	}
}

type stateResult struct {
	id  string
	err error
}

func waitForSsNodes(processing map[string]chan int, ssResultChan chan stateResult) (err error) {
	for key, shutdown := range processing {
		glog.V(1).Infof("Agent signaling for %s to shutdown.", key)
		shutdown <- 1
	}

	// Wait for goroutines to shutdown
	for len(processing) > 0 {
		select {
		case ssResult := <-ssResultChan:
			glog.V(1).Infof("Goroutine finished %s", ssResult.id)
			if err == nil && ssResult.err != nil {
				err = ssResult.err
			}
			delete(processing, ssResult.id)
		}
	}
	glog.V(0).Info("All service state nodes are shut down")
	return
}

func (a *HostAgent) createContainer(conf *dockerclient.Config, hostConf *dockerclient.HostConfig, svcID string, instanceID int) (*docker.Container, error) {
	logger := plog.WithFields(log.Fields{
		"serviceid":  svcID,
		"instanceid": instanceID,
	})

	if hostConf == nil {
		logger.Error("Host Config passed to createContainer is nil.")
	}

	// create the container
	opts := dockerclient.CreateContainerOptions{
		Name:       fmt.Sprintf("%s-%d", svcID, instanceID),
		Config:     conf,
		HostConfig: hostConf,
	}

	if opts.HostConfig == nil {
		logger.Error("Host Config in opts is nil.")
	}

	ctr, err := docker.NewContainer(&opts, false, 10*time.Second, nil, nil)
	if err != nil {
		logger.WithError(err).Error("Could not create container")
		return nil, err
	}
	logger.WithField("containerid", ctr.ID).Debug("Created a new container")
	return ctr, nil
}

func addBindingToMap(bindsMap *map[string]string, cp, rp string) {
	rp = strings.TrimSpace(rp)
	cp = strings.TrimSpace(cp)
	if len(rp) > 0 && len(cp) > 0 {
		log.WithFields(log.Fields{"ContainerPath": cp, "ResourcePath": rp}).Debug("Adding path to bindsMap")
		(*bindsMap)[cp] = rp
	} else {
		log.WithFields(log.Fields{"ContainerPath": cp, "ResourcePath": rp}).Warn("Not adding to map, because at least one argument is empty.")
	}
}<|MERGE_RESOLUTION|>--- conflicted
+++ resolved
@@ -31,11 +31,9 @@
 	"sync"
 	"time"
 
-<<<<<<< HEAD
 	log "github.com/Sirupsen/logrus"
 	dockerclient "github.com/fsouza/go-dockerclient"
-=======
->>>>>>> 055c1174
+
 	"github.com/zenoss/glog"
 
 	"github.com/control-center/serviced/commons/docker"
@@ -257,330 +255,6 @@
 	).Run()
 }
 
-<<<<<<< HEAD
-// setupContainer creates and populates two structures, a docker client Config and a docker client HostConfig structure
-// that are used to create and start a container respectively. The information used to populate the structures is pulled from
-// the service, serviceState, and conn values that are passed into setupContainer.
-func (a *HostAgent) setupContainer(masterClient master.ClientInterface, svc *service.Service, instanceID int, imageUUID string, imageName string) (*docker.Container, *zkservice.ServiceState, error) {
-	logger := plog.WithFields(log.Fields{
-		"serviceName": svc.Name,
-		"serviceID":   svc.ID,
-		"instanceID":  instanceID,
-		"imageUUID":   imageUUID,
-		"imageID":     imageName,
-	})
-	var err error
-	svc, err = masterClient.GetEvaluatedService(svc.ID, instanceID)
-	if err != nil {
-		logger.WithError(err).Error("Failed to get service")
-		return nil, nil, err
-	}
-
-	// Update the service with the complete image name
-	svc.ImageID = imageName
-
-	cfg := &dockerclient.Config{}
-	hcfg := &dockerclient.HostConfig{}
-
-	//get this service's tenantId for volume mapping
-	var tenantID string
-	tenantID, err = masterClient.GetTenantID(svc.ID)
-	if err != nil {
-		logger.WithError(err).Error("Failed to get the tenant ID for the service")
-		return nil, nil, err
-	} else if len(tenantID) == 0 && len(svc.Volumes) > 0 {
-		// FIXME: find a better way of handling this error condition
-		logger.Fatal("Could not get tenant ID and need to mount a volume")
-	}
-
-	// get the system user
-	var systemUser user.User
-	systemUser, err = masterClient.GetSystemUser()
-	if err != nil {
-		logger.WithError(err).Error("Failed to get the system user account")
-		return nil, nil, err
-	}
-	logger.WithField("systemUser", systemUser.Name).Debug("Got system user")
-
-	cfg.User = "root"
-	cfg.WorkingDir = "/"
-	cfg.Image = svc.ImageID
-
-	// get the endpoints
-	cfg.ExposedPorts = make(map[dockerclient.Port]struct{})
-	hcfg.PortBindings = make(map[dockerclient.Port][]dockerclient.PortBinding)
-
-	state := &zkservice.ServiceState{
-		ImageID: imageUUID,
-		Paused:  false,
-		HostIP:  a.ipaddress,
-	}
-
-	var assignedIP string
-	var static bool
-	if svc.Endpoints != nil {
-		logger.WithField("endpoints", svc.Endpoints).Debug("Endpoints for service")
-		for _, endpoint := range svc.Endpoints {
-			if endpoint.Purpose == "export" { // only expose remote endpoints
-				var p string
-				switch endpoint.Protocol {
-				case commons.UDP:
-					p = fmt.Sprintf("%d/%s", endpoint.PortNumber, "udp")
-				default:
-					p = fmt.Sprintf("%d/%s", endpoint.PortNumber, "tcp")
-				}
-				cfg.ExposedPorts[dockerclient.Port(p)] = struct{}{}
-				hcfg.PortBindings[dockerclient.Port(p)] = append(hcfg.PortBindings[dockerclient.Port(p)], dockerclient.PortBinding{})
-
-				var assignedPortNumber uint16
-				if a := endpoint.GetAssignment(); a != nil {
-					assignedIP = endpoint.AddressAssignment.IPAddr
-					static = endpoint.AddressAssignment.AssignmentType == commons.STATIC
-					assignedPortNumber = a.Port
-				}
-
-				// set the export data
-				state.Exports = append(state.Exports, zkservice.ExportBinding{
-					Application:        endpoint.Application,
-					Protocol:           endpoint.Protocol,
-					PortNumber:         endpoint.PortNumber,
-					AssignedPortNumber: assignedPortNumber,
-				})
-			} else {
-				state.Imports = append(state.Imports, zkservice.ImportBinding{
-					Application:    endpoint.Application,
-					Purpose:        endpoint.Purpose,
-					PortNumber:     endpoint.PortNumber,
-					PortTemplate:   endpoint.PortTemplate,
-					VirtualAddress: endpoint.VirtualAddress,
-				})
-			}
-		}
-		state.AssignedIP = assignedIP
-		state.Static = static
-	} else {
-		log.Warn("svc.endpoints was nil.")
-	}
-
-	bindsMap := make(map[string]string) // map to prevent duplicate path assignments. Use to populate hcfg.Binds later.
-
-	// iterate svc.Volumes - create bindings for non-dfs volumes
-	for _, volume := range svc.Volumes {
-		if volume.Type != "" && volume.Type != "dfs" {
-			continue
-		}
-
-		resourcePath, err := a.setupVolume(tenantID, svc, volume)
-		if err != nil {
-			return nil, nil, err
-		}
-
-		addBindingToMap(&bindsMap, volume.ContainerPath, resourcePath)
-	}
-
-	// mount serviced path
-	dir, _, err := ExecPath()
-	if err != nil {
-		logger.WithError(err).Error("Error getting the path to the serviced executable")
-		return nil, nil, err
-	}
-
-	dir, binary := filepath.Split(a.controllerBinary)
-	addBindingToMap(&bindsMap, "/serviced", dir)
-
-	// bind mount everything we need for filebeat
-	if len(svc.LogConfigs) != 0 {
-		const LOGSTASH_CONTAINER_DIRECTORY = "/usr/local/serviced/resources/logstash"
-		logstashPath := utils.ResourcesDir() + "/logstash"
-		addBindingToMap(&bindsMap, LOGSTASH_CONTAINER_DIRECTORY, logstashPath)
-	}
-
-	// specify temporary volume paths for docker to create
-	tmpVolumes := []string{"/tmp"}
-	for _, volume := range svc.Volumes {
-		if volume.Type == "tmp" {
-			tmpVolumes = append(tmpVolumes, volume.ContainerPath)
-		}
-	}
-
-	// add arguments to mount requested directory (if requested)
-	logger.Debug("Checking service's mount options")
-	for _, bindMountString := range a.mount {
-		logger.WithField("bindmount", bindMountString).Debug("Checking bindmount string")
-		splitMount := strings.Split(bindMountString, ",")
-		numMountArgs := len(splitMount)
-
-		if numMountArgs == 2 || numMountArgs == 3 {
-
-			requestedImage := splitMount[0]
-			hostPath := splitMount[1]
-			// assume the container path is going to be the same as the host path
-			containerPath := hostPath
-
-			// if the container path is provided, use it
-			if numMountArgs > 2 {
-				containerPath = splitMount[2]
-			}
-			logger.WithFields(log.Fields{
-				"requestedImage": requestedImage,
-				"hostPath":       hostPath,
-				"containerPath":  containerPath,
-			}).Debug("Parsed out bind mount information")
-
-			// insert tenantId into requestedImage - see facade.DeployService
-			matchedRequestedImage := false
-			if requestedImage == "*" {
-				matchedRequestedImage = true
-			} else {
-				imageID, err := commons.ParseImageID(requestedImage)
-				if err != nil {
-					logger.WithError(err).
-						WithField("requestedImageID", requestedImage).
-						Error("Unable to parse requested ImageID")
-					continue
-				}
-				svcImageID, err := commons.ParseImageID(svc.ImageID)
-				if err != nil {
-					logger.WithError(err).Error("Unable to parse service imageID")
-					continue
-				}
-				matchedRequestedImage = (imageID.Repo == svcImageID.Repo)
-			}
-
-			logger.WithFields(log.Fields{
-				"matchedRequestedImage": matchedRequestedImage,
-			}).Debug("Finished evaluation for matchedRequestedImage")
-
-			if matchedRequestedImage {
-				addBindingToMap(&bindsMap, containerPath, hostPath)
-			}
-		} else {
-			logger.WithField("bindMount", bindMountString).
-				Warn("Could not bind mount the requested mount point")
-		}
-	}
-
-	// transfer bindsMap to hcfg.Binds
-	hcfg.Binds = []string{}
-	for containerPath, hostPath := range bindsMap {
-		binding := fmt.Sprintf("%s:%s", hostPath, containerPath)
-		hcfg.Binds = append(hcfg.Binds, binding)
-	}
-
-	// Get host IP
-	ips, err := utils.GetIPv4Addresses()
-	if err != nil {
-		logger.WithError(err).Error("Unable to get host IP addresses")
-		return nil, nil, err
-	}
-
-	// XXX: Hopefully temp fix for CC-1384 & CC-1631 (docker/docker issue 14203).
-	count := rand.Intn(128)
-	fix := ""
-	for i := 0; i < count; i++ {
-		fix += "."
-	}
-	// End temp fix part 1. See immediately below for part 2.
-
-	// add arguments for environment variables
-	cfg.Env = append(svc.Environment,
-		fmt.Sprintf("CONTROLPLANE_SYSTEM_USER=%s", systemUser.Name),
-		fmt.Sprintf("CONTROLPLANE_SYSTEM_PASSWORD=%s", systemUser.Password),
-		fmt.Sprintf("CONTROLPLANE_HOST_IPS='%s'", strings.Join(ips, " ")),
-		fmt.Sprintf("SERVICED_VIRTUAL_ADDRESS_SUBNET=%s", a.virtualAddressSubnet),
-		fmt.Sprintf("SERVICED_IS_SERVICE_SHELL=false"),
-		fmt.Sprintf("SERVICED_NOREGISTRY=%s", os.Getenv("SERVICED_NOREGISTRY")),
-		fmt.Sprintf("SERVICED_SERVICE_IMAGE=%s", svc.ImageID),
-		fmt.Sprintf("SERVICED_MAX_RPC_CLIENTS=1"),
-		fmt.Sprintf("SERVICED_RPC_PORT=%s", a.rpcport),
-		fmt.Sprintf("SERVICED_LOG_ADDRESS=%s", a.logstashURL),
-		//The SERVICED_UI_PORT environment variable is deprecated and services should always use port 443 to contact serviced from inside a container
-		"SERVICED_UI_PORT=443",
-		fmt.Sprintf("SERVICED_MASTER_IP=%s", strings.Split(a.master, ":")[0]),
-		fmt.Sprintf("TZ=%s", os.Getenv("TZ")),
-		// XXX: Hopefully temp fix for CC-1384 & CC-1631 (docker/docker issue 14203).
-		fmt.Sprintf("DOCKER_14203_FIX='%s'", fix),
-		// End temp fix part 2. See immediately above for part 1.
-	)
-
-	// add dns values to setup
-	for _, addr := range a.dockerDNS {
-		_addr := strings.TrimSpace(addr)
-		if len(_addr) > 0 {
-			cfg.DNS = append(cfg.DNS, addr)
-		}
-	}
-
-	// Add hostname if set
-	if svc.Hostname != "" {
-		cfg.Hostname = svc.Hostname
-	}
-
-	cmd := []string{filepath.Join("/serviced", binary)}
-
-	// Flag TLS for the mux if it's disabled
-	if !a.useTLS {
-		cmd = append(cmd, "--mux-disable-tls")
-	}
-
-	cfg.Cmd = append(cmd,
-		svc.ID,
-		strconv.Itoa(instanceID),
-		svc.Startup)
-
-	if svc.Privileged {
-		hcfg.Privileged = true
-	}
-
-	// Memory and CpuShares should never be negative
-	if svc.MemoryLimit < 0 {
-		cfg.Memory = 0
-	} else {
-		cfg.Memory = int64(svc.MemoryLimit)
-	}
-
-	if svc.CPUShares < 0 {
-		cfg.CPUShares = 0
-	} else {
-		cfg.CPUShares = svc.CPUShares
-	}
-
-	hcfg.LogConfig.Type = a.dockerLogDriver
-	hcfg.LogConfig.Config = a.dockerLogConfig
-
-	// CC-1848: set core ulimit to 0
-	hcfg.Ulimits = []dockerclient.ULimit{
-		{
-			Name: "core",
-			Soft: 0,
-			Hard: 0,
-		},
-	}
-
-	ctr, err := a.createContainer(cfg, hcfg, svc.ID, instanceID)
-	if err != nil {
-		logger.WithFields(log.Fields{
-			"imageUUID":  imageName,
-			"instanceID": instanceID,
-		}).WithError(err).Error("Could not create container")
-		return nil, nil, err
-	}
-	// This shouldn't happen, but if it does, it's an error.
-	if ctr == nil {
-		logger.Error("created container is nil.")
-		return nil, nil, errors.New("created container is nil.")
-	}
-	if state == nil {
-		logger.Error("state in created container is nil.")
-		return nil, nil, errors.New("state field in created container is nil.")
-	}
-	state.ContainerID = ctr.ID
-
-	return ctr, state, nil
-}
-=======
->>>>>>> 055c1174
-
 // setupVolume
 func (a *HostAgent) setupVolume(tenantID string, service *service.Service, volume servicedefinition.Volume) (string, error) {
 	glog.V(4).Infof("setupVolume for service Name:%s ID:%s", service.Name, service.ID)
