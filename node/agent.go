--- conflicted
+++ resolved
@@ -603,23 +603,8 @@
 	}
 
 	// Make sure the image exists locally.
-<<<<<<< HEAD
-	if _, err = docker.FindImage(service.ImageID, false); err != nil {
-		glog.Errorf("can't find docker image %s: %s", service.ImageID, err)
-=======
-	registry, err := docker.NewDockerRegistry(a.dockerRegistry)
-	if err != nil {
-		glog.Errorf("Error using docker registry %s: %s", a.dockerRegistry, err)
-		return nil, nil, err
-	}
-	dc, err := dockerclient.NewClient(dockerEndpoint)
-	if err != nil {
-		glog.Errorf("can't create docker client: %v", err)
-		return nil, nil, err
-	}
-	if _, err = docker.InspectImage(*registry, dc, svc.ImageID); err != nil {
-		glog.Errorf("can't inspect docker image %s: %s", svc.ImageID, err)
->>>>>>> 628645c8
+	if _, err = docker.FindImage(svc.ImageID, false); err != nil {
+		glog.Errorf("can't find docker image %s: %s", svc.ImageID, err)
 		return nil, nil, err
 	}
 
