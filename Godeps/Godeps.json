{
	"ImportPath": "github.com/control-center/serviced",
	"GoVersion": "go1.4.2",
	"Packages": [
		"./..."
	],
	"Deps": [
		{
			"ImportPath": "code.google.com/p/go.net/websocket",
			"Comment": "null-139",
			"Rev": "98fd1f5506373df1033b67a1881078705456e2ee"
		},
		{
			"ImportPath": "github.com/Sirupsen/logrus",
			"Comment": "v0.7.3-4-gaaf92c9",
			"Rev": "aaf92c95712104318fc35409745f1533aa5ff327"
		},
		{
			"ImportPath": "github.com/araddon/gou",
			"Rev": "60fd543d979a4ad532fafb8bc24426d4f48181c4"
		},
		{
			"ImportPath": "github.com/codegangsta/cli",
			"Comment": "1.0.0-72-gbb91895",
			"Rev": "bb9189510af1f49580c073c9e59e8bf288f0df27"
		},
		{
			"ImportPath": "github.com/control-center/go-procfs/linux",
			"Rev": "7e0c2872bd5d0a33366858b07280ba7673896f31"
		},
		{
			"ImportPath": "github.com/control-center/go-zookeeper/zk",
			"Rev": "34c03e01311eb52816e48da2da97b5681bfbb1be"
		},
		{
			"ImportPath": "github.com/docker/distribution/digest",
			"Comment": "v2.0.0-463-g01e6dde",
			"Rev": "01e6dde2fd68aaf0a8b8183ab4df11fc07e6f180"
		},
		{
<<<<<<< HEAD
			"ImportPath": "github.com/docker/distribution/registry/api/v2",
			"Comment": "v2.0.0-95-gfbd022e",
			"Rev": "fbd022e4521704eae10dc5e2d229684c824e30d4"
		},
		{
			"ImportPath": "github.com/docker/docker/autogen/dockerversion",
			"Comment": "v1.7.1",
			"Rev": "786b29d4db80a6175e72b47a794ee044918ba734"
		},
		{
			"ImportPath": "github.com/docker/docker/cliconfig",
			"Comment": "v1.7.1",
			"Rev": "786b29d4db80a6175e72b47a794ee044918ba734"
		},
		{
			"ImportPath": "github.com/docker/docker/daemon/graphdriver",
			"Comment": "v1.7.1",
			"Rev": "786b29d4db80a6175e72b47a794ee044918ba734"
		},
		{
			"ImportPath": "github.com/docker/docker/image",
			"Comment": "v1.7.1",
			"Rev": "786b29d4db80a6175e72b47a794ee044918ba734"
		},
		{
			"ImportPath": "github.com/docker/docker/nat",
			"Comment": "v1.7.1",
			"Rev": "786b29d4db80a6175e72b47a794ee044918ba734"
		},
		{
			"ImportPath": "github.com/docker/docker/opts",
			"Comment": "v1.7.1",
			"Rev": "786b29d4db80a6175e72b47a794ee044918ba734"
		},
		{
			"ImportPath": "github.com/docker/docker/pkg/archive",
			"Comment": "v1.7.1",
			"Rev": "786b29d4db80a6175e72b47a794ee044918ba734"
		},
		{
			"ImportPath": "github.com/docker/docker/pkg/fileutils",
			"Comment": "v1.7.1",
			"Rev": "786b29d4db80a6175e72b47a794ee044918ba734"
		},
		{
			"ImportPath": "github.com/docker/docker/pkg/homedir",
			"Comment": "v1.7.1",
			"Rev": "786b29d4db80a6175e72b47a794ee044918ba734"
		},
		{
			"ImportPath": "github.com/docker/docker/pkg/httputils",
			"Comment": "v1.7.1",
			"Rev": "786b29d4db80a6175e72b47a794ee044918ba734"
		},
		{
			"ImportPath": "github.com/docker/docker/pkg/ioutils",
			"Comment": "v1.7.1",
			"Rev": "786b29d4db80a6175e72b47a794ee044918ba734"
		},
		{
			"ImportPath": "github.com/docker/docker/pkg/jsonmessage",
			"Comment": "v1.7.1",
			"Rev": "786b29d4db80a6175e72b47a794ee044918ba734"
		},
		{
			"ImportPath": "github.com/docker/docker/pkg/mflag",
			"Comment": "v1.7.1",
			"Rev": "786b29d4db80a6175e72b47a794ee044918ba734"
		},
		{
			"ImportPath": "github.com/docker/docker/pkg/parsers",
			"Comment": "v1.7.1",
			"Rev": "786b29d4db80a6175e72b47a794ee044918ba734"
		},
		{
			"ImportPath": "github.com/docker/docker/pkg/pools",
			"Comment": "v1.7.1",
			"Rev": "786b29d4db80a6175e72b47a794ee044918ba734"
		},
		{
			"ImportPath": "github.com/docker/docker/pkg/promise",
			"Comment": "v1.7.1",
			"Rev": "786b29d4db80a6175e72b47a794ee044918ba734"
		},
		{
			"ImportPath": "github.com/docker/docker/pkg/proxy",
			"Comment": "v1.7.1",
			"Rev": "786b29d4db80a6175e72b47a794ee044918ba734"
		},
		{
			"ImportPath": "github.com/docker/docker/pkg/system",
			"Comment": "v1.7.1",
			"Rev": "786b29d4db80a6175e72b47a794ee044918ba734"
		},
		{
			"ImportPath": "github.com/docker/docker/pkg/tarsum",
			"Comment": "v1.7.1",
			"Rev": "786b29d4db80a6175e72b47a794ee044918ba734"
		},
		{
			"ImportPath": "github.com/docker/docker/pkg/term",
			"Comment": "v1.7.1",
			"Rev": "786b29d4db80a6175e72b47a794ee044918ba734"
		},
		{
			"ImportPath": "github.com/docker/docker/pkg/timeoutconn",
			"Comment": "v1.7.1",
			"Rev": "786b29d4db80a6175e72b47a794ee044918ba734"
		},
		{
			"ImportPath": "github.com/docker/docker/pkg/timeutils",
			"Comment": "v1.7.1",
			"Rev": "786b29d4db80a6175e72b47a794ee044918ba734"
		},
		{
			"ImportPath": "github.com/docker/docker/pkg/transport",
			"Comment": "v1.7.1",
			"Rev": "786b29d4db80a6175e72b47a794ee044918ba734"
		},
		{
			"ImportPath": "github.com/docker/docker/pkg/ulimit",
			"Comment": "v1.7.1",
			"Rev": "786b29d4db80a6175e72b47a794ee044918ba734"
		},
		{
			"ImportPath": "github.com/docker/docker/pkg/units",
			"Comment": "v1.7.1",
			"Rev": "786b29d4db80a6175e72b47a794ee044918ba734"
		},
		{
			"ImportPath": "github.com/docker/docker/pkg/useragent",
			"Comment": "v1.7.1",
			"Rev": "786b29d4db80a6175e72b47a794ee044918ba734"
		},
		{
			"ImportPath": "github.com/docker/docker/registry",
			"Comment": "v1.7.1",
			"Rev": "786b29d4db80a6175e72b47a794ee044918ba734"
		},
		{
			"ImportPath": "github.com/docker/docker/runconfig",
			"Comment": "v1.7.1",
			"Rev": "786b29d4db80a6175e72b47a794ee044918ba734"
=======
			"ImportPath": "github.com/docker/docker/api",
			"Comment": "v1.6.2",
			"Rev": "7c8fca2ddb58c8d2c4fb4df31c242886df7dd257"
		},
		{
			"ImportPath": "github.com/docker/docker/autogen/dockerversion",
			"Comment": "v1.6.2",
			"Rev": "7c8fca2ddb58c8d2c4fb4df31c242886df7dd257"
		},
		{
			"ImportPath": "github.com/docker/docker/daemon/graphdriver",
			"Comment": "v1.6.2",
			"Rev": "7c8fca2ddb58c8d2c4fb4df31c242886df7dd257"
		},
		{
			"ImportPath": "github.com/docker/docker/engine",
			"Comment": "v1.6.2",
			"Rev": "7c8fca2ddb58c8d2c4fb4df31c242886df7dd257"
		},
		{
			"ImportPath": "github.com/docker/docker/opts",
			"Comment": "v1.6.2",
			"Rev": "7c8fca2ddb58c8d2c4fb4df31c242886df7dd257"
		},
		{
			"ImportPath": "github.com/docker/docker/pkg/archive",
			"Comment": "v1.6.2",
			"Rev": "7c8fca2ddb58c8d2c4fb4df31c242886df7dd257"
		},
		{
			"ImportPath": "github.com/docker/docker/pkg/chrootarchive",
			"Comment": "v1.6.2",
			"Rev": "7c8fca2ddb58c8d2c4fb4df31c242886df7dd257"
		},
		{
			"ImportPath": "github.com/docker/docker/pkg/reexec",
			"Comment": "v1.6.2",
			"Rev": "7c8fca2ddb58c8d2c4fb4df31c242886df7dd257"
		},
		{
			"ImportPath": "github.com/docker/docker/pkg/common",
			"Comment": "v1.6.2",
			"Rev": "7c8fca2ddb58c8d2c4fb4df31c242886df7dd257"
		},
		{
			"ImportPath": "github.com/docker/docker/pkg/devicemapper",
			"Comment": "v1.6.2",
			"Rev": "7c8fca2ddb58c8d2c4fb4df31c242886df7dd257"
		},
		{
			"ImportPath": "github.com/docker/docker/pkg/fileutils",
			"Comment": "v1.6.2",
			"Rev": "7c8fca2ddb58c8d2c4fb4df31c242886df7dd257"
		},
		{
			"ImportPath": "github.com/docker/docker/pkg/homedir",
			"Comment": "v1.6.2",
			"Rev": "7c8fca2ddb58c8d2c4fb4df31c242886df7dd257"
		},
		{
			"ImportPath": "github.com/docker/docker/pkg/httputils",
			"Comment": "v1.6.2",
			"Rev": "7c8fca2ddb58c8d2c4fb4df31c242886df7dd257"
		},
		{
			"ImportPath": "github.com/docker/docker/pkg/ioutils",
			"Comment": "v1.6.2",
			"Rev": "7c8fca2ddb58c8d2c4fb4df31c242886df7dd257"
		},
		{
			"ImportPath": "github.com/docker/docker/pkg/mflag",
			"Comment": "v1.6.2",
			"Rev": "7c8fca2ddb58c8d2c4fb4df31c242886df7dd257"
		},
		{
			"ImportPath": "github.com/docker/docker/pkg/mount",
			"Comment": "v1.6.2",
			"Rev": "7c8fca2ddb58c8d2c4fb4df31c242886df7dd257"
		},
		{
			"ImportPath": "github.com/docker/docker/pkg/parsers",
			"Comment": "v1.6.2",
			"Rev": "7c8fca2ddb58c8d2c4fb4df31c242886df7dd257"
		},
		{
			"ImportPath": "github.com/docker/docker/pkg/pools",
			"Comment": "v1.6.2",
			"Rev": "7c8fca2ddb58c8d2c4fb4df31c242886df7dd257"
		},
		{
			"ImportPath": "github.com/docker/docker/pkg/progressreader",
			"Comment": "v1.6.2",
			"Rev": "7c8fca2ddb58c8d2c4fb4df31c242886df7dd257"
		},
		{
			"ImportPath": "github.com/docker/docker/pkg/promise",
			"Comment": "v1.6.2",
			"Rev": "7c8fca2ddb58c8d2c4fb4df31c242886df7dd257"
		},
		{
			"ImportPath": "github.com/docker/docker/pkg/proxy",
			"Comment": "v1.6.2",
			"Rev": "7c8fca2ddb58c8d2c4fb4df31c242886df7dd257"
		},
		{
			"ImportPath": "github.com/docker/docker/pkg/system",
			"Comment": "v1.6.2",
			"Rev": "7c8fca2ddb58c8d2c4fb4df31c242886df7dd257"
		},
		{
			"ImportPath": "github.com/docker/docker/pkg/tarsum",
			"Comment": "v1.6.2",
			"Rev": "7c8fca2ddb58c8d2c4fb4df31c242886df7dd257"
		},
		{
			"ImportPath": "github.com/docker/docker/pkg/term",
			"Comment": "v1.6.2",
			"Rev": "7c8fca2ddb58c8d2c4fb4df31c242886df7dd257"
		},
		{
			"ImportPath": "github.com/docker/docker/pkg/timeoutconn",
			"Comment": "v1.6.2",
			"Rev": "7c8fca2ddb58c8d2c4fb4df31c242886df7dd257"
		},
		{
			"ImportPath": "github.com/docker/docker/pkg/timeutils",
			"Comment": "v1.6.2",
			"Rev": "7c8fca2ddb58c8d2c4fb4df31c242886df7dd257"
		},
		{
			"ImportPath": "github.com/docker/docker/pkg/ulimit",
			"Comment": "v1.6.2",
			"Rev": "7c8fca2ddb58c8d2c4fb4df31c242886df7dd257"
		},
		{
			"ImportPath": "github.com/docker/docker/pkg/units",
			"Comment": "v1.6.2",
			"Rev": "7c8fca2ddb58c8d2c4fb4df31c242886df7dd257"
		},
		{
			"ImportPath": "github.com/docker/docker/pkg/version",
			"Comment": "v1.6.2",
			"Rev": "7c8fca2ddb58c8d2c4fb4df31c242886df7dd257"
		},
		{
			"ImportPath": "github.com/docker/docker/registry",
			"Comment": "v1.6.2",
			"Rev": "7c8fca2ddb58c8d2c4fb4df31c242886df7dd257"
		},
		{
			"ImportPath": "github.com/docker/docker/utils",
			"Comment": "v1.6.2",
			"Rev": "7c8fca2ddb58c8d2c4fb4df31c242886df7dd257"
		},
		{
			"ImportPath": "github.com/docker/docker/vendor/src/code.google.com/p/go/src/pkg/archive/tar",
			"Comment": "v1.6.2",
			"Rev": "7c8fca2ddb58c8d2c4fb4df31c242886df7dd257"
		},
		{
			"ImportPath": "github.com/docker/libcontainer/label",
			"Comment": "v1.4.0-507-g08cf3be",
			"Rev": "08cf3beaf05b1403e9501e582918b81da3b3e7c8"
>>>>>>> 2e153c2f
		},
		{
			"ImportPath": "github.com/docker/libcontainer/user",
			"Comment": "v1.4.0-507-g08cf3be",
			"Rev": "08cf3beaf05b1403e9501e582918b81da3b3e7c8"
		},
		{
			"ImportPath": "github.com/fsouza/go-dockerclient",
			"Rev": "69eb698fe078e24f52c14cc2f7ba6027ddebfd31"
		},
		{
			"ImportPath": "github.com/googollee/go-socket.io",
			"Rev": "7a2b443286222187f996ceede5d353469be6853a"
		},
		{
			"ImportPath": "github.com/gorilla/context",
			"Rev": "14f550f51af52180c2eefed15e5fd18d63c0a64a"
		},
		{
			"ImportPath": "github.com/gorilla/mux",
			"Rev": "9ede152210fa25c1377d33e867cb828c19316445"
		},
		{
			"ImportPath": "github.com/kr/pretty",
			"Comment": "go.weekly.2011-12-22-18-gbc9499c",
			"Rev": "bc9499caa0f45ee5edb2f0209fbd61fbf3d9018f"
		},
		{
			"ImportPath": "github.com/kr/text",
			"Rev": "6807e777504f54ad073ecef66747de158294b639"
		},
		{
			"ImportPath": "github.com/pivotal-golang/bytefmt",
			"Rev": "eb6a478daea5cd564c230719240761a1a2ccc713"
		},
		{
			"ImportPath": "github.com/rcrowley/go-metrics",
			"Rev": "6ffbdf30ba7072d9f9e2afe57ad651a75a544a83"
		},
		{
			"ImportPath": "github.com/stretchr/objx",
			"Rev": "cbeaeb16a013161a98496fad62933b1d21786672"
		},
		{
			"ImportPath": "github.com/stretchr/testify/assert",
			"Rev": "2eaa4b48b8954bf871229043b8064ca156a542a5"
		},
		{
			"ImportPath": "github.com/stretchr/testify/mock",
			"Rev": "2eaa4b48b8954bf871229043b8064ca156a542a5"
		},
		{
			"ImportPath": "github.com/zenoss/elastigo/api",
			"Rev": "43bd4e6d53ee382fd09bb6ede8b4029247444945"
		},
		{
			"ImportPath": "github.com/zenoss/elastigo/cluster",
			"Rev": "43bd4e6d53ee382fd09bb6ede8b4029247444945"
		},
		{
			"ImportPath": "github.com/zenoss/elastigo/core",
			"Rev": "43bd4e6d53ee382fd09bb6ede8b4029247444945"
		},
		{
			"ImportPath": "github.com/zenoss/elastigo/indices",
			"Rev": "43bd4e6d53ee382fd09bb6ede8b4029247444945"
		},
		{
			"ImportPath": "github.com/zenoss/elastigo/search",
			"Rev": "43bd4e6d53ee382fd09bb6ede8b4029247444945"
		},
		{
			"ImportPath": "github.com/zenoss/glog",
			"Rev": "09a83f7c5c0f425c00cb1e063e9179698579f296"
		},
		{
			"ImportPath": "github.com/zenoss/go-json-rest",
			"Rev": "a533e72f5f1d6e4129feda0dadb0804bf47ed36a"
		},
		{
			"ImportPath": "golang.org/x/crypto/ssh/terminal",
			"Rev": "1351f936d976c60a0a48d728281922cf63eafb8d"
		},
		{
			"ImportPath": "gopkg.in/check.v1",
			"Rev": "871360013c92e1c715c2de6d06b54899468a8a2d"
		}
	]
}<|MERGE_RESOLUTION|>--- conflicted
+++ resolved
@@ -34,11 +34,10 @@
 		},
 		{
 			"ImportPath": "github.com/docker/distribution/digest",
-			"Comment": "v2.0.0-463-g01e6dde",
-			"Rev": "01e6dde2fd68aaf0a8b8183ab4df11fc07e6f180"
-		},
-		{
-<<<<<<< HEAD
+			"Comment": "v2.0.0-95-gfbd022e",
+			"Rev": "fbd022e4521704eae10dc5e2d229684c824e30d4"
+		},
+		{
 			"ImportPath": "github.com/docker/distribution/registry/api/v2",
 			"Comment": "v2.0.0-95-gfbd022e",
 			"Rev": "fbd022e4521704eae10dc5e2d229684c824e30d4"
@@ -79,6 +78,11 @@
 			"Rev": "786b29d4db80a6175e72b47a794ee044918ba734"
 		},
 		{
+			"ImportPath": "github.com/docker/docker/pkg/devicemapper",
+			"Comment": "v1.7.1",
+			"Rev": "786b29d4db80a6175e72b47a794ee044918ba734"
+		},
+		{
 			"ImportPath": "github.com/docker/docker/pkg/fileutils",
 			"Comment": "v1.7.1",
 			"Rev": "786b29d4db80a6175e72b47a794ee044918ba734"
@@ -109,6 +113,11 @@
 			"Rev": "786b29d4db80a6175e72b47a794ee044918ba734"
 		},
 		{
+			"ImportPath": "github.com/docker/docker/pkg/mount",
+			"Comment": "v1.7.1",
+			"Rev": "786b29d4db80a6175e72b47a794ee044918ba734"
+		},
+		{
 			"ImportPath": "github.com/docker/docker/pkg/parsers",
 			"Comment": "v1.7.1",
 			"Rev": "786b29d4db80a6175e72b47a794ee044918ba734"
@@ -182,171 +191,11 @@
 			"ImportPath": "github.com/docker/docker/runconfig",
 			"Comment": "v1.7.1",
 			"Rev": "786b29d4db80a6175e72b47a794ee044918ba734"
-=======
-			"ImportPath": "github.com/docker/docker/api",
-			"Comment": "v1.6.2",
-			"Rev": "7c8fca2ddb58c8d2c4fb4df31c242886df7dd257"
-		},
-		{
-			"ImportPath": "github.com/docker/docker/autogen/dockerversion",
-			"Comment": "v1.6.2",
-			"Rev": "7c8fca2ddb58c8d2c4fb4df31c242886df7dd257"
-		},
-		{
-			"ImportPath": "github.com/docker/docker/daemon/graphdriver",
-			"Comment": "v1.6.2",
-			"Rev": "7c8fca2ddb58c8d2c4fb4df31c242886df7dd257"
-		},
-		{
-			"ImportPath": "github.com/docker/docker/engine",
-			"Comment": "v1.6.2",
-			"Rev": "7c8fca2ddb58c8d2c4fb4df31c242886df7dd257"
-		},
-		{
-			"ImportPath": "github.com/docker/docker/opts",
-			"Comment": "v1.6.2",
-			"Rev": "7c8fca2ddb58c8d2c4fb4df31c242886df7dd257"
-		},
-		{
-			"ImportPath": "github.com/docker/docker/pkg/archive",
-			"Comment": "v1.6.2",
-			"Rev": "7c8fca2ddb58c8d2c4fb4df31c242886df7dd257"
-		},
-		{
-			"ImportPath": "github.com/docker/docker/pkg/chrootarchive",
-			"Comment": "v1.6.2",
-			"Rev": "7c8fca2ddb58c8d2c4fb4df31c242886df7dd257"
-		},
-		{
-			"ImportPath": "github.com/docker/docker/pkg/reexec",
-			"Comment": "v1.6.2",
-			"Rev": "7c8fca2ddb58c8d2c4fb4df31c242886df7dd257"
-		},
-		{
-			"ImportPath": "github.com/docker/docker/pkg/common",
-			"Comment": "v1.6.2",
-			"Rev": "7c8fca2ddb58c8d2c4fb4df31c242886df7dd257"
-		},
-		{
-			"ImportPath": "github.com/docker/docker/pkg/devicemapper",
-			"Comment": "v1.6.2",
-			"Rev": "7c8fca2ddb58c8d2c4fb4df31c242886df7dd257"
-		},
-		{
-			"ImportPath": "github.com/docker/docker/pkg/fileutils",
-			"Comment": "v1.6.2",
-			"Rev": "7c8fca2ddb58c8d2c4fb4df31c242886df7dd257"
-		},
-		{
-			"ImportPath": "github.com/docker/docker/pkg/homedir",
-			"Comment": "v1.6.2",
-			"Rev": "7c8fca2ddb58c8d2c4fb4df31c242886df7dd257"
-		},
-		{
-			"ImportPath": "github.com/docker/docker/pkg/httputils",
-			"Comment": "v1.6.2",
-			"Rev": "7c8fca2ddb58c8d2c4fb4df31c242886df7dd257"
-		},
-		{
-			"ImportPath": "github.com/docker/docker/pkg/ioutils",
-			"Comment": "v1.6.2",
-			"Rev": "7c8fca2ddb58c8d2c4fb4df31c242886df7dd257"
-		},
-		{
-			"ImportPath": "github.com/docker/docker/pkg/mflag",
-			"Comment": "v1.6.2",
-			"Rev": "7c8fca2ddb58c8d2c4fb4df31c242886df7dd257"
-		},
-		{
-			"ImportPath": "github.com/docker/docker/pkg/mount",
-			"Comment": "v1.6.2",
-			"Rev": "7c8fca2ddb58c8d2c4fb4df31c242886df7dd257"
-		},
-		{
-			"ImportPath": "github.com/docker/docker/pkg/parsers",
-			"Comment": "v1.6.2",
-			"Rev": "7c8fca2ddb58c8d2c4fb4df31c242886df7dd257"
-		},
-		{
-			"ImportPath": "github.com/docker/docker/pkg/pools",
-			"Comment": "v1.6.2",
-			"Rev": "7c8fca2ddb58c8d2c4fb4df31c242886df7dd257"
-		},
-		{
-			"ImportPath": "github.com/docker/docker/pkg/progressreader",
-			"Comment": "v1.6.2",
-			"Rev": "7c8fca2ddb58c8d2c4fb4df31c242886df7dd257"
-		},
-		{
-			"ImportPath": "github.com/docker/docker/pkg/promise",
-			"Comment": "v1.6.2",
-			"Rev": "7c8fca2ddb58c8d2c4fb4df31c242886df7dd257"
-		},
-		{
-			"ImportPath": "github.com/docker/docker/pkg/proxy",
-			"Comment": "v1.6.2",
-			"Rev": "7c8fca2ddb58c8d2c4fb4df31c242886df7dd257"
-		},
-		{
-			"ImportPath": "github.com/docker/docker/pkg/system",
-			"Comment": "v1.6.2",
-			"Rev": "7c8fca2ddb58c8d2c4fb4df31c242886df7dd257"
-		},
-		{
-			"ImportPath": "github.com/docker/docker/pkg/tarsum",
-			"Comment": "v1.6.2",
-			"Rev": "7c8fca2ddb58c8d2c4fb4df31c242886df7dd257"
-		},
-		{
-			"ImportPath": "github.com/docker/docker/pkg/term",
-			"Comment": "v1.6.2",
-			"Rev": "7c8fca2ddb58c8d2c4fb4df31c242886df7dd257"
-		},
-		{
-			"ImportPath": "github.com/docker/docker/pkg/timeoutconn",
-			"Comment": "v1.6.2",
-			"Rev": "7c8fca2ddb58c8d2c4fb4df31c242886df7dd257"
-		},
-		{
-			"ImportPath": "github.com/docker/docker/pkg/timeutils",
-			"Comment": "v1.6.2",
-			"Rev": "7c8fca2ddb58c8d2c4fb4df31c242886df7dd257"
-		},
-		{
-			"ImportPath": "github.com/docker/docker/pkg/ulimit",
-			"Comment": "v1.6.2",
-			"Rev": "7c8fca2ddb58c8d2c4fb4df31c242886df7dd257"
-		},
-		{
-			"ImportPath": "github.com/docker/docker/pkg/units",
-			"Comment": "v1.6.2",
-			"Rev": "7c8fca2ddb58c8d2c4fb4df31c242886df7dd257"
-		},
-		{
-			"ImportPath": "github.com/docker/docker/pkg/version",
-			"Comment": "v1.6.2",
-			"Rev": "7c8fca2ddb58c8d2c4fb4df31c242886df7dd257"
-		},
-		{
-			"ImportPath": "github.com/docker/docker/registry",
-			"Comment": "v1.6.2",
-			"Rev": "7c8fca2ddb58c8d2c4fb4df31c242886df7dd257"
-		},
-		{
-			"ImportPath": "github.com/docker/docker/utils",
-			"Comment": "v1.6.2",
-			"Rev": "7c8fca2ddb58c8d2c4fb4df31c242886df7dd257"
-		},
-		{
-			"ImportPath": "github.com/docker/docker/vendor/src/code.google.com/p/go/src/pkg/archive/tar",
-			"Comment": "v1.6.2",
-			"Rev": "7c8fca2ddb58c8d2c4fb4df31c242886df7dd257"
 		},
 		{
 			"ImportPath": "github.com/docker/libcontainer/label",
 			"Comment": "v1.4.0-507-g08cf3be",
 			"Rev": "08cf3beaf05b1403e9501e582918b81da3b3e7c8"
->>>>>>> 2e153c2f
 		},
 		{
 			"ImportPath": "github.com/docker/libcontainer/user",
@@ -370,6 +219,10 @@
 			"Rev": "9ede152210fa25c1377d33e867cb828c19316445"
 		},
 		{
+			"ImportPath": "github.com/jlhawn/go-crypto",
+			"Rev": "cd738dde20f0b3782516181b0866c9bb9db47401"
+		},
+		{
 			"ImportPath": "github.com/kr/pretty",
 			"Comment": "go.weekly.2011-12-22-18-gbc9499c",
 			"Rev": "bc9499caa0f45ee5edb2f0209fbd61fbf3d9018f"
@@ -420,7 +273,7 @@
 		},
 		{
 			"ImportPath": "github.com/zenoss/glog",
-			"Rev": "09a83f7c5c0f425c00cb1e063e9179698579f296"
+			"Rev": "fcea23b5c2bb2a51b26840be13d3bdb63ca4e073"
 		},
 		{
 			"ImportPath": "github.com/zenoss/go-json-rest",
