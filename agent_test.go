--- conflicted
+++ resolved
@@ -2,12 +2,8 @@
 
 import (
 	"encoding/json"
-<<<<<<< HEAD
-	"fmt"
 	"github.com/zenoss/serviced/dao"
 	"net"
-=======
->>>>>>> 46f68060
 	"testing"
 )
 
@@ -96,30 +92,32 @@
 	if err != nil {
 		t.Fatalf("Problem unmarshaling test state: ", err)
 	}
-<<<<<<< HEAD
-	fmt.Printf("%s", testState)
-
 }
 
 func TestRegisterIPResources(t *testing.T) {
 
-	ipResult := make([]dao.HostIPResource, 0)
+	var ipResult dao.HostIPs
 	addrs, err := net.InterfaceAddrs()
 	if err != nil {
 		t.Fatalf("Error readin addresses %v", err)
 	}
-	fn := func(ips []dao.HostIPResource, unused interface{}) error {
-		ipResult = append(ipResult, ips...)
+	fn := func(ips dao.HostIPs, unused *int) error {
+		ipResult = ips
 		return nil
 	}
-	registerIps("testId", fn)
+	registerIPs("testId", fn)
 
-	if len(addrs) != len(ipResult) {
-		t.Fatalf("IP addresse length differed %v and %v", addrs, ipResult)
+	if len(addrs) != len(ipResult.IPs) {
+		t.Fatalf("IP addresse length differed %v and %v", addrs, ipResult.IPs)
 	}
+
+	if ipResult.HostId != "testId" {
+		t.Fatalf("Expected host id %v, got %v", ipResult.HostId, "testId")
+	}
+
 	//make a lookup map (set) of result IPs
 	resultIps := make(map[string]bool)
-	for _, ip := range ipResult {
+	for _, ip := range ipResult.IPs {
 		resultIps[ip.IPAddress] = true
 	}
 	//now see if IPs match IPs from std lib
@@ -129,6 +127,4 @@
 			t.Fatalf("IP %v not find in %v", addr, ipResult)
 		}
 	}
-=======
->>>>>>> 46f68060
 }