FROM mattdm/fedora:f19
RUN yum clean all
RUN yum --exclude=systemd\* update -y
<<<<<<< HEAD
RUN rpmdb --rebuilddb && yum install -y  which net-tools \
	MySQL-python \
	binutils \
	dmidecode \
	gnupg \
	gzip \
	hiredis \
	libaio \
	libcap \
	libgomp \
	libpcre \
	libsmi \
	libssl \
	libutil \
	libxslt \
	libz \ 
	mysql-server \
	net-snmp \
	net-snmp-libs \
	net-snmp-utils \
	net-tools \
	nmap \
	openssl \
	openssl-devel \
	patch \
	pcre-devel \
	protobuf-python \
	rabbitmq-server \
	readline \
	redis \
	rsync \
	sudo \
	supervisor \
	sysstat \
	tar \
	wget \
	python \
	python-ZSI \
	python-amqplib \
	python-billiard \
	python-celery \
	python-decorator \
	python-eventlet \
	python-httplib2 \
	python-imaging \
	python-ipaddr \
	python-ldap \
	python-lxml \
	python-memcached \
	python-networkx \
	python-redis \
	python-six \
	python-sphinx \
	python-suds \
	python-twisted \
	python-txamqp \
	python-ujson \
	python-urllib3 \
	alsa-lib \
	bind-libs \
	bind-license \
	bind-utils \
	flac-libs \
	gsm \
	java-1.7.0-openjdk \
	javapackages-tools \
	jline \
	jpackage-utils \
	libXtst \
	libart_lgpl \
	libasyncns \
	libgcj \
	libogg \
	libsndfile \
	libtirpc \
	libvorbis \
	nagios-common \
	nagios-plugins \
	nagios-plugins-dig \
	nagios-plugins-dns \
	nagios-plugins-http \
	nagios-plugins-ircd \
	nagios-plugins-ldap \
	nagios-plugins-ntp \
	nagios-plugins-perl \
	nagios-plugins-ping \
	nagios-plugins-rpc \
	nagios-plugins-tcp \
	pulseaudio-libs \
	rhino \
	rpcbind \
	ttmkfdir \
	tzdata-java \
	xorg-x11-fonts-Type1 \
	zip \
	&& yum clean all

ENV RABBITMQ_NODENAME rabbit@localhost
RUN rpmdb --rebuilddb && yum install -y http://artifacts.zenoss.loc/europa/44/zenoss-5.0.0-44.fc19.x86_64.rpm
=======
RUN rpmdb --rebuilddb
RUN yum install -y wget which 
RUN wget http://artifacts.zenoss.loc/europa/45/zenoss-5.0.0-45.fc19.x86_64.rpm
RUN yum clean all
>>>>>>> 98c0c262
RUN yum -y localinstall zenoss-*.rpm || rpmdb --rebuilddb && yum -y localinstall zenoss-*.rpm
ADD zenoss_init_pre /opt/zenoss/bin/zenoss_init_pre
ADD global.conf /opt/zenoss/etc/global.conf
ADD install-functions.sh /opt/zenoss/bin/install-functions.sh
RUN chown zenoss:zenoss /opt/zenoss/bin/{zenoss_init_pre,install-functions.sh} /opt/zenoss/etc/global.conf
RUN sed -i '/GRANT SELECT ON mysql.proc/d' /opt/zenoss/bin/zeneventserver-create-db 
RUN sed -i '/GRANT SELECT ON mysql.proc/d' /opt/zenoss/Products/ZenModel/migrate/fixMysqlPermissions.py

ADD zenoss_init.sh /tmp/zenoss_init.sh
RUN /tmp/zenoss_init.sh
<|MERGE_RESOLUTION|>--- conflicted
+++ resolved
@@ -1,7 +1,6 @@
 FROM mattdm/fedora:f19
 RUN yum clean all
 RUN yum --exclude=systemd\* update -y
-<<<<<<< HEAD
 RUN rpmdb --rebuilddb && yum install -y  which net-tools \
 	MySQL-python \
 	binutils \
@@ -100,13 +99,7 @@
 	&& yum clean all
 
 ENV RABBITMQ_NODENAME rabbit@localhost
-RUN rpmdb --rebuilddb && yum install -y http://artifacts.zenoss.loc/europa/44/zenoss-5.0.0-44.fc19.x86_64.rpm
-=======
-RUN rpmdb --rebuilddb
-RUN yum install -y wget which 
-RUN wget http://artifacts.zenoss.loc/europa/45/zenoss-5.0.0-45.fc19.x86_64.rpm
-RUN yum clean all
->>>>>>> 98c0c262
+RUN rpmdb --rebuilddb && yum install -y http://artifacts.zenoss.loc/europa/45/zenoss-5.0.0-45.fc19.x86_64.rpm
 RUN yum -y localinstall zenoss-*.rpm || rpmdb --rebuilddb && yum -y localinstall zenoss-*.rpm
 ADD zenoss_init_pre /opt/zenoss/bin/zenoss_init_pre
 ADD global.conf /opt/zenoss/etc/global.conf
