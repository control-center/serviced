--- conflicted
+++ resolved
@@ -319,13 +319,8 @@
 
 	// for each proxied port, find list of potential remote endpoints
 	for _, localport := range service_endpoints {
-<<<<<<< HEAD
 		var applicationEndpoints []*dao.ApplicationEndpoint
-		dbmap.TraceOn("[gorp]", log.New(os.Stdout, "cp:", log.Lmicroseconds))
-=======
-		var applicationEndpoints []*serviced.ApplicationEndpoint
 		//dbmap.TraceOn("[gorp]", log.New(os.Stdout, "cp:", log.Lmicroseconds))
->>>>>>> 77046a42
 		_, err := dbmap.Select(
 			&applicationEndpoints,
 			query,
