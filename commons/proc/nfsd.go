--- conflicted
+++ resolved
@@ -140,75 +140,4 @@
 	}
 
 	return options
-<<<<<<< HEAD
-=======
 }
-
-// ProcessExportedVolumeChangeFunc is called by MonitorExportedVolume when exported volume info state changes are detected
-type ProcessExportedVolumeChangeFunc func(mountpoint string, isExported bool)
-
-// MonitorExportedVolume monitors the exported volume and logs on failure
-func MonitorExportedVolume(mountpoint string, monitorInterval time.Duration, shutdown <-chan interface{}, changedFunc ProcessExportedVolumeChangeFunc) {
-	glog.Warningf("not monitoring export status for DFS NFS volume %s", mountpoint)
-	return
-
-	glog.Infof("monitoring NFS export info in %s for DFS NFS volume %s at polling interval: %s", GetProcNFSDExportsFilePath(), mountpoint, monitorInterval)
-
-	var modtime time.Time
-	for {
-		glog.V(4).Infof("determining export status for DFS NFS volume %s", mountpoint)
-
-		changed, err := hasFileChanged(GetProcNFSDExportsFilePath(), &modtime)
-		if err != nil {
-			glog.Warningf("unable to determine whether DFS NFS volume %s is exported: %s", mountpoint, err)
-		} else if changed {
-			glog.Infof("exported info has changed in %s for DFS NFS volume %s", GetProcNFSDExportsFilePath(), mountpoint)
-			mountinfo, err := GetProcNFSDExport(mountpoint)
-			if err != nil {
-				if err == ErrMountPointNotExported {
-					glog.Warningf("DFS NFS volume %s may be unexported - further action may be required", mountpoint)
-					changedFunc(mountpoint, false)
-				} else {
-					glog.Warningf("DFS NFS volume %s may be unexported - unable to get export info: %s", mountpoint, err)
-					changedFunc(mountpoint, false)
-				}
-			} else {
-				glog.Infof("DFS NFS volume %s (uuid:%+v) is exported", mountpoint, mountinfo.ClientOptions["*"]["uuid"])
-				changedFunc(mountpoint, true)
-			}
-		}
-
-		select {
-		case <-time.After(monitorInterval):
-
-		case <-shutdown:
-			glog.Infof("no longer monitoring export status for DFS NFS volume %s", mountpoint)
-			return
-		}
-	}
-}
-
-// hasFileChanged determines whether file has been modified and updates modtime
-func hasFileChanged(filename string, modtime *time.Time) (bool, error) {
-	fileinfo, err := os.Stat(filename)
-	if err != nil {
-		glog.V(4).Infof("unable to stat file: %s %s", filename, err)
-		return false, err
-	}
-
-	prevtime := *modtime
-	*modtime = fileinfo.ModTime()
-	if fileinfo.ModTime().After(prevtime) {
-		duration := fileinfo.ModTime().Sub(prevtime)
-		if prevtime.IsZero() {
-			glog.V(4).Infof("first time file %s is checked", filename)
-			return true, nil
-		}
-		glog.V(4).Infof("file %s has been modified since %s", filename, duration)
-		return true, nil
-	}
-
-	glog.V(4).Infof("file %s has not been modified", filename)
-	return false, nil
->>>>>>> ec89731a
-}