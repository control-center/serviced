--- conflicted
+++ resolved
@@ -64,20 +64,6 @@
 	Locked  bool
 	version interface{}
 }
-
-<<<<<<< HEAD
-// comment to make git rebase happy
-=======
-// ID implements zzk.Node
-func (node *ServiceNode) GetID() string {
-	return node.ID
-}
-
-// Create implements zzk.Node
-func (node *ServiceNode) Create(conn client.Connection) error {
-	return UpdateService(conn, *node.Service, false, false)
-}
->>>>>>> 25bc923f
 
 // Update implements zzk.Node
 func (node *ServiceNode) Update(conn client.Connection) error {
