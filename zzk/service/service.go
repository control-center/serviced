--- conflicted
+++ resolved
@@ -10,21 +10,14 @@
 	"sync"
 	"time"
 
-<<<<<<< HEAD
-	"github.com/zenoss/glog"
-	"github.com/zenoss/serviced/coordinator/client"
-	"github.com/zenoss/serviced/dao"
-	"github.com/zenoss/serviced/domain/host"
-	"github.com/zenoss/serviced/domain/service"
-	"github.com/zenoss/serviced/domain/servicestate"
-	"github.com/zenoss/serviced/utils"
-	"github.com/zenoss/serviced/zzk"
-=======
 	"github.com/control-center/serviced/coordinator/client"
+	"github.com/control-center/serviced/dao"
+	"github.com/control-center/serviced/domain/host"
 	"github.com/control-center/serviced/domain/service"
 	"github.com/control-center/serviced/domain/servicestate"
-	zkutils "github.com/control-center/serviced/zzk/utils"
->>>>>>> 0b1ff20b
+	"github.com/control-center/serviced/utils"
+	"github.com/control-center/serviced/zzk"
+	"github.com/zenoss/glog"
 )
 
 const (
@@ -49,7 +42,7 @@
 }
 
 // ID implements zzk.Node
-func (node *ServiceNode) ID() string {
+func (node *ServiceNode) GetID() string {
 	return node.ID
 }
 
@@ -67,13 +60,13 @@
 func (node *ServiceNode) Delete(conn client.Connection) (err error) {
 	var (
 		cancel = make(chan interface{})
-		done = make(chan interface{})
+		done   = make(chan interface{})
 	)
 
 	go func() {
-		defer close(done) 
+		defer close(done)
 		err = RemoveService(cancel, conn, node.ID)
-	}
+	}()
 	select {
 	case <-time.After(45 * time.Second):
 		close(cancel)
@@ -260,9 +253,9 @@
 
 // SyncServices synchronizes all services into zookeeper
 func SyncServices(conn client.Connection, services []*service.Service) error {
-	nodes := make([]*ServiceNode, len(services))
+	nodes := make([]zzk.Node, len(services))
 	for i := range services {
-		nodes[i] = &ServiceNode{Service:services[i]}
+		nodes[i] = &ServiceNode{Service: services[i]}
 	}
 	return zzk.Sync(conn, nodes, servicepath())
 }
