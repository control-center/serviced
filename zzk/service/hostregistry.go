--- conflicted
+++ resolved
@@ -8,16 +8,10 @@
 	"errors"
 	"path"
 
-	"github.com/zenoss/glog"
-<<<<<<< HEAD
-	"github.com/zenoss/serviced/coordinator/client"
-	"github.com/zenoss/serviced/domain/host"
-	"github.com/zenoss/serviced/zzk"
-=======
 	"github.com/control-center/serviced/coordinator/client"
 	"github.com/control-center/serviced/domain/host"
-	zkutils "github.com/control-center/serviced/zzk/utils"
->>>>>>> 0b1ff20b
+	"github.com/control-center/serviced/zzk"
+	"github.com/zenoss/glog"
 )
 
 const (
@@ -41,7 +35,7 @@
 }
 
 // ID implements zzk.Node
-func (node *HostNode) ID() string {
+func (node *HostNode) GetID() string {
 	return node.ID
 }
 
@@ -183,9 +177,9 @@
 }
 
 func SyncHosts(conn client.Connection, hosts []*host.Host) error {
-	nodes := make([]*HostNode, len(hosts))
+	nodes := make([]zzk.Node, len(hosts))
 	for i := range hosts {
-		nodes[i] = &HostNode{Host:hosts[i]}
+		nodes[i] = &HostNode{Host: hosts[i]}
 	}
 	return zzk.Sync(conn, nodes, hostpath())
 }
