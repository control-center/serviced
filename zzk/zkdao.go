package zzk

import (
	"github.com/zenoss/glog"
	coordclient "github.com/zenoss/serviced/coordinator/client"
	"github.com/zenoss/serviced/dao"
	"github.com/zenoss/serviced/domain/service"
	"github.com/zenoss/serviced/domain/servicestate"

	"errors"
	"time"
)

const SERVICE_PATH = "/services"
const HOSTS_PATH = "/hosts"
const SCHEDULER_PATH = "/scheduler"
const SNAPSHOT_PATH = "/snapshots"
const SNAPSHOT_REQUEST_PATH = "/snapshots/requests"

type ZkDao struct {
	client *coordclient.Client
}

func NewZkDao(client *coordclient.Client) *ZkDao {
	return &ZkDao{
		client: client,
	}
}

type ZkConn struct {
	Conn coordclient.Connection
}

type HostServiceState struct {
	HostId         string
	ServiceId      string
	ServiceStateId string
	DesiredState   int
	version        interface{}
}

func (hss *HostServiceState) Version() interface{} {
	return hss.version
}

func (hss *HostServiceState) SetVersion(version interface{}) {
	hss.version = version
}

// Communicates to the agent that this service instance should stop
func TerminateHostService(conn coordclient.Connection, hostId string, serviceStateId string) error {
	return loadAndUpdateHss(conn, hostId, serviceStateId, func(hss *HostServiceState) {
		hss.DesiredState = dao.SVC_STOP
	})
}

func ResetServiceState(conn coordclient.Connection, serviceId string, serviceStateId string) error {
	return LoadAndUpdateServiceState(conn, serviceId, serviceStateId, func(ss *servicestate.ServiceState) {
		ss.Terminated = time.Now()
	})
}

// Communicates to the agent that this service instance should stop
func (zkdao *ZkDao) TerminateHostService(hostId string, serviceStateId string) error {
	conn, err := zkdao.client.GetConnection()
	if err != nil {
		glog.Errorf("Unable to connect to zookeeper: %v", err)
		return err
	}
	defer conn.Close()

	return TerminateHostService(conn, hostId, serviceStateId)
}

func (zkdao *ZkDao) AddService(service *service.Service) error {
	conn, err := zkdao.client.GetConnection()
	if err != nil {
		return err
	}
	defer conn.Close()

	return AddService(conn, service)
}

type ServiceNode struct {
<<<<<<< HEAD
	Service *dao.Service
	version interface{}
=======
	Service *service.Service
	version int32
>>>>>>> 39a93fcf
}

func (s *ServiceNode) Version() interface{} {
	return s.version
}

func (s *ServiceNode) SetVersion(version interface{}) {
	s.version = version
}

func AddService(conn coordclient.Connection, service *service.Service) error {
	glog.V(2).Infof("Creating new service %s", service.Id)

	svcNode := &ServiceNode{
		Service: service,
	}
	servicePath := ServicePath(service.Id)
	if err := conn.Create(servicePath, svcNode); err != nil {
		glog.Errorf("Unable to create service for %s: %v", servicePath, err)
	}

	glog.V(2).Infof("Successfully created %s", servicePath)
	return nil
}

type ServiceStateNode struct {
<<<<<<< HEAD
	ServiceState *dao.ServiceState
	version      interface{}
=======
	ServiceState *servicestate.ServiceState
	version      int32
>>>>>>> 39a93fcf
}

func (s *ServiceStateNode) Version() interface{} {
	return s.version
}

func (s *ServiceStateNode) SetVersion(version interface{}) {
	s.version = version
}

func (zkdao *ZkDao) AddServiceState(state *servicestate.ServiceState) error {
	conn, err := zkdao.client.GetConnection()
	if err != nil {
		return err
	}
	defer conn.Close()

	return AddServiceState(conn, state)
}

func AddServiceState(conn coordclient.Connection, state *servicestate.ServiceState) error {
	serviceStatePath := ServiceStatePath(state.ServiceId, state.Id)

	serviceStateNode := &ServiceStateNode{
		ServiceState: state,
	}

	if err := conn.Create(serviceStatePath, serviceStateNode); err != nil {
		glog.Errorf("Unable to create path %s because %v", serviceStatePath, err)
		return err
	}
	hostServicePath := HostServiceStatePath(state.HostId, state.Id)
	hss := SsToHss(state)
	if err := conn.Create(hostServicePath, hss); err != nil {
		glog.Errorf("Unable to create path %s because %v", hostServicePath, err)
		return err
	}
	return nil
}

func (zkdao *ZkDao) UpdateServiceState(state *servicestate.ServiceState) error {
	conn, err := zkdao.client.GetConnection()
	if err != nil {
		return err
	}
	defer conn.Close()

	serviceStatePath := ServiceStatePath(state.ServiceId, state.Id)
	ssn := ServiceStateNode{}
	if err := conn.Get(serviceStatePath, &ssn); err != nil {
		return err
	}
	ssn.ServiceState = state
	return conn.Set(serviceStatePath, &ssn)
}

func (zkdao *ZkDao) UpdateService(service *service.Service) error {
	conn, err := zkdao.client.GetConnection()
	if err != nil {
		return err
	}
	defer conn.Close()

	servicePath := ServicePath(service.Id)

	sn := ServiceNode{}
	if err := conn.Get(servicePath, &sn); err != nil {
		glog.V(0).Infof("ZkDao.UpdateService unexpectedly could not retrieve %s error:%v", servicePath, err)
		err = AddService(conn, service)
		return err
	}
	sn.Service = service
	glog.V(4).Infof("ZkDao.UpdateService %v, %v", servicePath, service)

	return conn.Set(servicePath, &sn)
}

func (zkdao *ZkDao) GetServiceState(serviceState *servicestate.ServiceState, serviceId string, serviceStateId string) error {
	conn, err := zkdao.client.GetConnection()
	if err != nil {
		return err
	}
	defer conn.Close()
	return GetServiceState(conn, serviceState, serviceId, serviceStateId)
}

func GetServiceState(conn coordclient.Connection, serviceState *servicestate.ServiceState, serviceId string, serviceStateId string) error {
	serviceStateNode := ServiceStateNode{}
	err := conn.Get(ServiceStatePath(serviceId, serviceStateId), &serviceStateNode)
	if err != nil {
		return err
	}
	*serviceState = *serviceStateNode.ServiceState
	return nil
}

func (zkdao *ZkDao) GetServiceStates(serviceStates *[]*servicestate.ServiceState, serviceIds ...string) error {
	conn, err := zkdao.client.GetConnection()
	if err != nil {
		return err
	}
	defer conn.Close()

	return GetServiceStates(conn, serviceStates, serviceIds...)
}

func GetServiceStates(conn coordclient.Connection, serviceStates *[]*servicestate.ServiceState, serviceIds ...string) error {
	for _, serviceId := range serviceIds {
		err := appendServiceStates(conn, serviceId, serviceStates)
		if err != nil {
			return err
		}
	}
	return nil
}

func (zkdao *ZkDao) GetRunningService(serviceId string, serviceStateId string, running *dao.RunningService) error {
	conn, err := zkdao.client.GetConnection()
	if err != nil {
		return err
	}
	defer conn.Close()

	var s service.Service
	if err := LoadService(conn, serviceId, &s); err != nil {
		return err
	}

	var ss servicestate.ServiceState
	if err := LoadServiceState(conn, serviceId, serviceStateId, &ss); err != nil {
		return err
	}
	*running = *sssToRs(&s, &ss)
	return nil
}

func (zkdao *ZkDao) GetRunningServicesForHost(hostId string, running *[]*dao.RunningService) error {
	conn, err := zkdao.client.GetConnection()
	if err != nil {
		return err
	}
	defer conn.Close()

	serviceStateIds, err := conn.Children(HostPath(hostId))
	if err != nil {
		glog.Errorf("Unable to acquire list of services")
		return err
	}

	_ss := make([]*dao.RunningService, len(serviceStateIds))
	for i, hssId := range serviceStateIds {

		var hss HostServiceState
		if err := LoadHostServiceState(conn, hostId, hssId, &hss); err != nil {
			return err
		}

		var s service.Service
		if err := LoadService(conn, hss.ServiceId, &s); err != nil {
			return err
		}

		var ss servicestate.ServiceState
		if err := LoadServiceState(conn, hss.ServiceId, hss.ServiceStateId, &ss); err != nil {
			return err
		}
		_ss[i] = sssToRs(&s, &ss)
	}
	*running = append(*running, _ss...)
	return nil
}

func (zkdao *ZkDao) GetRunningServicesForService(serviceId string, running *[]*dao.RunningService) error {
	conn, err := zkdao.client.GetConnection()
	if err != nil {
		return err
	}
	defer conn.Close()

	return LoadRunningServices(conn, running, serviceId)
}

func (zkdao *ZkDao) GetAllRunningServices(running *[]*dao.RunningService) error {
	conn, err := zkdao.client.GetConnection()
	if err != nil {
		return err
	}
	defer conn.Close()

	serviceIds, err := conn.Children(SERVICE_PATH)
	if err != nil {
		glog.Errorf("Unable to acquire list of services")
		return err
	}
	return LoadRunningServices(conn, running, serviceIds...)
}

func HostPath(hostId string) string {
	return HOSTS_PATH + "/" + hostId
}

func ServicePath(serviceId string) string {
	return SERVICE_PATH + "/" + serviceId
}

func ServiceStatePath(serviceId string, serviceStateId string) string {
	return SERVICE_PATH + "/" + serviceId + "/" + serviceStateId
}

func HostServiceStatePath(hostId string, serviceStateId string) string {
	return HOSTS_PATH + "/" + hostId + "/" + serviceStateId
}

func (zkdao *ZkDao) RemoveService(id string) error {
	conn, err := zkdao.client.GetConnection()
	if err != nil {
		return err
	}
	defer conn.Close()

	return RemoveService(conn, id)
}

func RemoveService(conn coordclient.Connection, id string) error {
	glog.V(2).Infof("zkdao.RemoveService: %s - begin", id)
	defer glog.V(2).Infof("zkdao.RemoveService: %s - complete", id)

	servicePath := ServicePath(id)

	// First mark the service as needing to shutdown so the scheduler
	// doesn't keep trying to schedule new instances
	err := loadAndUpdateService(conn, id, func(s *service.Service) {
		s.DesiredState = dao.SVC_STOP
	})
	if err != nil {
		return err
	} // Error already logged

	children, zke, err := conn.ChildrenW(servicePath)
	for ; err == nil && len(children) > 0; children, zke, err = conn.ChildrenW(servicePath) {

		select {

		case evt := <-zke:
			glog.V(1).Infof("RemoveService saw ZK event: %v", evt)
			continue

		case <-time.After(30 * time.Second):
			glog.V(0).Infof("Gave up deleting %s with %d children", servicePath, len(children))
			return errors.New("Timed out waiting for children to die for " + servicePath)
		}
	}
	if err != nil {
		glog.Errorf("Unable to get children for %s: %v", id, err)
		return err
	}

	var service service.Service
	if err := LoadService(conn, id, &service); err != nil {
		// Error already logged
		return err
	}
	if err := conn.Delete(servicePath); err != nil {
		glog.Errorf("Unable to delete service %s because: %v", servicePath, err)
		return err
	}
	glog.V(1).Infof("Service %s removed", servicePath)

	return nil
}

func RemoveServiceState(conn coordclient.Connection, serviceId string, serviceStateId string) error {
	ssPath := ServiceStatePath(serviceId, serviceStateId)

	var ss servicestate.ServiceState
	if err := LoadServiceState(conn, serviceId, serviceStateId, &ss); err != nil {
		return err
	} // Error already logged

	if err := conn.Delete(ssPath); err != nil {
		glog.Errorf("Unable to delete service state %s because: %v", ssPath, err)
		return err
	}

	hssPath := HostServiceStatePath(ss.HostId, serviceStateId)
	hss := HostServiceState{}
	if err := conn.Get(hssPath, &hss); err != nil {
		glog.Errorf("Unable to get host service state %s for delete because: %v", hssPath, err)
		return err
	}

	if err := conn.Delete(hssPath); err != nil {
		glog.Errorf("Unable to delete host service state %s", hssPath)
		return err
	}
	return nil
}

func LoadRunningServices(conn coordclient.Connection, running *[]*dao.RunningService, serviceIds ...string) error {
	for _, serviceId := range serviceIds {
		var s service.Service
		if err := LoadService(conn, serviceId, &s); err != nil {
			return err
		}

		servicePath := ServicePath(serviceId)
		childNodes, err := conn.Children(servicePath)
		if err != nil {
			return err
		}

		_ss := make([]*dao.RunningService, len(childNodes))
		for i, childId := range childNodes {
			var ss servicestate.ServiceState
			if err := LoadServiceState(conn, serviceId, childId, &ss); err != nil {
				return err
			}
			_ss[i] = sssToRs(&s, &ss)

		}
		*running = append(*running, _ss...)
	}
	return nil
}

func LoadHostServiceState(conn coordclient.Connection, hostId string, hssId string, hss *HostServiceState) error {
	hssPath := HostServiceStatePath(hostId, hssId)
	err := conn.Get(hssPath, hss)
	if err != nil {
		glog.Errorf("Unable to retrieve host service state %s: %v", hssPath, err)
		return err
	}
	return nil
}

func LoadHostServiceStateW(conn coordclient.Connection, hostId string, hssId string, hss *HostServiceState) (<-chan coordclient.Event, error) {
	hssPath := HostServiceStatePath(hostId, hssId)
	event, err := conn.GetW(hssPath, hss)
	if err != nil {
		glog.Errorf("Unable to retrieve host service state %s: %v", hssPath, err)
		return nil, err
	}
	return event, nil
}

func LoadService(conn coordclient.Connection, serviceId string, s *service.Service) error {
	sn := ServiceNode{}
	err := conn.Get(ServicePath(serviceId), &sn)
	if err != nil {
		glog.Errorf("Unable to retrieve service %s: %v", serviceId, err)
		return err
	}
	*s = *sn.Service
	return nil
}

func LoadServiceW(conn coordclient.Connection, serviceId string, s *service.Service) (<-chan coordclient.Event, error) {
	sn := ServiceNode{}
	event, err := conn.GetW(ServicePath(serviceId), &sn)
	if err != nil {
		//glog.Errorf("Unable to retrieve service %s: %v", serviceId, err)
		return nil, err
	}
	*s = *sn.Service
	return event, nil
}

func LoadServiceState(conn coordclient.Connection, serviceId string, serviceStateId string, ss *servicestate.ServiceState) error {
	ssPath := ServiceStatePath(serviceId, serviceStateId)
	ssn := ServiceStateNode{}
	err := conn.Get(ssPath, &ssn)
	if err != nil {
		glog.Errorf("Got error for %s: %v", ssPath, err)
		return err
	}
	*ss = *ssn.ServiceState
	return nil
}

func appendServiceStates(conn coordclient.Connection, serviceId string, serviceStates *[]*servicestate.ServiceState) error {
	servicePath := ServicePath(serviceId)
	childNodes, err := conn.Children(servicePath)
	if err != nil {
		return err
	}
	_ss := make([]*servicestate.ServiceState, len(childNodes))
	for i, childId := range childNodes {
		childPath := servicePath + "/" + childId
		ssn := ServiceStateNode{}
		err := conn.Get(childPath, &ssn)
		if err != nil {
			glog.Errorf("Got error for %s: %v", childId, err)
			return err
		}
		_ss[i] = ssn.ServiceState
	}
	*serviceStates = append(*serviceStates, _ss...)
	return nil
}

type serviceMutator func(*service.Service)
type hssMutator func(*HostServiceState)
type ssMutator func(*servicestate.ServiceState)

func LoadAndUpdateServiceState(conn coordclient.Connection, serviceId string, ssId string, mutator ssMutator) error {
	ssPath := ServiceStatePath(serviceId, ssId)

	ssn := ServiceStateNode{}
	err := conn.Get(ssPath, &ssn)
	if err != nil {
		// Should it really be an error if we can't find anything?
		glog.Errorf("Unable to find data %s: %v", ssPath, err)
		return err
	}
	mutator(ssn.ServiceState)
	if err := conn.Set(ssPath, &ssn); err != nil {
		glog.Errorf("Unable to update service state %s: %v", ssPath, err)
		return err
	}
	return nil
}

func loadAndUpdateService(conn coordclient.Connection, serviceId string, mutator serviceMutator) error {
	servicePath := ServicePath(serviceId)

	serviceNode := ServiceNode{}
	err := conn.Get(servicePath, &serviceNode)
	if err != nil {
		glog.Errorf("Unable to find data %s: %v", servicePath, err)
		return err
	}

	mutator(serviceNode.Service)
	if err := conn.Set(servicePath, &serviceNode); err != nil {
		glog.Errorf("Unable to update service %s: %v", servicePath, err)
		return err
	}
	return nil
}

func loadAndUpdateHss(conn coordclient.Connection, hostId string, hssId string, mutator hssMutator) error {
	hssPath := HostServiceStatePath(hostId, hssId)
	var hss HostServiceState

	err := conn.Get(hssPath, &hss)
	if err != nil {
		// Should it really be an error if we can't find anything?
		glog.Errorf("Unable to find data %s: %v", hssPath, err)
		return err
	}

	mutator(&hss)
	if err := conn.Set(hssPath, &hss); err != nil {
		glog.Errorf("Unable to update host service state %s: %v", hssPath, err)
		return err
	}
	return nil
}

// ServiceState to HostServiceState
func SsToHss(ss *servicestate.ServiceState) *HostServiceState {
	return &HostServiceState{
		HostId:         ss.HostId,
		ServiceId:      ss.ServiceId,
		ServiceStateId: ss.Id,
		DesiredState:   dao.SVC_RUN,
	}
}

// Service & ServiceState to RunningService
func sssToRs(s *service.Service, ss *servicestate.ServiceState) *dao.RunningService {
	rs := &dao.RunningService{}
	rs.Id = ss.Id
	rs.ServiceId = ss.ServiceId
	rs.StartedAt = ss.Started
	rs.HostId = ss.HostId
	rs.DockerId = ss.DockerId
	rs.InstanceId = ss.InstanceId
	rs.Startup = s.Startup
	rs.Name = s.Name
	rs.Description = s.Description
	rs.Instances = s.Instances
	rs.PoolId = s.PoolId
	rs.ImageId = s.ImageId
	rs.DesiredState = s.DesiredState
	rs.ParentServiceId = s.ParentServiceId
	return rs
}

// Snapshot section start
func SnapshotRequestsPath(requestID string) string {
	return SNAPSHOT_REQUEST_PATH + "/" + requestID
}

func (zkdao *ZkDao) AddSnapshotRequest(snapshotRequest *dao.SnapshotRequest) error {
	conn, err := zkdao.client.GetConnection()
	if err != nil {
		return err
	}
	defer conn.Close()

	return AddSnapshotRequest(conn, snapshotRequest)
}

type SnapShotRequestNode struct {
	SnapshotRequest *dao.SnapshotRequest
	version         interface{}
}

func (s *SnapShotRequestNode) Version() interface{}           { return s.version }
func (s *SnapShotRequestNode) SetVersion(version interface{}) { s.version = version }

func AddSnapshotRequest(conn coordclient.Connection, snapshotRequest *dao.SnapshotRequest) error {
	glog.V(3).Infof("Creating new snapshot request %s", snapshotRequest.Id)

	// make sure toplevel paths exist
	paths := []string{SNAPSHOT_PATH, SNAPSHOT_REQUEST_PATH}
	for _, path := range paths {
		exists, err := conn.Exists(path)
		if err != nil {
			if err == coordclient.ErrNoNode {
				if err := conn.CreateDir(path); err != nil && err != coordclient.ErrNodeExists {
					return err
				}
			}
		}
		if !exists {
			if err := conn.CreateDir(path); err != nil && err != coordclient.ErrNodeExists {
				return err
			}
		}
	}

	// add the request to the snapshot request path
	srn := SnapShotRequestNode{
		SnapshotRequest: snapshotRequest,
	}
	snapshotRequestsPath := SnapshotRequestsPath(snapshotRequest.Id)
	if err := conn.Create(snapshotRequestsPath, &srn); err != nil {
		glog.Errorf("Unable to create snapshot request %s: %v", snapshotRequestsPath, err)
		return err
	}

	glog.V(0).Infof("Successfully created snapshot request %s", snapshotRequestsPath)
	return nil
}

func (zkdao *ZkDao) LoadSnapshotRequest(requestID string, sr *dao.SnapshotRequest) error {
	conn, err := zkdao.client.GetConnection()
	if err != nil {
		return err
	}
	defer conn.Close()

	return LoadSnapshotRequest(conn, requestID, sr)
}

func LoadSnapshotRequest(conn coordclient.Connection, requestID string, sr *dao.SnapshotRequest) error {

	srn := SnapShotRequestNode{}
	err := conn.Get(SnapshotRequestsPath(requestID), &srn)
	if err != nil {
		glog.Errorf("Unable to retrieve snapshot request %s: %v", requestID, err)
		return err
	}
	*sr = *srn.SnapshotRequest
	return nil
}

func (zkdao *ZkDao) LoadSnapshotRequestW(requestID string, sr *dao.SnapshotRequest) (<-chan coordclient.Event, error) {
	conn, err := zkdao.client.GetConnection()
	if err != nil {
		return nil, err
	}
	defer conn.Close()

	return LoadSnapshotRequestW(conn, requestID, sr)
}

func LoadSnapshotRequestW(conn coordclient.Connection, requestID string, sr *dao.SnapshotRequest) (<-chan coordclient.Event, error) {
	srn := SnapShotRequestNode{}
	event, err := conn.GetW(SnapshotRequestsPath(requestID), &srn)
	if err != nil {
		glog.Errorf("Unable to retrieve snapshot request %s: %v", requestID, err)
		return nil, err
	}
	*sr = *srn.SnapshotRequest
	return event, nil
}

func (zkdao *ZkDao) UpdateSnapshotRequest(snapshotRequest *dao.SnapshotRequest) error {
	conn, err := zkdao.client.GetConnection()
	if err != nil {
		return err
	}
	defer conn.Close()

	return UpdateSnapshotRequest(conn, snapshotRequest)
}

func UpdateSnapshotRequest(conn coordclient.Connection, snapshotRequest *dao.SnapshotRequest) error {
	glog.V(3).Infof("UpdateSnapshotRequest with snapshotrequest: %+v", snapshotRequest)
	snapshotRequestsPath := SnapshotRequestsPath(snapshotRequest.Id)
	exists, err := conn.Exists(snapshotRequestsPath)
	if err != nil {
		if err == coordclient.ErrNoNode {
			return AddSnapshotRequest(conn, snapshotRequest)
		}
	}
	if !exists {
		return AddSnapshotRequest(conn, snapshotRequest)
	}

	srn := SnapShotRequestNode{}
	if err := conn.Get(snapshotRequestsPath, &srn); err != nil {
		return err
	}
	srn.SnapshotRequest = snapshotRequest
	glog.Infof("Setting snapshotrequest: %+v, %+v", srn, srn.SnapshotRequest)
	return conn.Set(snapshotRequestsPath, &srn)
}

func (zkdao *ZkDao) RemoveSnapshotRequest(requestID string) error {
	conn, err := zkdao.client.GetConnection()
	if err != nil {
		return err
	}
	defer conn.Close()

	return RemoveSnapshotRequest(conn, requestID)
}

func RemoveSnapshotRequest(conn coordclient.Connection, requestID string) error {
	snapshotRequestsPath := SnapshotRequestsPath(requestID)
	if err := conn.Delete(snapshotRequestsPath); err != nil {
		glog.Errorf("Unable to delete SnapshotRequest znode:%s error:%v", snapshotRequestsPath, err)
		return err
	}

	return nil
}

// Snapshot section end<|MERGE_RESOLUTION|>--- conflicted
+++ resolved
@@ -83,13 +83,8 @@
 }
 
 type ServiceNode struct {
-<<<<<<< HEAD
-	Service *dao.Service
+	Service *service.Service
 	version interface{}
-=======
-	Service *service.Service
-	version int32
->>>>>>> 39a93fcf
 }
 
 func (s *ServiceNode) Version() interface{} {
@@ -116,13 +111,8 @@
 }
 
 type ServiceStateNode struct {
-<<<<<<< HEAD
-	ServiceState *dao.ServiceState
+	ServiceState *servicestate.ServiceState
 	version      interface{}
-=======
-	ServiceState *servicestate.ServiceState
-	version      int32
->>>>>>> 39a93fcf
 }
 
 func (s *ServiceStateNode) Version() interface{} {
