--- conflicted
+++ resolved
@@ -126,11 +126,7 @@
 WatchVirtualIPs monitors the virtual IP nodes in zookeeper, the "leader" agent (the agent that has a lock on the virtual IP),
    binds the virtual IP to the bind address specified by the virtual IP on itself
 */
-<<<<<<< HEAD
 func WatchVirtualIPs(conn coordclient.Connection, shutdown <-chan  interface{}) {
-=======
-func WatchVirtualIPs(conn coordclient.Connection, shutdown <-chan interface{}) {
->>>>>>> 4c50d1b3
 	glog.Info("Watching all virtual IPs (will kick off a go routine per virtual IP)")
 	processing := make(map[string]chan int)
 	sDone := make(chan string)
@@ -235,13 +231,10 @@
 		case evt := <-virtualIPsNodeEvent:
 			glog.Infof("%v event: %v", virtualIPsPath(), evt)
 		case <-shutdown:
-<<<<<<< HEAD
 			for vip, ch := range processing {
 				glog.Infof("Shuttingdown VIP %v", vip)
 				close(ch)
 			}
-=======
->>>>>>> 4c50d1b3
 			return
 		}
 	}
