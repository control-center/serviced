// Copyright 2014, The Serviced Authors. All rights reserved.
// Use of this source code is governed by a
// license that can be found in the LICENSE file.

package registry

import (
	"github.com/zenoss/glog"
	"github.com/zenoss/serviced/coordinator/client"

	"fmt"
)

type registryType struct {
	getPath func(nodes ...string) string
}

type WatchError func(path string, err error)

type processChildrenFunc func(conn client.Connection, parentPath string, nodeIDs ...string)

//Add key to the registry.  Returns the path of the key in the registry
func (r *registryType) AddKey(conn client.Connection, key string) (string, error) {
	path := r.getPath(key)
	if err := conn.CreateDir(path); err != nil {
		return "", err
	}
	return path, nil
}

func (r *registryType) WatchKey(conn client.Connection, key string, processChildren processChildrenFunc, errorHandler WatchError) error {
	keyPath := r.getPath(key)
	return watch(conn, keyPath, processChildren, errorHandler)
}

func (r *registryType) WatchRegistry(conn client.Connection, processChildren processChildrenFunc, errorHandler WatchError) error {
	path := r.getPath()
	return watch(conn, path, processChildren, errorHandler)
}

//Add VhostEndpoint to the key in registry.  Returns the path of the node in the registry
func (r *registryType) addItem(conn client.Connection, key string, nodeID string, node client.Node) (string, error) {
	path := r.getPath(key, nodeID)

	if err := r.ensureDir(conn, r.getPath(key)); err != nil {
		return "", err
	}

	if err := r.ensureDir(conn, r.getPath(key, nodeID)); err != nil {
		return "", err
	}

	//TODO: make ephemeral
	glog.Infof("Adding to %s: %#v", path, node)
	if err := conn.Create(path, node); err != nil {
		return "", err
	}
	return path, nil
}

func (r *registryType) ensureDir(conn client.Connection, path string) error {
	if exists, err := conn.Exists(path); err != nil {
		return err
	} else if !exists {
		if err := conn.CreateDir(path); err != nil {
			return err
		}
	}
	return nil
}

func watch(conn client.Connection, path string, processChildren processChildrenFunc, errorHandler WatchError) error {
	for {
		nodeIDs, event, err := conn.ChildrenW(path)
		if err != nil {
			glog.Errorf("Could not watch %s: %s", path, err)
			defer errorHandler(path, err)
			return err
		}
<<<<<<< HEAD
		paths := make([]string, len(nodeIDs))
		for ii := range nodeIDs {
			paths[ii] = fmt.Sprintf("%s/%s", path, nodeIDs[ii])
		}
		processChildren(conn, paths...)
=======
		processChildren(conn, path, nodeIDs...)
>>>>>>> 76f45890
		//This blocks until a change happens under the key
		<-event
	}
	return nil
}

func (r *registryType) watchItem(conn client.Connection, path string, nodeType client.Node, processNode func(conn client.Connection,
	node client.Node), errorHandler WatchError) error {
	for {
		event, err := conn.GetW(path, nodeType)
		if err != nil {
			glog.Errorf("Could not watch %s: %s", path, err)
			defer errorHandler(path, err)
			return err
		}
		processNode(conn, nodeType)
		//This blocks until a change happens under the key
		<-event
	}
	return nil
}<|MERGE_RESOLUTION|>--- conflicted
+++ resolved
@@ -7,8 +7,6 @@
 import (
 	"github.com/zenoss/glog"
 	"github.com/zenoss/serviced/coordinator/client"
-
-	"fmt"
 )
 
 type registryType struct {
@@ -77,15 +75,7 @@
 			defer errorHandler(path, err)
 			return err
 		}
-<<<<<<< HEAD
-		paths := make([]string, len(nodeIDs))
-		for ii := range nodeIDs {
-			paths[ii] = fmt.Sprintf("%s/%s", path, nodeIDs[ii])
-		}
-		processChildren(conn, paths...)
-=======
 		processChildren(conn, path, nodeIDs...)
->>>>>>> 76f45890
 		//This blocks until a change happens under the key
 		<-event
 	}
