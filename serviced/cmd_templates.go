--- conflicted
+++ resolved
@@ -122,12 +122,7 @@
 	if err := cmd.Parse(args); err != nil {
 		return err
 	}
-<<<<<<< HEAD
 	var serviceTemplate dao.ServiceTemplate
-=======
-
-	var serviceTemplate serviced.ServiceTemplate
->>>>>>> 6d17df9b
 	var unused int
 
 	if len(cmd.Args()) != 1 {
