/*******************************************************************************
* Copyright (C) Zenoss, Inc. 2013, all rights reserved.
*
* This content is made available according to terms specified in
* License.zenoss under the directory where your Zenoss product is installed.
*
*******************************************************************************/

package main

// This is here the command line arguments are parsed and executed.

import (
	"github.com/zenoss/glog"
	"github.com/zenoss/serviced"
	clientlib "github.com/zenoss/serviced/client"

	"encoding/json"
	"flag"
	"fmt"
<<<<<<< HEAD
	"github.com/zenoss/glog"
	//"io"
=======
>>>>>>> 0b2258dc
	"io/ioutil"
	"os"
	"os/exec"
	"reflect"
	"strconv"
	"strings"
)

// A type to represent the CLI. All the command will have the same signature.
// This makes it easy to call them arbitrarily.
type ServicedCli struct{}

// A helper function that creates a subcommand
func Subcmd(name, signature, description string) *flag.FlagSet {
	flags := flag.NewFlagSet(name, flag.ContinueOnError)
	flags.Usage = func() {
		fmt.Printf("\nUsage: serviced %s %s\n\n%s\n\n", name, signature, description)
		flags.PrintDefaults()
	}
	return flags
}

// Use reflection to aquire the give method by name. For example to get method
// CmdFoo, pass 'foo'. A method is returned. The second return argument
// indicates if the argument was found.
func (cli *ServicedCli) getMethod(name string) (reflect.Method, bool) {

	// Contruct the method name to be CmdFoo, where foo was passed
	methodName := "Cmd"
	for _, part := range strings.Split(name, "-") {
		methodName = methodName + strings.ToUpper(part[:1]) + strings.ToLower(part[1:])
	}
	return reflect.TypeOf(cli).MethodByName(methodName)
}

// Construct a new command line parsing object.
func NewServicedCli() (s *ServicedCli) {
	return &ServicedCli{}
}

// Show usage of serviced command line options.
func (cli *ServicedCli) CmdHelp(args ...string) error {
	if len(args) > 0 {
		method, exists := cli.getMethod(args[0])
		if !exists {
			fmt.Println("Error: Command not found:", args[0])
		} else {
			method.Func.CallSlice([]reflect.Value{
				reflect.ValueOf(cli),
				reflect.ValueOf([]string{"--help"}),
			})[0].Interface()
			return nil
		}
	}
	help := fmt.Sprintf("Usage: serviced [OPTIONS] COMMAND [arg...]\n\nA container based service management system.\n\nCommands:\n")
	for _, command := range [][2]string{

		{"templates", "show application templates"},
		{"add-template", "add application templates"},
		{"remove-template", "remove application templates"},
		{"deploy-template", "deploy application template"},

		{"hosts", "Display hosts"},
		{"add-host", "Add a host"},
		{"remove-host", "Remove a host"},

		{"pools", "Show pools"},
		{"add-pool", "Add pool"},
		{"remove-pool", "Remove pool"},

		{"services", "Show services"},
		{"add-service", "Add a service"},
		{"remove-service", "Remote a service"},
		{"start-service", "Start a service"},
		{"stop-service", "Stop a service"},

		{"proxy", "start a proxy in the foreground"},
	} {
		help += fmt.Sprintf("    %-30.30s%s\n", command[0], command[1])
	}
	fmt.Println(help)
	return nil
}

// Attempt to find the command give on the CLI by looking up the method on the
// CLI interface. If found, execute it. Otherwise show usage.
func ParseCommands(args ...string) error {
	cli := NewServicedCli()

	if len(args) > 0 {
		method, exists := cli.getMethod(args[0])
		if !exists {
			fmt.Println("Error: Command not found:", args[0])
			return cli.CmdHelp(args[1:]...)
		}
		ret := method.Func.CallSlice([]reflect.Value{
			reflect.ValueOf(cli),
			reflect.ValueOf(args[1:]),
		})[0].Interface()
		if ret == nil {
			return nil
		}
		return ret.(error)
	}
	return cli.CmdHelp(args...)
}

// Create a client to the control plane.
func getClient() (c serviced.ControlPlane) {
	// setup the client
	c, err := clientlib.NewControlClient(options.port)
	if err != nil {
		glog.Fatalf("Could not create acontrol plane client %v", err)
	}
	return c
}

var proxyOptions struct {
	muxport          int
	mux              bool
	servicedId       string
	tls              bool
	keyPEMFile       string
	certPEMFile      string
	servicedEndpoint string
}

var proxyCmd *flag.FlagSet

func init() {
	gw := getDefaultGateway()

	proxyCmd = Subcmd("proxy", "[OPTIONS]", " SERVICE_ID COMMAND")
	proxyCmd.IntVar(&proxyOptions.muxport, "muxport", 22250, "multiplexing port to use")
	proxyCmd.BoolVar(&proxyOptions.mux, "mux", true, "enable port multiplexing")
	proxyCmd.BoolVar(&proxyOptions.tls, "tls", true, "enable TLS")
	proxyCmd.StringVar(&proxyOptions.keyPEMFile, "keyfile", "", "path to private key file (defaults to compiled in private key)")
	proxyCmd.StringVar(&proxyOptions.certPEMFile, "certfile", "", "path to public certificate file (defaults to compiled in public cert)")
	proxyCmd.StringVar(&proxyOptions.servicedEndpoint, "endpoint", gw+":4979", "serviced endpoint address")
	proxyCmd.Usage = func() {
		fmt.Fprintf(os.Stderr, `
Usage: proxy [OPTIONS] SERVICE_ID COMMAND

SERVICE_ID   is the GUID of the service to run
COMMAND      is a quoted string that is the actual command to run

`)
		proxyCmd.PrintDefaults()
	}

}

<<<<<<< HEAD
// Start a service proxy.
func (cli *ServicedCli) CmdProxy(args ...string) error {

	if err := proxyCmd.Parse(args); err != nil {
		return err
	}
	if len(proxyCmd.Args()) != 2 {
		proxyCmd.Usage()
		glog.Flush()
		os.Exit(2)
	}
	config := proxy.Config{}
	config.TCPMux.Port = proxyOptions.muxport
	config.TCPMux.Enabled = proxyOptions.mux
	config.TCPMux.UseTLS = proxyOptions.tls
	config.ServiceId = proxyCmd.Arg(0)
	config.Command = proxyCmd.Arg(1)

	if config.TCPMux.Enabled {
		go config.TCPMux.ListenAndMux()
	}

	go func(cmdString string) {
		glog.Infof("About to execute: %s", cmdString)
		cmd := exec.Command("bash", "-c", cmdString)
		cmd.Stderr = os.Stderr
		cmd.Stdin = os.Stdin
		cmd.Stdout = os.Stdout
		time.Sleep(time.Second) // Give it a beat so the proxy stuff logs first
		err := cmd.Run()
		if err != nil {
			glog.Errorf("Problem running service: %v", err)
			time.Sleep(time.Minute)
			glog.Flush()
			os.Exit(1)
		}
		glog.Flush()
		os.Exit(0)
	}(config.Command)

	func() {
		client, err := proxy.NewLBClient(proxyOptions.servicedEndpoint)
		if err != nil {
			glog.Errorf("Could not create a client to endpoint %s: %s", proxyOptions.servicedEndpoint, err)
			return
		}
		defer client.Close()

		var endpoints map[string][]*serviced.ApplicationEndpoint
		err = client.GetServiceEndpoints(config.ServiceId, &endpoints)
		if err != nil {
			glog.Errorf("Error getting application endpoints for service %s: %s", config.ServiceId, err)
			return
		}

		for key, endpointList := range endpoints {

			glog.Infof("For %s, got %s", key, endpointList)
			if len(endpointList) <= 0 {
				continue
			}
			proxy := proxy.Proxy{}
			endpoint := endpointList[0]
			proxy.Name = fmt.Sprintf("%v", endpoint)
			proxy.Port = endpoint.ContainerPort
			proxy.Address = fmt.Sprintf("%s:%d", endpoint.HostIp, endpoint.HostPort)
			proxy.TCPMux = config.TCPMux.Enabled
			proxy.TCPMuxPort = config.TCPMux.Port
			proxy.UseTLS = config.TCPMux.UseTLS
			glog.Infof("Proxying %s", proxy)
			go proxy.ListenAndProxy()
		}
	}()

	if l, err := net.Listen("tcp", ":4321"); err == nil {
		l.Accept()
	}

	glog.Flush()
	os.Exit(0)
	return nil
}
=======
>>>>>>> 0b2258dc

// List the hosts associated with the control plane.
func (cli *ServicedCli) CmdHosts(args ...string) error {

	cmd := Subcmd("hosts", "[OPTIONS]", "List hosts")

	var verbose bool
	cmd.BoolVar(&verbose, "verbose", false, "Show JSON representation for each pool")

	var raw bool
	cmd.BoolVar(&raw, "raw", false, "Don't show the header line")

	if err := cmd.Parse(args); err != nil {
		return err
	}

	client := getClient()

	var hosts map[string]*serviced.Host
	request := serviced.EntityRequest{}

	err := client.GetHosts(request, &hosts)
	if err != nil {
		glog.Fatalf("Could not get hosts %v", err)
	}

	if verbose == false {
		outfmt := "%-8s %-12s %-24s %-12s %-5d %-12d %-24s\n"

		if raw == false {
			fmt.Printf("%-8s %-12s %-24s %-12s %-5s %-12s %-24s\n",
				"ID",
				"POOL",
				"NAME",
				"ADDR",
				"CORES",
				"MEM",
				"NETWORK")
		} else {
			outfmt = "%s|%s|%s|%s|%d|%d|%s\n"
		}

		for _, h := range hosts {
			fmt.Printf(outfmt,
				h.Id,
				h.PoolId,
				h.Name,
				h.IpAddr,
				h.Cores,
				h.Memory,
				h.PrivateNetwork)
		}
	} else {
		hostsJson, err := json.MarshalIndent(hosts, " ", "  ")
		if err == nil {
			fmt.Printf("%s\n", hostsJson)
		}
	}
	return err
}

// Add a host to the control plane given the host:port.
func (cli *ServicedCli) CmdAddHost(args ...string) error {

	cmd := Subcmd("add-host", "HOST:PORT RESOURCE_POOL", "Add host")
	if err := cmd.Parse(args); err != nil {
		return nil
	}

	if len(cmd.Args()) != 2 {
		cmd.Usage()
		return nil
	}

	client, err := clientlib.NewAgentClient(cmd.Arg(0))
	if err != nil {
		glog.Fatalf("Could not create connection to host %s: %v", args[0], err)
	}

	var remoteHost serviced.Host
	err = client.GetInfo(0, &remoteHost)
	if err != nil {
		glog.Fatalf("Could not get remote host info: %v", err)
	}
	parts := strings.Split(cmd.Arg(0), ":")
	remoteHost.IpAddr = parts[0]
	remoteHost.PoolId = cmd.Arg(1)
	glog.Infof("Got host info: %v", remoteHost)

	controlPlane := getClient()
	var unused int

	err = controlPlane.AddHost(remoteHost, &unused)
	if err != nil {
		glog.Fatalf("Could not add host: %v", err)
	}
	fmt.Println(remoteHost.Id)
	return err
}

// This method removes the given host (by HOSTID) from the system.
func (cli *ServicedCli) CmdRemoveHost(args ...string) error {
	cmd := Subcmd("remove-host", "HOSTID", "Remove the host.")
	if err := cmd.Parse(args); err != nil {
		return nil
	}
	if len(cmd.Args()) != 1 {
		cmd.Usage()
		return nil
	}

	controlPlane := getClient()
	var unused int
	err := controlPlane.RemoveHost(cmd.Arg(0), &unused)
	if err != nil {
		glog.Fatalf("Could not remove host: %v", err)
	}
	glog.Infof("Host %s removed.", cmd.Arg(0))
	return err
}

// A convinience struct for printing to command line
type poolWithHost struct {
	serviced.ResourcePool
	Hosts []string
}

// Print a list of pools. Args are ignored.
func (cli *ServicedCli) CmdPools(args ...string) error {
	cmd := Subcmd("pools", "[OPTIONS]", "Display pools")

	var verbose bool
	cmd.BoolVar(&verbose, "verbose", false, "Show JSON representation for each pool")

	var raw bool
	cmd.BoolVar(&raw, "raw", false, "Don't show the header line")

	if err := cmd.Parse(args); err != nil {
		return nil
	}
	controlPlane := getClient()
	request := serviced.EntityRequest{}
	var pools map[string]*serviced.ResourcePool
	err := controlPlane.GetResourcePools(request, &pools)
	if err != nil {
		glog.Fatalf("Could not get resource pools: %v", err)
	}

	if verbose == false {
		outfmt := "%-12s %-12s %-6d %-6d %-6d\n"

		if raw == false {
			fmt.Printf("%-12s %-12s %-6s %-6s %-6s\n", "ID", "PARENT", "CORE", "MEM", "PRI")
		} else {
			outfmt = "%s|%s|%d|%d|%d\n"
		}

		for _, pool := range pools {
			fmt.Printf(outfmt,
				pool.Id,
				pool.ParentId,
				pool.CoreLimit,
				pool.MemoryLimit,
				pool.Priority)
		}
	} else {
		poolsWithHost := make(map[string]poolWithHost)
		for _, pool := range pools {
			// get pool hosts
			var poolHosts []*serviced.PoolHost
			err = controlPlane.GetHostsForResourcePool(pool.Id, &poolHosts)
			if err != nil {
				glog.Fatalf("Could not get hosts for Pool %s: %v", pool.Id, err)
			}
			hosts := make([]string, len(poolHosts))
			for i, hostPool := range poolHosts {
				hosts[i] = hostPool.HostId
			}
			poolsWithHost[pool.Id] = poolWithHost{*pool, hosts}
		}
		poolsWithHostJson, err := json.MarshalIndent(poolsWithHost, " ", "  ")
		if err == nil {
			fmt.Printf("%s\n", poolsWithHostJson)
		}
	}
	return err
}

// Add a new pool given some parameters.
func (cli *ServicedCli) CmdAddPool(args ...string) error {
	cmd := Subcmd("add-pool", "[options] POOLID CORE_LIMIT MEMORY_LIMIT PRIORITY", "Add resource pool")
	if err := cmd.Parse(args); err != nil {
		return nil
	}
	if len(cmd.Args()) < 4 {
		cmd.Usage()
		return nil
	}
	pool, _ := serviced.NewResourcePool(cmd.Arg(0))
	coreLimit, err := strconv.Atoi(cmd.Arg(1))
	if err != nil {
		glog.Fatalf("Bad core limit %s: %v", cmd.Arg(1), err)
	}
	pool.CoreLimit = coreLimit
	memoryLimit, err := strconv.Atoi(cmd.Arg(2))
	if err != nil {
		glog.Fatalf("Bad memory limit %s: %v", cmd.Arg(2), err)
	}
	pool.MemoryLimit = uint64(memoryLimit)
	controlPlane := getClient()
	var unused int
	err = controlPlane.AddResourcePool(*pool, &unused)
	if err != nil {
		glog.Fatalf("Could not add resource pool: %v", err)
	}
	fmt.Printf("%s\n", pool.Id)
	return err
}

// Revmove the given resource pool
func (cli *ServicedCli) CmdRemovePool(args ...string) error {
	cmd := Subcmd("remove-pool", "[options] POOLID ", "Remove resource pool")
	if err := cmd.Parse(args); err != nil {
		return nil
	}
	if len(cmd.Args()) != 1 {
		cmd.Usage()
		return nil
	}
	controlPlane := getClient()
	var unused int
	err := controlPlane.RemoveResourcePool(cmd.Arg(0), &unused)
	if err != nil {
		glog.Fatalf("Could not remove resource pool: %v", err)
	}
	glog.Infof("Pool %s removed.\n", cmd.Arg(0))
	return err
}

// Print the list of available services.
func (cli *ServicedCli) CmdServices(args ...string) error {
	cmd := Subcmd("services", "[CMD]", "Show services")

	var verbose bool
	cmd.BoolVar(&verbose, "verbose", false, "Show JSON representation for each service")

	var raw bool
	cmd.BoolVar(&raw, "raw", false, "Don't show the header line")

	if err := cmd.Parse(args); err != nil {
		return nil
	}

	controlPlane := getClient()
	request := serviced.EntityRequest{}
	var services []*serviced.Service
	err := controlPlane.GetServices(request, &services)
	if err != nil {
		glog.Fatalf("Could not get services: %v", err)
	}

	if verbose == false {
		outfmt := "%-36s %-12.12s %-32.32s %-16.16s %-4d %-24.24s %-12s %-6d %-6s %-16.16s\n"

		if raw == false {
			fmt.Printf("%-36s %-12s %-32s %-16s %-4s %-24s %-12s %-6s %-6s %-16.16s\n",
				"SERVICE ID",
				"NAME",
				"COMMAND",
				"DESCRIPTION",
				"INST",
				"IMAGE",
				"POOL",
				"DSTATE",
				"LAUNCH",
				"PARENT")
		} else {
			outfmt = "%s|%s|%s|%s|%d|%s|%s|%d|%s|%s\n"
		}

		for _, s := range services {
			fmt.Printf(outfmt,
				s.Id,
				s.Name,
				s.Startup,
				s.Description,
				s.Instances,
				s.ImageId,
				s.PoolId,
				s.DesiredState,
				s.Launch,
				s.ParentServiceId)
		}
	} else {
		servicesJson, err := json.MarshalIndent(services, " ", " ")
		if err != nil {
			glog.Fatalf("Problem marshaling services object: %s", err)
		}
		fmt.Printf("%s\n", servicesJson)
	}

	return err
}

// PortOpts type
type PortOpts map[string]serviced.ServiceEndpoint

func NewPortOpts() PortOpts {
	return make(PortOpts)
}
func (opts *PortOpts) String() string {
	return fmt.Sprint(*opts)
}

// ListOpts type
type ListOpts []string

func (opts *ListOpts) String() string {
	return fmt.Sprint(*opts)
}

func (opts *ListOpts) Set(value string) error {
	*opts = append(*opts, value)
	return nil
}

func (opts *PortOpts) Set(value string) error {
	parts := strings.Split(value, ":")
	if len(parts) != 3 {
		return fmt.Errorf("Malformed port specification: %v", value)
	}
	protocol := parts[0]
	if protocol != "tcp" && protocol != "udp" {
		return fmt.Errorf("Unsuppored protocol for port specification: %s", protocol)
	}
	portNum, err := strconv.Atoi(parts[1])
	if err != nil {
		return fmt.Errorf("Invalid port number: %s", parts[1])
	}
	portName := serviced.ApplicationType(parts[2])
	if len(portName) <= 0 {
		return fmt.Errorf("Endpoint name can not be empty")
	}
	port := fmt.Sprintf("%s:%d", protocol, portNum)
	(*opts)[port] = serviced.ServiceEndpoint{Protocol: protocol, PortNumber: uint16(portNum), Application: string(portName)}
	return nil
}

func getDefaultGateway() string {
	cmd := exec.Command("ip", "route")
	output, err := cmd.Output()
	if err != nil {
		glog.Infof("Could not get default gateway")
		return "127.0.0.1"
	}
	for _, line := range strings.Split(string(output), "\n") {
		fields := strings.Fields(line)
		if len(fields) > 2 && fields[0] == "default" {
			return fields[2]
		}
	}
	return "127.0.0.1"
}

func ParseAddService(args []string) (*serviced.Service, *flag.FlagSet, error) {
	cmd := Subcmd("add-service", "[OPTIONS] NAME POOLID IMAGEID COMMAND", "Add service.")

	if len(args) > 0 && args[0] != "--help" {
		cmd.SetOutput(ioutil.Discard)
	}

	flPortOpts := NewPortOpts()
	cmd.Var(&flPortOpts, "p", "Expose a port for this service (e.g. -p tcp:3306:mysql )")

	flServicePortOpts := NewPortOpts()
	cmd.Var(&flServicePortOpts, "q", "Map a remote service port (e.g. -q tcp:3306:mysql )")

	if err := cmd.Parse(args); err != nil {
		return nil, cmd, err
	}
	if len(cmd.Args()) < 4 {
		return nil, cmd, nil
	}

	service, err := serviced.NewService()
	if err != nil {
		glog.Fatalf("Could not create service:%v\n", err)
	}
	service.Name = cmd.Arg(0)
	service.PoolId = cmd.Arg(1)
	service.ImageId = cmd.Arg(2)
	startup := cmd.Arg(3)
	for i := 4; i < len(cmd.Args()); i++ {
		startup = startup + " " + cmd.Arg(i)
	}
	glog.Infof("endpoints discovered: %v", flPortOpts)
	endPoints := make([]serviced.ServiceEndpoint, len(flPortOpts)+len(flServicePortOpts))
	i := 0
	for _, endpoint := range flPortOpts {
		endpoint.Purpose = "remote"
		endPoints[i] = endpoint
		i++
	}
	for _, endpoint := range flServicePortOpts {
		endpoint.Purpose = "local"
		endPoints[i] = endpoint
		i++
	}
	service.Endpoints = &endPoints
	service.Startup = startup
	return service, cmd, nil
}

// Add a service given a set of paramters.
func (cli *ServicedCli) CmdAddService(args ...string) error {
	service, cmd, err := ParseAddService(args)
	if err != nil {
		glog.Errorf(err.Error())
		return nil
	}
	if service == nil {
		cmd.Usage()
		return nil
	}
	controlPlane := getClient()

	service.Instances = 1
	glog.Infof("Calling AddService.\n")
	var unused int
	err = controlPlane.AddService(*service, &unused)
	if err != nil {
		glog.Fatalf("Could not add services: %v", err)
	}
	fmt.Println(service.Id)
	return err
}

// Remove a service given the SERVICEID.
func (cli *ServicedCli) CmdRemoveService(args ...string) error {
	cmd := Subcmd("remove-service", "SERVICEID", "Remove a service.")
	if err := cmd.Parse(args); err != nil {
		return nil
	}
	if len(cmd.Args()) != 1 {
		cmd.Usage()
		return nil
	}
	controlPlane := getClient()

	var unused int
	err := controlPlane.RemoveService(cmd.Arg(0), &unused)
	if err != nil {
		glog.Fatalf("Could not remove service: %v", err)
	}
	return err
}

// Schedule a service to start given a service id.
func (cli *ServicedCli) CmdStartService(args ...string) error {
	cmd := Subcmd("start-service", "SERVICEID", "Start a service.")
	if err := cmd.Parse(args); err != nil {
		return nil
	}
	if len(cmd.Args()) != 1 {
		cmd.Usage()
		return nil
	}
	controlPlane := getClient()
	var hostId string
	err := controlPlane.StartService(cmd.Arg(0), &hostId)
	if err != nil {
		glog.Fatalf("Could not start service: %v", err)
	}
	glog.Infof("Sevice scheduled to start on host %s\n", hostId)
	return err
}

// Schedule a service to stop given a service id.
func (cli *ServicedCli) CmdStopService(args ...string) error {
	cmd := Subcmd("stop-service", "SERVICEID", "Stop a service.")
	if err := cmd.Parse(args); err != nil {
		return nil
	}
	if len(cmd.Args()) != 1 {
		cmd.Usage()
		return nil
	}
	controlPlane := getClient()
	var unused int
	err := controlPlane.StopService(cmd.Arg(0), &unused)
	if err != nil {
		glog.Fatalf("Could not stop service: %v", err)
	}
	glog.Infoln("Sevice scheduled to stop.")
	return err
}

func getService(controlPlane *serviced.ControlPlane, serviceId string) (service *serviced.Service, err error) {
	// TODO: Replace with RPC call to get single service
	var services []*serviced.Service
	request := serviced.EntityRequest{}
	err = (*controlPlane).GetServices(request, &services)
	if err != nil {
		return nil, err
	}
	for _, service = range services {
		if service.Id == serviceId || service.Name == serviceId {
            return service, nil
		}
	}
    return nil, err

}

func (cli *ServicedCli) CmdShell(args ...string) error {
	cmd := Subcmd("shell", "SERVICEID", "Open an interactive shell")
	if err := cmd.Parse(args); err != nil {
		return nil
	}
	serviceId := cmd.Arg(0)
	controlPlane := getClient()
    service, err := getService(&controlPlane, serviceId)
    if err != nil {
        glog.Fatalf("Unable to retrieve service: %s", serviceId)
    }
	if service == nil {
		glog.Fatalf("No such service: %s", serviceId)
	}
	glog.Infof("About to start service %s with name %s", service.Id, service.Name)
	dir, binary, err := serviced.ExecPath()
	if err != nil {
		glog.Errorf("Error getting exec path: %v", err)
		return err
	}
	volumeBinding := fmt.Sprintf("%s:/serviced", dir)
	shellcmd := ""
	for _, a := range cmd.Args()[1:] {
		shellcmd += a + " "
	}
	proxyCmd := fmt.Sprintf("/serviced/%s proxy %s '%s'", binary, service.Id, shellcmd)
	cmdString := fmt.Sprintf("docker run -i -t -v %s %s %s", volumeBinding, service.ImageId, proxyCmd)
	glog.Infof("Starting: %s", cmdString)
	command := exec.Command("bash", "-c", cmdString)
	command.Stdout = os.Stdout
	command.Stdin = os.Stdin
	command.Stderr = os.Stderr
	err = command.Run()
	glog.Infoln(err)

	return err
}<|MERGE_RESOLUTION|>--- conflicted
+++ resolved
@@ -18,11 +18,6 @@
 	"encoding/json"
 	"flag"
 	"fmt"
-<<<<<<< HEAD
-	"github.com/zenoss/glog"
-	//"io"
-=======
->>>>>>> 0b2258dc
 	"io/ioutil"
 	"os"
 	"os/exec"
@@ -174,92 +169,6 @@
 	}
 
 }
-
-<<<<<<< HEAD
-// Start a service proxy.
-func (cli *ServicedCli) CmdProxy(args ...string) error {
-
-	if err := proxyCmd.Parse(args); err != nil {
-		return err
-	}
-	if len(proxyCmd.Args()) != 2 {
-		proxyCmd.Usage()
-		glog.Flush()
-		os.Exit(2)
-	}
-	config := proxy.Config{}
-	config.TCPMux.Port = proxyOptions.muxport
-	config.TCPMux.Enabled = proxyOptions.mux
-	config.TCPMux.UseTLS = proxyOptions.tls
-	config.ServiceId = proxyCmd.Arg(0)
-	config.Command = proxyCmd.Arg(1)
-
-	if config.TCPMux.Enabled {
-		go config.TCPMux.ListenAndMux()
-	}
-
-	go func(cmdString string) {
-		glog.Infof("About to execute: %s", cmdString)
-		cmd := exec.Command("bash", "-c", cmdString)
-		cmd.Stderr = os.Stderr
-		cmd.Stdin = os.Stdin
-		cmd.Stdout = os.Stdout
-		time.Sleep(time.Second) // Give it a beat so the proxy stuff logs first
-		err := cmd.Run()
-		if err != nil {
-			glog.Errorf("Problem running service: %v", err)
-			time.Sleep(time.Minute)
-			glog.Flush()
-			os.Exit(1)
-		}
-		glog.Flush()
-		os.Exit(0)
-	}(config.Command)
-
-	func() {
-		client, err := proxy.NewLBClient(proxyOptions.servicedEndpoint)
-		if err != nil {
-			glog.Errorf("Could not create a client to endpoint %s: %s", proxyOptions.servicedEndpoint, err)
-			return
-		}
-		defer client.Close()
-
-		var endpoints map[string][]*serviced.ApplicationEndpoint
-		err = client.GetServiceEndpoints(config.ServiceId, &endpoints)
-		if err != nil {
-			glog.Errorf("Error getting application endpoints for service %s: %s", config.ServiceId, err)
-			return
-		}
-
-		for key, endpointList := range endpoints {
-
-			glog.Infof("For %s, got %s", key, endpointList)
-			if len(endpointList) <= 0 {
-				continue
-			}
-			proxy := proxy.Proxy{}
-			endpoint := endpointList[0]
-			proxy.Name = fmt.Sprintf("%v", endpoint)
-			proxy.Port = endpoint.ContainerPort
-			proxy.Address = fmt.Sprintf("%s:%d", endpoint.HostIp, endpoint.HostPort)
-			proxy.TCPMux = config.TCPMux.Enabled
-			proxy.TCPMuxPort = config.TCPMux.Port
-			proxy.UseTLS = config.TCPMux.UseTLS
-			glog.Infof("Proxying %s", proxy)
-			go proxy.ListenAndProxy()
-		}
-	}()
-
-	if l, err := net.Listen("tcp", ":4321"); err == nil {
-		l.Accept()
-	}
-
-	glog.Flush()
-	os.Exit(0)
-	return nil
-}
-=======
->>>>>>> 0b2258dc
 
 // List the hosts associated with the control plane.
 func (cli *ServicedCli) CmdHosts(args ...string) error {
@@ -767,10 +676,10 @@
 	}
 	for _, service = range services {
 		if service.Id == serviceId || service.Name == serviceId {
-            return service, nil
-		}
-	}
-    return nil, err
+			return service, nil
+		}
+	}
+	return nil, err
 
 }
 
@@ -781,10 +690,10 @@
 	}
 	serviceId := cmd.Arg(0)
 	controlPlane := getClient()
-    service, err := getService(&controlPlane, serviceId)
-    if err != nil {
-        glog.Fatalf("Unable to retrieve service: %s", serviceId)
-    }
+	service, err := getService(&controlPlane, serviceId)
+	if err != nil {
+		glog.Fatalf("Unable to retrieve service: %s", serviceId)
+	}
 	if service == nil {
 		glog.Fatalf("No such service: %s", serviceId)
 	}
