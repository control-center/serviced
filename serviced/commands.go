/*******************************************************************************
* Copyright (C) Zenoss, Inc. 2013, all rights reserved.
*
* This content is made available according to terms specified in
* License.zenoss under the directory where your Zenoss product is installed.
*
*******************************************************************************/

package main

// This is here the command line arguments are parsed and executed.

import (
	"github.com/zenoss/serviced"
	"github.com/zenoss/serviced/dao"
	clientlib "github.com/zenoss/serviced/client"
	"github.com/zenoss/serviced/proxy"

	"encoding/json"
	"flag"
	"fmt"
	"github.com/zenoss/glog"
	"io"
	"io/ioutil"
	"net"
	"os"
	"os/exec"
	"reflect"
	"strconv"
	"strings"
	"time"
)

// A type to represent the CLI. All the command will have the same signature.
// This makes it easy to call them arbitrarily.
type ServicedCli struct{}

// A helper function that creates a subcommand
func Subcmd(name, signature, description string) *flag.FlagSet {
	flags := flag.NewFlagSet(name, flag.ContinueOnError)
	flags.Usage = func() {
		fmt.Printf("\nUsage: serviced %s %s\n\n%s\n\n", name, signature, description)
		flags.PrintDefaults()
	}
	return flags
}

// Use reflection to aquire the give method by name. For example to get method
// CmdFoo, pass 'foo'. A method is returned. The second return argument
// indicates if the argument was found.
func (cli *ServicedCli) getMethod(name string) (reflect.Method, bool) {

	// Contruct the method name to be CmdFoo, where foo was passed
	methodName := "Cmd"
	for _, part := range strings.Split(name, "-") {
		methodName = methodName + strings.ToUpper(part[:1]) + strings.ToLower(part[1:])
	}
	return reflect.TypeOf(cli).MethodByName(methodName)
}

// Construct a new command line parsing object.
func NewServicedCli() (s *ServicedCli) {
	return &ServicedCli{}
}

// Show usage of serviced command line options.
func (cli *ServicedCli) CmdHelp(args ...string) error {
	if len(args) > 0 {
		method, exists := cli.getMethod(args[0])
		if !exists {
			fmt.Println("Error: Command not found:", args[0])
		} else {
			method.Func.CallSlice([]reflect.Value{
				reflect.ValueOf(cli),
				reflect.ValueOf([]string{"--help"}),
			})[0].Interface()
			return nil
		}
	}
	help := fmt.Sprintf("Usage: serviced [OPTIONS] COMMAND [arg...]\n\nA container based service management system.\n\nCommands:\n")
	for _, command := range [][2]string{

		{"templates", "show application templates"},
		{"add-template", "add application templates"},
		{"remove-template", "remove application templates"},
		{"deploy-template", "deploy application template"},

		{"hosts", "Display hosts"},
		{"add-host", "Add a host"},
		{"remove-host", "Remove a host"},

		{"pools", "Show pools"},
		{"add-pool", "Add pool"},
		{"remove-pool", "Remove pool"},

		{"services", "Show services"},
		{"add-service", "Add a service"},
		{"remove-service", "Remote a service"},
		{"start-service", "Start a service"},
		{"stop-service", "Stop a service"},

		{"proxy", "start a proxy in the foreground"},
	} {
		help += fmt.Sprintf("    %-30.30s%s\n", command[0], command[1])
	}
	fmt.Println(help)
	return nil
}

// Attempt to find the command give on the CLI by looking up the method on the
// CLI interface. If found, execute it. Otherwise show usage.
func ParseCommands(args ...string) error {
	cli := NewServicedCli()

	if len(args) > 0 {
		method, exists := cli.getMethod(args[0])
		if !exists {
			fmt.Println("Error: Command not found:", args[0])
			return cli.CmdHelp(args[1:]...)
		}
		ret := method.Func.CallSlice([]reflect.Value{
			reflect.ValueOf(cli),
			reflect.ValueOf(args[1:]),
		})[0].Interface()
		if ret == nil {
			return nil
		}
		return ret.(error)
	}
	return cli.CmdHelp(args...)
}

// Create a client to the control plane.
func getClient() (c dao.ControlPlane) {
	// setup the client
	c, err := clientlib.NewControlClient(options.port)
	if err != nil {
		glog.Fatalf("Could not create acontrol plane client %v", err)
	}
	return c
}

var proxyOptions struct {
	muxport          int
	mux              bool
	servicedId       string
	tls              bool
	keyPEMFile       string
	certPEMFile      string
	servicedEndpoint string
}

var proxyCmd *flag.FlagSet

func init() {
	gw := getDefaultGateway()

	proxyCmd = Subcmd("proxy", "[OPTIONS]", " SERVICE_ID COMMAND")
	proxyCmd.IntVar(&proxyOptions.muxport, "muxport", 22250, "multiplexing port to use")
	proxyCmd.BoolVar(&proxyOptions.mux, "mux", true, "enable port multiplexing")
	proxyCmd.BoolVar(&proxyOptions.tls, "tls", true, "enable TLS")
	proxyCmd.StringVar(&proxyOptions.keyPEMFile, "keyfile", "", "path to private key file (defaults to compiled in private key)")
	proxyCmd.StringVar(&proxyOptions.certPEMFile, "certfile", "", "path to public certificate file (defaults to compiled in public cert)")
	proxyCmd.StringVar(&proxyOptions.servicedEndpoint, "endpoint", gw+":4979", "serviced endpoint address")
	proxyCmd.Usage = func() {
		fmt.Fprintf(os.Stderr, `
Usage: proxy [OPTIONS] SERVICE_ID COMMAND

SERVICE_ID   is the GUID of the service to run
COMMAND      is a quoted string that is the actual command to run

`)
		proxyCmd.PrintDefaults()
	}

}

// Start a service proxy.
func (cli *ServicedCli) CmdProxy(args ...string) error {

	if err := proxyCmd.Parse(args); err != nil {
		return err
	}
	if len(proxyCmd.Args()) != 2 {
		proxyCmd.Usage()
		glog.Flush()
		os.Exit(2)
	}
	config := proxy.Config{}
	config.TCPMux.Port = proxyOptions.muxport
	config.TCPMux.Enabled = proxyOptions.mux
	config.TCPMux.UseTLS = proxyOptions.tls
	config.ServiceId = proxyCmd.Arg(0)
	config.Command = proxyCmd.Arg(1)

	if config.TCPMux.Enabled {
		go config.TCPMux.ListenAndMux()
	}

	go func(cmdString string) {
		cmd := exec.Command("bash", "-c", cmdString)
		stderr, err := cmd.StderrPipe()
		if err != nil {
			glog.Fatalf("Problem opening a stderr pipe to service: %s", err)
		}
		go io.Copy(os.Stderr, stderr)
		stdout, err := cmd.StdoutPipe()
		if err != nil {
			glog.Fatalf("Problem opening a stdout pipe to service: %s", err)
		}
		go io.Copy(os.Stdout, stdout)
		glog.Infof("About to execute: %s", cmdString)
		err = cmd.Run()
		if err != nil {
			glog.Errorf("Problem running service: %v", err)
			time.Sleep(time.Minute)
			glog.Flush()
			os.Exit(1)
		}
		glog.Flush()
		os.Exit(0)
	}(config.Command)

	func() {
		client, err := proxy.NewLBClient(proxyOptions.servicedEndpoint)
		if err != nil {
			glog.Errorf("Could not create a client to endpoint %s: %s", proxyOptions.servicedEndpoint, err)
			return
		}
		defer client.Close()

		var endpoints map[string][]*serviced.ApplicationEndpoint
		err = client.GetServiceEndpoints(config.ServiceId, &endpoints)
		if err != nil {
			glog.Errorf("Error getting application endpoints for service %s: %s", config.ServiceId, err)
			return
		}

		for key, endpointList := range endpoints {

			glog.Infof("For %s, got %s", key, endpointList)
			if len(endpointList) <= 0 {
				continue
			}
			proxy := proxy.Proxy{}
			endpoint := endpointList[0]
			proxy.Name = fmt.Sprintf("%v", endpoint)
			proxy.Port = endpoint.ContainerPort
			proxy.Address = fmt.Sprintf("%s:%d", endpoint.HostIp, endpoint.HostPort)
			proxy.TCPMux = config.TCPMux.Enabled
			proxy.TCPMuxPort = config.TCPMux.Port
			proxy.UseTLS = config.TCPMux.UseTLS
			glog.Infof("Proxying %s", proxy)
			go proxy.ListenAndProxy()
		}
	}()

	if l, err := net.Listen("tcp", ":4321"); err == nil {
		l.Accept()
	}

	glog.Flush()
	os.Exit(0)
	return nil
}

// List the hosts associated with the control plane.
func (cli *ServicedCli) CmdHosts(args ...string) error {

	cmd := Subcmd("hosts", "[OPTIONS]", "List hosts")

	var verbose bool
	cmd.BoolVar(&verbose, "verbose", false, "Show JSON representation for each pool")

	var raw bool
	cmd.BoolVar(&raw, "raw", false, "Don't show the header line")

	if err := cmd.Parse(args); err != nil {
		return err
	}

	client := getClient()

<<<<<<< HEAD
	var hosts map[string]*dao.Host
	request := dao.EntityRequest{}
=======
	var hosts map[string]*serviced.Host
	request := serviced.EntityRequest{}

>>>>>>> 531abe87
	err := client.GetHosts(request, &hosts)
	if err != nil {
		glog.Fatalf("Could not get hosts %v", err)
	}

	if verbose == false {
		outfmt := "%-8s %-12s %-24s %-12s %-5d %-12d %-24s\n"

		if raw == false {
			fmt.Printf("%-8s %-12s %-24s %-12s %-5s %-12s %-24s\n",
				"ID",
				"POOL",
				"NAME",
				"ADDR",
				"CORES",
				"MEM",
				"NETWORK")
		} else {
			outfmt = "%s|%s|%s|%s|%d|%d|%s\n"
		}

		for _, h := range hosts {
			fmt.Printf(outfmt,
				h.Id,
				h.PoolId,
				h.Name,
				h.IpAddr,
				h.Cores,
				h.Memory,
				h.PrivateNetwork)
		}
	} else {
		hostsJson, err := json.MarshalIndent(hosts, " ", "  ")
		if err == nil {
			fmt.Printf("%s\n", hostsJson)
		}
	}
	return err
}

// Add a host to the control plane given the host:port.
func (cli *ServicedCli) CmdAddHost(args ...string) error {

	cmd := Subcmd("add-host", "HOST:PORT RESOURCE_POOL", "Add host")
	if err := cmd.Parse(args); err != nil {
		return nil
	}

	if len(cmd.Args()) != 2 {
		cmd.Usage()
		return nil
	}

	client, err := clientlib.NewAgentClient(cmd.Arg(0))
	if err != nil {
		glog.Fatalf("Could not create connection to host %s: %v", args[0], err)
	}

	var remoteHost dao.Host
	err = client.GetInfo(0, &remoteHost)
	if err != nil {
		glog.Fatalf("Could not get remote host info: %v", err)
	}
	parts := strings.Split(cmd.Arg(0), ":")
	remoteHost.IpAddr = parts[0]
	remoteHost.PoolId = cmd.Arg(1)
	glog.Infof("Got host info: %v", remoteHost)

	controlPlane := getClient()
	var unused int

	err = controlPlane.AddHost(remoteHost, &unused)
	if err != nil {
		glog.Fatalf("Could not add host: %v", err)
	}
	fmt.Println(remoteHost.Id)
	return err
}

// This method removes the given host (by HOSTID) from the system.
func (cli *ServicedCli) CmdRemoveHost(args ...string) error {
	cmd := Subcmd("remove-host", "HOSTID", "Remove the host.")
	if err := cmd.Parse(args); err != nil {
		return nil
	}
	if len(cmd.Args()) != 1 {
		cmd.Usage()
		return nil
	}

	controlPlane := getClient()
	var unused int
	err := controlPlane.RemoveHost(cmd.Arg(0), &unused)
	if err != nil {
		glog.Fatalf("Could not remove host: %v", err)
	}
	glog.Infof("Host %s removed.", cmd.Arg(0))
	return err
}

// A convinience struct for printing to command line
type poolWithHost struct {
	dao.ResourcePool
	Hosts []string
}

// Print a list of pools. Args are ignored.
func (cli *ServicedCli) CmdPools(args ...string) error {
	cmd := Subcmd("pools", "[OPTIONS]", "Display pools")

	var verbose bool
	cmd.BoolVar(&verbose, "verbose", false, "Show JSON representation for each pool")

	var raw bool
	cmd.BoolVar(&raw, "raw", false, "Don't show the header line")

	if err := cmd.Parse(args); err != nil {
		return nil
	}
	controlPlane := getClient()
	request := dao.EntityRequest{}
	var pools map[string]*dao.ResourcePool
	err := controlPlane.GetResourcePools(request, &pools)
	if err != nil {
		glog.Fatalf("Could not get resource pools: %v", err)
	}

<<<<<<< HEAD
		// get pool hosts
		var poolHosts []*dao.PoolHost
		err = controlPlane.GetHostsForResourcePool(pool.Id, &poolHosts)
		if err != nil {
			glog.Fatalf("Could not get hosts for Pool %s: %v", pool.Id, err)
=======
	if verbose == false {
		outfmt := "%-12s %-12s %-6d %-6d %-6d\n"

		if raw == false {
			fmt.Printf("%-12s %-12s %-6s %-6s %-6s\n", "ID", "PARENT", "CORE", "MEM", "PRI")
		} else {
			outfmt = "%s|%s|%d|%d|%d\n"
>>>>>>> 531abe87
		}

		for _, pool := range pools {
			fmt.Printf(outfmt,
				pool.Id,
				pool.ParentId,
				pool.CoreLimit,
				pool.MemoryLimit,
				pool.Priority)
		}
	} else {
		poolsWithHost := make(map[string]poolWithHost)
		for _, pool := range pools {
			// get pool hosts
			var poolHosts []*serviced.PoolHost
			err = controlPlane.GetHostsForResourcePool(pool.Id, &poolHosts)
			if err != nil {
				glog.Fatalf("Could not get hosts for Pool %s: %v", pool.Id, err)
			}
			hosts := make([]string, len(poolHosts))
			for i, hostPool := range poolHosts {
				hosts[i] = hostPool.HostId
			}
			poolsWithHost[pool.Id] = poolWithHost{*pool, hosts}
		}
		poolsWithHostJson, err := json.MarshalIndent(poolsWithHost, " ", "  ")
		if err == nil {
			fmt.Printf("%s\n", poolsWithHostJson)
		}
	}
	return err
}

// Add a new pool given some parameters.
func (cli *ServicedCli) CmdAddPool(args ...string) error {
	cmd := Subcmd("add-pool", "[options] POOLID CORE_LIMIT MEMORY_LIMIT PRIORITY", "Add resource pool")
	if err := cmd.Parse(args); err != nil {
		return nil
	}
	if len(cmd.Args()) < 4 {
		cmd.Usage()
		return nil
	}
	pool, _ := dao.NewResourcePool(cmd.Arg(0))
	coreLimit, err := strconv.Atoi(cmd.Arg(1))
	if err != nil {
		glog.Fatalf("Bad core limit %s: %v", cmd.Arg(1), err)
	}
	pool.CoreLimit = coreLimit
	memoryLimit, err := strconv.Atoi(cmd.Arg(2))
	if err != nil {
		glog.Fatalf("Bad memory limit %s: %v", cmd.Arg(2), err)
	}
	pool.MemoryLimit = uint64(memoryLimit)
	controlPlane := getClient()
	var unused int
	err = controlPlane.AddResourcePool(*pool, &unused)
	if err != nil {
		glog.Fatalf("Could not add resource pool: %v", err)
	}
	fmt.Printf("%s\n", pool.Id)
	return err
}

// Revmove the given resource pool
func (cli *ServicedCli) CmdRemovePool(args ...string) error {
	cmd := Subcmd("remove-pool", "[options] POOLID ", "Remove resource pool")
	if err := cmd.Parse(args); err != nil {
		return nil
	}
	if len(cmd.Args()) != 1 {
		cmd.Usage()
		return nil
	}
	controlPlane := getClient()
	var unused int
	err := controlPlane.RemoveResourcePool(cmd.Arg(0), &unused)
	if err != nil {
		glog.Fatalf("Could not remove resource pool: %v", err)
	}
	glog.Infof("Pool %s removed.\n", cmd.Arg(0))
	return err
}

// Print the list of available services.
func (cli *ServicedCli) CmdServices(args ...string) error {
	cmd := Subcmd("services", "[CMD]", "Show services")

	var verbose bool
	cmd.BoolVar(&verbose, "verbose", false, "Show JSON representation for each service")

	var raw bool
	cmd.BoolVar(&raw, "raw", false, "Don't show the header line")

	if err := cmd.Parse(args); err != nil {
		return nil
	}

	controlPlane := getClient()
	request := dao.EntityRequest{}
	var services []*dao.Service
	err := controlPlane.GetServices(request, &services)
	if err != nil {
		glog.Fatalf("Could not get services: %v", err)
	}

	if verbose == false {
		outfmt := "%-36s %-12.12s %-32.32s %-16.16s %-4d %-24.24s %-12s %-6d %-6s %-16.16s\n"

		if raw == false {
			fmt.Printf("%-36s %-12s %-32s %-16s %-4s %-24s %-12s %-6s %-6s %-16.16s\n",
				"SERVICE ID",
				"NAME",
				"COMMAND",
				"DESCRIPTION",
				"INST",
				"IMAGE",
				"POOL",
				"DSTATE",
				"LAUNCH",
				"PARENT")
		} else {
			outfmt = "%s|%s|%s|%s|%d|%s|%s|%d|%s|%s\n"
		}

		for _, s := range services {
			fmt.Printf(outfmt,
				s.Id,
				s.Name,
				s.Startup,
				s.Description,
				s.Instances,
				s.ImageId,
				s.PoolId,
				s.DesiredState,
				s.Launch,
				s.ParentServiceId)
		}
	} else {
		servicesJson, err := json.MarshalIndent(services, " ", " ")
		if err != nil {
			glog.Fatalf("Problem marshaling services object: %s", err)
		}
		fmt.Printf("%s\n", servicesJson)
	}

	return err
}

// PortOpts type
type PortOpts map[string]dao.ServiceEndpoint

func NewPortOpts() PortOpts {
	return make(PortOpts)
}
func (opts *PortOpts) String() string {
	return fmt.Sprint(*opts)
}

// ListOpts type
type ListOpts []string

func (opts *ListOpts) String() string {
	return fmt.Sprint(*opts)
}

func (opts *ListOpts) Set(value string) error {
	*opts = append(*opts, value)
	return nil
}

func (opts *PortOpts) Set(value string) error {
	parts := strings.Split(value, ":")
	if len(parts) != 3 {
		return fmt.Errorf("Malformed port specification: %v", value)
	}
	protocol := parts[0]
	if protocol != "tcp" && protocol != "udp" {
		return fmt.Errorf("Unsuppored protocol for port specification: %s", protocol)
	}
	portNum, err := strconv.Atoi(parts[1])
	if err != nil {
		return fmt.Errorf("Invalid port number: %s", parts[1])
	}
	portName := serviced.ApplicationType(parts[2])
	if len(portName) <= 0 {
		return fmt.Errorf("Endpoint name can not be empty")
	}
	port := fmt.Sprintf("%s:%d", protocol, portNum)
	(*opts)[port] = dao.ServiceEndpoint{Protocol: protocol, PortNumber: uint16(portNum), Application: string(portName)}
	return nil
}

func getDefaultGateway() string {
	cmd := exec.Command("ip", "route")
	output, err := cmd.Output()
	if err != nil {
		glog.Infof("Could not get default gateway")
		return "127.0.0.1"
	}
	for _, line := range strings.Split(string(output), "\n") {
		fields := strings.Fields(line)
		if len(fields) > 2 && fields[0] == "default" {
			return fields[2]
		}
	}
	return "127.0.0.1"
}

func ParseAddService(args []string) (*dao.Service, *flag.FlagSet, error) {
	cmd := Subcmd("add-service", "[OPTIONS] NAME POOLID IMAGEID COMMAND", "Add service.")

	if len(args) > 0 && args[0] != "--help" {
		cmd.SetOutput(ioutil.Discard)
	}

	flPortOpts := NewPortOpts()
	cmd.Var(&flPortOpts, "p", "Expose a port for this service (e.g. -p tcp:3306:mysql )")

	flServicePortOpts := NewPortOpts()
	cmd.Var(&flServicePortOpts, "q", "Map a remote service port (e.g. -q tcp:3306:mysql )")

	if err := cmd.Parse(args); err != nil {
		return nil, cmd, err
	}
	if len(cmd.Args()) < 4 {
		return nil, cmd, nil
	}

	service, err := dao.NewService()
	if err != nil {
		glog.Fatalf("Could not create service:%v\n", err)
	}
	service.Name = cmd.Arg(0)
	service.PoolId = cmd.Arg(1)
	service.ImageId = cmd.Arg(2)
	startup := cmd.Arg(3)
	for i := 4; i < len(cmd.Args()); i++ {
		startup = startup + " " + cmd.Arg(i)
	}
	glog.Infof("endpoints discovered: %v", flPortOpts)
	endPoints := make([]dao.ServiceEndpoint, len(flPortOpts)+len(flServicePortOpts))
	i := 0
	for _, endpoint := range flPortOpts {
		endpoint.Purpose = "remote"
		endPoints[i] = endpoint
		i++
	}
	for _, endpoint := range flServicePortOpts {
		endpoint.Purpose = "local"
		endPoints[i] = endpoint
		i++
	}
	service.Endpoints = &endPoints
	service.Startup = startup
	return service, cmd, nil
}

// Add a service given a set of paramters.
func (cli *ServicedCli) CmdAddService(args ...string) error {
	service, cmd, err := ParseAddService(args)
	if err != nil {
		glog.Errorf(err.Error())
		return nil
	}
	if service == nil {
		cmd.Usage()
		return nil
	}
	controlPlane := getClient()

	service.Instances = 1
	glog.Infof("Calling AddService.\n")
	var unused int
	err = controlPlane.AddService(*service, &unused)
	if err != nil {
		glog.Fatalf("Could not add services: %v", err)
	}
	fmt.Println(service.Id)
	return err
}

// Remove a service given the SERVICEID.
func (cli *ServicedCli) CmdRemoveService(args ...string) error {
	cmd := Subcmd("remove-service", "SERVICEID", "Remove a service.")
	if err := cmd.Parse(args); err != nil {
		return nil
	}
	if len(cmd.Args()) != 1 {
		cmd.Usage()
		return nil
	}
	controlPlane := getClient()

	var unused int
	err := controlPlane.RemoveService(cmd.Arg(0), &unused)
	if err != nil {
		glog.Fatalf("Could not remove service: %v", err)
	}
	return err
}

// Schedule a service to start given a service id.
func (cli *ServicedCli) CmdStartService(args ...string) error {
	cmd := Subcmd("start-service", "SERVICEID", "Start a service.")
	if err := cmd.Parse(args); err != nil {
		return nil
	}
	if len(cmd.Args()) != 1 {
		cmd.Usage()
		return nil
	}
	controlPlane := getClient()
	var hostId string
	err := controlPlane.StartService(cmd.Arg(0), &hostId)
	if err != nil {
		glog.Fatalf("Could not start service: %v", err)
	}
	glog.Infof("Sevice scheduled to start on host %s\n", hostId)
	return err
}

// Schedule a service to stop given a service id.
func (cli *ServicedCli) CmdStopService(args ...string) error {
	cmd := Subcmd("stop-service", "SERVICEID", "Stop a service.")
	if err := cmd.Parse(args); err != nil {
		return nil
	}
	if len(cmd.Args()) != 1 {
		cmd.Usage()
		return nil
	}
	controlPlane := getClient()
	var unused int
	err := controlPlane.StopService(cmd.Arg(0), &unused)
	if err != nil {
		glog.Fatalf("Could not stop service: %v", err)
	}
	glog.Infoln("Sevice scheduled to stop.")
	return err
}<|MERGE_RESOLUTION|>--- conflicted
+++ resolved
@@ -281,14 +281,9 @@
 
 	client := getClient()
 
-<<<<<<< HEAD
 	var hosts map[string]*dao.Host
 	request := dao.EntityRequest{}
-=======
-	var hosts map[string]*serviced.Host
-	request := serviced.EntityRequest{}
-
->>>>>>> 531abe87
+
 	err := client.GetHosts(request, &hosts)
 	if err != nil {
 		glog.Fatalf("Could not get hosts %v", err)
@@ -416,13 +411,6 @@
 		glog.Fatalf("Could not get resource pools: %v", err)
 	}
 
-<<<<<<< HEAD
-		// get pool hosts
-		var poolHosts []*dao.PoolHost
-		err = controlPlane.GetHostsForResourcePool(pool.Id, &poolHosts)
-		if err != nil {
-			glog.Fatalf("Could not get hosts for Pool %s: %v", pool.Id, err)
-=======
 	if verbose == false {
 		outfmt := "%-12s %-12s %-6d %-6d %-6d\n"
 
@@ -430,7 +418,6 @@
 			fmt.Printf("%-12s %-12s %-6s %-6s %-6s\n", "ID", "PARENT", "CORE", "MEM", "PRI")
 		} else {
 			outfmt = "%s|%s|%d|%d|%d\n"
->>>>>>> 531abe87
 		}
 
 		for _, pool := range pools {
@@ -445,7 +432,7 @@
 		poolsWithHost := make(map[string]poolWithHost)
 		for _, pool := range pools {
 			// get pool hosts
-			var poolHosts []*serviced.PoolHost
+			var poolHosts []*dao.PoolHost
 			err = controlPlane.GetHostsForResourcePool(pool.Id, &poolHosts)
 			if err != nil {
 				glog.Fatalf("Could not get hosts for Pool %s: %v", pool.Id, err)
