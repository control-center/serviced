package main

import (
	"github.com/gorilla/websocket"

	"github.com/zenoss/glog"
	"github.com/zenoss/serviced"
	"github.com/zenoss/serviced/dao"
	"github.com/zenoss/serviced/shell"

	"fmt"
	"net"
	"net/http"
	"os"
	"os/exec"
	"sort"
	"syscall"
	"time"
)

type hub struct {
	// Registered connections.
	connections map[*shell.WebsocketShell]bool

	// Register requests from the connections
	register chan *shell.WebsocketShell

	// Unregister requests from the connections
	unregister chan *shell.WebsocketShell
}

func (h *hub) run() {
	for {
		select {
		case c := <-h.register:
			h.connections[c] = true
		case c := <-h.unregister:
			delete(h.connections, c)
			c.Close()
		}
	}
}

var h = hub{
	register:    make(chan *shell.WebsocketShell),
	unregister:  make(chan *shell.WebsocketShell),
	connections: make(map[*shell.WebsocketShell]bool),
}

func wsHandler(w http.ResponseWriter, r *http.Request) {
	ws, err := websocket.Upgrade(w, r, nil, 1024, 1024)
	if _, ok := err.(websocket.HandshakeError); ok {
		http.Error(w, "Not a websocket handshake", 400)
		return
	} else if err != nil {
		return
	}
	c := shell.Connect(ws)
	h.register <- c
	defer func() { h.unregister <- c }()
	go c.Writer()
	c.Reader()
}

// Start a service proxy.
func (cli *ServicedCli) CmdProxy(args ...string) error {

	if err := proxyCmd.Parse(args); err != nil {
		return err
	}
	if len(proxyCmd.Args()) != 2 {
		proxyCmd.Usage()
		glog.Flush()
		os.Exit(2)
	}
	config := serviced.MuxConfig{}
	config.TCPMux.Port = proxyOptions.muxport
	config.TCPMux.Enabled = proxyOptions.mux
	config.TCPMux.UseTLS = proxyOptions.tls
	config.ServiceId = proxyCmd.Arg(0)
	config.Command = proxyCmd.Arg(1)

	if config.TCPMux.Enabled {
		go config.TCPMux.ListenAndMux()
	}

	go h.run()
	http.HandleFunc("/exec", wsHandler)
	go http.ListenAndServe(":50000", nil)

	procexit := make(chan int)

	// continually execute subprocess
	go func(cmdString string) {
		defer func() { procexit <- 0 }()
		for {
			glog.V(0).Info("About to execute: ", cmdString)
			cmd := exec.Command("bash", "-c", cmdString)
			cmd.Stdout = os.Stdout
			cmd.Stderr = os.Stderr
			cmd.Stdin = os.Stdin
			err := cmd.Run()
			if err != nil {
				glog.Errorf("Problem running service: %v", err)
				glog.Flush()
				if exiterr, ok := err.(*exec.ExitError); ok && !proxyOptions.autorestart {
					if status, ok := exiterr.Sys().(syscall.WaitStatus); ok {
						procexit <- status.ExitStatus()
					}
				}
			}
			if !proxyOptions.autorestart {
				break
			}
			glog.V(0).Info("service exited, sleeping...")
			time.Sleep(time.Minute)
		}
	}(config.Command)

<<<<<<< HEAD
	if proxyOptions.logstash {
		go func() {
			// *********************************************************************************************
			// ***** FIX ME the following 3 variables are defined in agent.go as well! *********************
			containerLogstashForwarderDir := "/usr/local/serviced/resources/logstash"
			containerLogstashForwarderBinaryPath := containerLogstashForwarderDir + "/logstash-forwarder"
			containerLogstashForwarderConfPath := containerLogstashForwarderDir + "/logstash-forwarder.conf"
			// *********************************************************************************************
			cmdString := containerLogstashForwarderBinaryPath + " -config " + containerLogstashForwarderConfPath
			glog.V(0).Info("About to execute: ", cmdString)
			myCmd := exec.Command("bash", "-c", cmdString)
			myErr := myCmd.Run()
			if myErr != nil {
				glog.Errorf("Problem running logstash-forwarder service: %v", myErr)
				glog.Flush()
			}
		}()
	}
=======
	go func() {
		// *********************************************************************************************
		// ***** FIX ME the following 3 variables are defined in agent.go as well! *********************
		containerLogstashForwarderDir := "/usr/local/serviced/resources/logstash"
		containerLogstashForwarderBinaryPath := containerLogstashForwarderDir + "/logstash-forwarder"
		containerLogstashForwarderConfPath := containerLogstashForwarderDir + "/logstash-forwarder.conf"
		// *********************************************************************************************
		// make sure we pick up any logfile that was modified within the last three years
		cmdString := containerLogstashForwarderBinaryPath + " -old-files-hours=26280 -config " + containerLogstashForwarderConfPath
		glog.V(0).Info("About to execute: ", cmdString)
		myCmd := exec.Command("bash", "-c", cmdString)
		myCmd.Stdout = os.Stdout
		myCmd.Stderr = os.Stderr
		myErr := myCmd.Run()
		if myErr != nil {
			glog.Errorf("Problem running service: %v", myErr)
			glog.Flush()
		}
	}()
>>>>>>> 7efb7a81

	go func() {
		for {
			func() {
				client, err := serviced.NewLBClient(proxyOptions.servicedEndpoint)
				if err != nil {
					glog.Errorf("Could not create a client to endpoint %s: %s", proxyOptions.servicedEndpoint, err)
					return
				}
				defer client.Close()

				var endpoints map[string][]*dao.ApplicationEndpoint
				err = client.GetServiceEndpoints(config.ServiceId, &endpoints)
				if err != nil {
					glog.Errorf("Error getting application endpoints for service %s: %s", config.ServiceId, err)
					return
				}

				for key, endpointList := range endpoints {
					if len(endpointList) <= 0 {
						glog.Warningf("No endpoints found for %s", key)
						if proxy, ok := proxies[key]; ok {
							emptyAddressList := make([]string, 0)
							proxy.SetNewAddresses(emptyAddressList)
						}
						continue
					}

					addresses := make([]string, len(endpointList))
					for i, endpoint := range endpointList {
						addresses[i] = fmt.Sprintf("%s:%d", endpoint.HostIp, endpoint.HostPort)
					}
					sort.Strings(addresses)

					var proxy *serviced.Proxy
					var ok bool
					if proxy, ok = proxies[key]; !ok {
						glog.Infof("Attempting port map for: %s -> %+v", key, *endpointList[0])

						// setup a new proxy
						listener, err := net.Listen("tcp4", fmt.Sprintf(":%d", endpointList[0].ContainerPort))
						if err != nil {
							glog.Errorf("Could not bind to port: %s", err)
							continue
						}
						proxy, err = serviced.NewProxy(
							fmt.Sprintf("%v", endpointList[0]),
							uint16(config.TCPMux.Port),
							config.TCPMux.UseTLS,
							listener)
						if err != nil {
							glog.Errorf("Could not build proxy %s", err)
							continue
						}

						glog.Infof("Success binding port: %s -> %+v", key, proxy)
						proxies[key] = proxy
					}
					proxy.SetNewAddresses(addresses)
				}
			}()

			time.Sleep(time.Second * 10)
		}
	}()

	exitcode := <-procexit // Wait for proc goroutine to exit

	glog.Flush()
	os.Exit(exitcode)
	return nil
}

var proxies map[string]*serviced.Proxy

func init() {
	proxies = make(map[string]*serviced.Proxy)
}<|MERGE_RESOLUTION|>--- conflicted
+++ resolved
@@ -117,7 +117,6 @@
 		}
 	}(config.Command)
 
-<<<<<<< HEAD
 	if proxyOptions.logstash {
 		go func() {
 			// *********************************************************************************************
@@ -126,9 +125,11 @@
 			containerLogstashForwarderBinaryPath := containerLogstashForwarderDir + "/logstash-forwarder"
 			containerLogstashForwarderConfPath := containerLogstashForwarderDir + "/logstash-forwarder.conf"
 			// *********************************************************************************************
-			cmdString := containerLogstashForwarderBinaryPath + " -config " + containerLogstashForwarderConfPath
+			cmdString := containerLogstashForwarderBinaryPath + " -old-files-hours=26280 -config " + containerLogstashForwarderConfPath
 			glog.V(0).Info("About to execute: ", cmdString)
 			myCmd := exec.Command("bash", "-c", cmdString)
+			myCmd.Stdout = os.Stdout
+			myCmd.Stderr = os.Stderr
 			myErr := myCmd.Run()
 			if myErr != nil {
 				glog.Errorf("Problem running logstash-forwarder service: %v", myErr)
@@ -136,27 +137,6 @@
 			}
 		}()
 	}
-=======
-	go func() {
-		// *********************************************************************************************
-		// ***** FIX ME the following 3 variables are defined in agent.go as well! *********************
-		containerLogstashForwarderDir := "/usr/local/serviced/resources/logstash"
-		containerLogstashForwarderBinaryPath := containerLogstashForwarderDir + "/logstash-forwarder"
-		containerLogstashForwarderConfPath := containerLogstashForwarderDir + "/logstash-forwarder.conf"
-		// *********************************************************************************************
-		// make sure we pick up any logfile that was modified within the last three years
-		cmdString := containerLogstashForwarderBinaryPath + " -old-files-hours=26280 -config " + containerLogstashForwarderConfPath
-		glog.V(0).Info("About to execute: ", cmdString)
-		myCmd := exec.Command("bash", "-c", cmdString)
-		myCmd.Stdout = os.Stdout
-		myCmd.Stderr = os.Stderr
-		myErr := myCmd.Run()
-		if myErr != nil {
-			glog.Errorf("Problem running service: %v", myErr)
-			glog.Flush()
-		}
-	}()
->>>>>>> 7efb7a81
 
 	go func() {
 		for {
