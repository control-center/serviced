--- conflicted
+++ resolved
@@ -71,14 +71,9 @@
 		go config.TCPMux.ListenAndMux()
 	}
 
-<<<<<<< HEAD
     go h.run()
-	http.HandleFunc("/exec", wsHandler)
-	http.ListenAndServe(":50000", nil)
-=======
 	http.HandleFunc("/exec", handler)
 	go http.ListenAndServe(":50000", nil)
->>>>>>> aa981840
 
 	procexit := make(chan int)
 
