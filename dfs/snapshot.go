--- conflicted
+++ resolved
@@ -29,7 +29,7 @@
 
 const (
 	snapshotMeta = "snapshot.json"
-	timeFormat = "20060102-150405"
+	timeFormat   = "20060102-150405"
 )
 
 type SnapshotMetadata struct {
@@ -347,11 +347,7 @@
 	}
 
 	// map service id to service
-<<<<<<< HEAD
-	current, err := dfs.facade.GetServices(dfs.datastoreGet(), dao.ServiceRequest{TenantID:tenantID})
-=======
-	current, err := dfs.facade.GetServices(datastore.Get(), dao.ServiceRequest{TenantID: tenantID})
->>>>>>> e4a6e88a
+	current, err := dfs.facade.GetServices(dfs.datastoreGet(), dao.ServiceRequest{TenantID: tenantID})
 	if err != nil {
 		glog.Errorf("Could not get services: %s", err)
 		return err
@@ -389,23 +385,15 @@
 			}
 
 			if _, ok := currentServices[serviceID]; ok {
-<<<<<<< HEAD
-				if err := dfs.facade.UpdateService(dfs.datastoreGet(), svc); err != nil {
-=======
 				glog.Infof("Updating service %s (%s)", svc.Name, svc.ID)
-				if err := dfs.facade.UpdateService(datastore.Get(), svc); err != nil {
->>>>>>> e4a6e88a
+				if err := dfs.facade.UpdateService(dfs.datstoreGet(), svc); err != nil {
 					glog.Errorf("Could not update service %s: %s", svc.ID, err)
 					return err
 				}
 				delete(currentServices, serviceID)
 			} else {
-<<<<<<< HEAD
+				glog.Infof("Adding service %s (%s)", svc.Name, svc.ID)
 				if err := dfs.facade.AddService(dfs.datastoreGet(), svc); err != nil {
-=======
-				glog.Infof("Adding service %s (%s)", svc.Name, svc.ID)
-				if err := dfs.facade.AddService(datastore.Get(), svc); err != nil {
->>>>>>> e4a6e88a
 					glog.Errorf("Could not add service %s: %s", serviceID, err)
 					return err
 				}
@@ -428,11 +416,6 @@
 		return err
 	}
 
-<<<<<<< HEAD
-	for serviceID := range currentServices {
-		if err := dfs.facade.RemoveService(dfs.datastoreGet(), serviceID); err != nil {
-			glog.Errorf("Could not remove service %s: %s", serviceID, err)
-=======
 	// delete remaining services hierarchically
 	deleted := make(map[string]struct{}) // list of services that have been deleted
 
@@ -452,7 +435,7 @@
 		} else {
 			// otherwise just delete the node
 			glog.Infof("Removing service %s (%s)", s.Name, s.ID)
-			if err := dfs.facade.RemoveService(datastore.Get(), s.ID); err != nil {
+			if err := dfs.facade.RemoveService(dfs.datastoreGet(), s.ID); err != nil {
 				glog.Errorf("Could not remove service %s (%s): %s", s.Name, s.ID, err)
 				return err
 			}
@@ -463,7 +446,6 @@
 	}
 	for _, svc := range currentServices {
 		if err := rmsvc(svc); err != nil {
->>>>>>> e4a6e88a
 			return err
 		}
 	}
