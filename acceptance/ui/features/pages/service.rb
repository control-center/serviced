require_relative 'navbar'
require 'site_prism'

class Service < SitePrism::Page
<<<<<<< HEAD
    set_url applicationURL("#/services?disable-animation=true&loglevel=debug&no-focusme=true")
=======
    include ::RSpec::Matchers

    set_url applicationURL("#/services?disable-animation=true&loglevel=debug")
>>>>>>> df69e764
    set_url_matcher /services/

    section :navbar, NavBarSection, ".navbar-collapse"

    element :addPublicEndpoint_button, "[ng-click='modalAddPublicEndpoint()']"
    element :publicEndpoints_table, "table[data-config='publicEndpointsTable']"
    element :ipAssignments_table,   "table[data-config='ipsTable']"
    element :configFiles_table,     "table[data-config='configTable']"

    # add public endpoint dialog elements
    element :addPublicEndpoint_dialog, ".modal-content"
    element :addVHostApp_select,    :xpath, "//select[@id='add_vhost_application']"

    # type selector
    element :buttonPortType,        "div.btn-group", "//input[@value='port']"
    element :buttonVHostType,       "div.btn-group", "//input[@value='vhost']"

    # type port
    element :newHostName_input,     :xpath, "//input[@name='new_host_name']"
    element :newPort_input,         :xpath, "//input[@id='add_public_endpoint_port']"
    element :addProtocol_select,    :xpath, "//select[@id='add_port_protocol']"

    # type vhost
    element :newVHost_input,        :xpath, "//input[@id='add_vhost_vhost']"

    # Look up the table data for the given port and remove it using
    # the UI.
    def remove_publicendpoint_port_json(name)
        remove_publicendpoint("table://ports/#{name}/PortAddr")
    end

    # Removes the public endpoint (vhost or port) by looking up the entry and
    # clicking the delete button.
    def remove_publicendpoint(name)
        name = getTableValue(name)
        self.page.all(:xpath, "//table[@data-config='publicEndpointsTable']//tr").each do |tr|
            if tr.text.include?(name)
                btn = tr.find(:xpath, ".//button[@ng-click='clickRemovePublicEndpoint(publicEndpoint)']")
                if btn
                    btn.click
                    # confirm the removal
                    cnf = find(:xpath, "//div[@class='modal-content']//button", :text => "Remove and Restart Service")
                    cnf.click
                    refreshPage()
                    return true
                end
            end
        end
        return false
    end

    def click_add_publicendpoint_button()
        self.addPublicEndpoint_button.click
        # wait till modal is done loading
        expect(self).to have_no_css(".uilock", :visible => true)
    end

    def check_endpoint_unique_column?(ctitle, cvalue)
        found = 0
        self.page.all(:xpath, "//table[@data-config='publicEndpointsTable']//tr//td[@data-title-text=#{ctitle}]").each do |td|
            if td.text.include?(cvalue)
                found += 1
            end
        end
        return found == 1
    end

    def check_endpoint_find?(c1, c2)
        self.page.all(:xpath, "//table[@data-config='publicEndpointsTable']//tr").each do |tr|
            line=tr.text.upcase()
            if  line.include?(c1) && line.include?(c2)
                return true
            end
        end
        return false
    end


    def check_vhost_exists?(vhost)
        vhostName = getTableValue(vhost)
        searchStr = "https://#{vhostName}."

        found = false
        within(self.publicEndpoints_table) do
            found = page.has_text?(searchStr)
        end
        return found
    end

    def check_public_port_exists?(port)
        portName = getTableValue(port)
        searchStr = ":#{portName}"

        found = false
        within(self.publicEndpoints_table) do
            found = page.has_text?(searchStr)
        end
        return found
    end
end<|MERGE_RESOLUTION|>--- conflicted
+++ resolved
@@ -2,13 +2,8 @@
 require 'site_prism'
 
 class Service < SitePrism::Page
-<<<<<<< HEAD
+    include ::RSpec::Matchers
     set_url applicationURL("#/services?disable-animation=true&loglevel=debug&no-focusme=true")
-=======
-    include ::RSpec::Matchers
-
-    set_url applicationURL("#/services?disable-animation=true&loglevel=debug")
->>>>>>> df69e764
     set_url_matcher /services/
 
     section :navbar, NavBarSection, ".navbar-collapse"
