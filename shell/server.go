package shell

import (
	"fmt"
	"net/http"
	"net/url"
	"os"
	"os/exec"
	"path"
	"runtime"
	"strings"
	"syscall"

	"github.com/googollee/go-socket.io"
	"github.com/zenoss/glog"

	"github.com/zenoss/serviced"
	"github.com/zenoss/serviced/dao"
	"github.com/zenoss/serviced/dfs"
)

var empty interface{}

const (
	PROCESSKEY string = "process"
	MAXBUFFER  int    = 8192
)

<<<<<<< HEAD
func NewProcessServer(actor ProcessActor) *ProcessServer {
=======
var webroot string

func init() {
	servicedHome := os.Getenv("SERVICED_HOME")
	if len(servicedHome) > 0 {
		webroot = servicedHome + "/share/shell/static"
	}
}

func staticRoot() string {
	if len(webroot) == 0 {
		_, filename, _, _ := runtime.Caller(1)
		return path.Join(path.Dir(path.Dir(filename)), "shell", "static")
	}
	return webroot
}

func NewProcessForwarderServer(addr string) *ProcessServer {
>>>>>>> ecd7290c
	server := &ProcessServer{
		sio:   socketio.NewSocketIOServer(&socketio.Config{}),
		actor: actor,
	}
	server.sio.On("connect", server.onConnect)
<<<<<<< HEAD
	server.sio.On("process", server.onProcess)
	server.sio.On("disconnect", actor.onDisconnect)
=======
	server.sio.On("disconnect", onForwarderDisconnect)
	// BUG: ZEN-10320
	// server.Handle("/", http.FileServer(http.Dir(staticRoot())))
>>>>>>> ecd7290c
	return server
}

func NewProcessForwarderServer(addr string) *ProcessServer {
	return NewProcessServer(&Forwarder{addr: addr})
}

func NewProcessExecutorServer(port string) *ProcessServer {
<<<<<<< HEAD
	return NewProcessServer(&Executor{port: port})
=======
	server := &ProcessServer{
		sio:   socketio.NewSocketIOServer(&socketio.Config{}),
		actor: &Executor{port: port},
	}
	server.sio.On("connect", server.onConnect)
	server.sio.On("disconnect", onExecutorDisconnect)
	// BUG: ZEN-10320
	// server.Handle("/", http.FileServer(http.Dir(staticRoot())))
	return server
>>>>>>> ecd7290c
}

func (p *ProcessServer) Handle(pattern string, handler http.Handler) error {
	p.sio.Handle(pattern, handler)
	return nil
}

func (p *ProcessServer) ServeHTTP(w http.ResponseWriter, r *http.Request) {
	p.sio.ServeHTTP(w, r)
}

func (s *ProcessServer) onProcess(ns *socketio.NameSpace, cfg *ProcessConfig) {
		// Kick it off
		glog.Infof("Received process packet")
		proc := s.actor.Exec(cfg)
		ns.Session.Values[PROCESSKEY] = proc

		// Wire up output
		go proc.ReadRequest(ns)
		go proc.WriteResponse(ns)
}

func (s *ProcessServer) onConnect(ns *socketio.NameSpace) {
	glog.Infof("Waiting for process packet")
}

func (p *ProcessInstance) Close() {
	p.closeIncoming()
	p.closeOutgoing()
}

func (p *ProcessInstance) closeIncoming() {
	glog.V(0).Infof("Closing incoming channels")
	if _, ok := <-p.Stdin; ok {
		close(p.Stdin)
	}
	if _, ok := <-p.Signal; ok {
		close(p.Signal)
	}
}

func (p *ProcessInstance) closeOutgoing() {
	glog.V(0).Infof("Closing outgoing channels")
	if _, ok := <-p.Stdout; ok {
		close(p.Stdout)
	}
	if _, ok := <-p.Stderr; ok {
		close(p.Stderr)
	}
	if _, ok := <-p.Result; ok {
		close(p.Result)
	}
}

func (p *ProcessInstance) ReadRequest(ns *socketio.NameSpace) {
	ns.On("signal", func(n *socketio.NameSpace, signal int) {
		glog.V(4).Infof("received signal %d", signal)
		p.Signal <- signal
	})

	ns.On("stdin", func(n *socketio.NameSpace, stdin string) {
		glog.V(4).Infof("Received stdin: %s", stdin)
		p.Stdin <- stdin
	})

	glog.V(0).Info("Hooked up incoming events!")
}

func (p *ProcessInstance) WriteRequest(ns *socketio.NameSpace) {
	glog.V(0).Info("Hooking up input channels!")
	for p.Stdin != nil || p.Signal != nil {
		select {
		case m, ok := <-p.Stdin:
			if !ok {
				p.Stdin = nil
			} else {
				ns.Emit("stdin", m)
			}
		case s, ok := <-p.Signal:
			if !ok {
				p.Signal = nil
			} else {
				ns.Emit("signal", s)
			}
		}
	}
}

func (p *ProcessInstance) ReadResponse(ns *socketio.NameSpace) {
	ns.On("stdout", func(n *socketio.NameSpace, stdout string) {
		glog.V(4).Infof("Process received stdout: %s", stdout)
		p.Stdout <- stdout
	})

	ns.On("stderr", func(n *socketio.NameSpace, stderr string) {
		glog.V(4).Infof("Process received stderr: %s", stderr)
		p.Stderr <- stderr
	})

	ns.On("result", func(n *socketio.NameSpace, result Result) {
		glog.V(0).Infof("Process received result: %s", result)
		p.Result <- result
	})
	glog.V(0).Info("Hooked up outgoing events!")

}

func (p *ProcessInstance) WriteResponse(ns *socketio.NameSpace) {
	glog.V(0).Info("Hooking up output channels!")
	for p.Stdout != nil || p.Stderr != nil {
		select {
		case m, ok := <-p.Stdout:
			if !ok {
				p.Stdout = nil
			} else {
				glog.Infof("Emitting stdout: %s", m)
				ns.Emit("stdout", m)
			}
		case m, ok := <-p.Stderr:
			if !ok {
				p.Stderr = nil
			} else {
				glog.Infof("Emitting stderr: %s", m)
				ns.Emit("stderr", m)
			}
		}
	}
	ns.Emit("result", <-p.Result)
}

func (f *Forwarder) Exec(cfg *ProcessConfig) *ProcessInstance {
	// TODO: make me more extensible
	urlAddr, err := url.Parse(f.addr)
	if err != nil {
		glog.Fatalf("Not a valid path: %s (%v)", f.addr, err)
	}

	host := fmt.Sprintf("http://%s:50000/", strings.Split(urlAddr.Host, ":")[0])

	// Dial the remote ProcessServer
	client, err := socketio.Dial(host)

	if err != nil {
		glog.Fatalf("Unable to contact remote process server: %v", err)
	}

	client.On("connect", func(ns *socketio.NameSpace) {
		if ns.Session.Values[PROCESSKEY] == nil {
			ns.Emit("process", cfg)
		} else {
			glog.Fatalf("Trying to connect to a stale process!")
		}
	})

	ns := client.Of("")
	proc := &ProcessInstance{
		Stdin:  make(chan string),
		Stdout: make(chan string),
		Stderr: make(chan string),
		Signal: make(chan int),
		Result: make(chan Result),
	}

	client.On("disconnect", func(ns *socketio.NameSpace) {
		glog.Infof("Disconnected!")
		proc.Close()
	})

	go proc.ReadResponse(ns)
	go proc.WriteRequest(ns)

	go client.Run()

	return proc
}

func (f *Forwarder) onDisconnect(ns *socketio.NameSpace) {
	// ns.Session.Values[PROCESSKEY].(*ProcessInstance)
	ns.Session.Values[PROCESSKEY] = nil
}

func (e *Executor) Exec(cfg *ProcessConfig) *ProcessInstance {
	return StartDocker(cfg, e.port)
}

func (e *Executor) onDisconnect(ns *socketio.NameSpace) {
	inst := ns.Session.Values[PROCESSKEY].(*ProcessInstance)
	// Client disconnected, so kill the process
	inst.Signal <- int(syscall.SIGKILL)
	inst.closeIncoming()
	ns.Session.Values[PROCESSKEY] = nil
}

func StartDocker(cfg *ProcessConfig, port string) *ProcessInstance {
	// Acquire and release the lock to start a container from the latest image
	dfs.Lock.Lock()
	dfs.Lock.Unlock()

	var (
		runner   Runner
		service  *dao.Service
		services []*dao.Service
	)

	// Create a control plane client to look up the service
	cp, err := serviced.NewControlClient(port)
	if err != nil {
		glog.Fatalf("Could not create a control plane client %v", err)
	}
	glog.Infof("Connected to the control plane at %s", port)

	err = (*cp).GetServices(&empty, &services)
	for _, svc := range services {
		if svc.Id == cfg.ServiceId || svc.Name == cfg.ServiceId {
			service = svc
			break
		}
	}

	if service == nil {
		glog.Fatalf("Unable to find service %s", cfg.ServiceId)
	}
	glog.Infof("Found service %s", cfg.ServiceId)

	// Bind mount on /serviced
	dir, bin, err := serviced.ExecPath()
	if err != nil {
		glog.Fatalf("Unable to find serviced binary: %v", err)
	}
	servicedVolume := fmt.Sprintf("%s:/serviced", dir)

	// Bind mount the pwd
	dir, err = os.Getwd()
	pwdVolume := fmt.Sprintf("%s:/mnt/pwd", dir)

	// Get the shell command
	shellcmd := cfg.Command
	if cfg.Command == "" {
		shellcmd = "su -"
	}

	// Get the serviced command
	svcdcmd := fmt.Sprintf("/serviced/%s", bin)

	// Get the proxy command
	proxycmd := []string{svcdcmd, "-logtostderr=false", "proxy", "-logstash=false", "-autorestart=false", service.Id, shellcmd}

	// Get the docker start command
	docker, err := exec.LookPath("docker")
	if err != nil {
		glog.Fatalf("Docker not found: %v", err)
	}
	argv := []string{"run", "-rm", "-v", servicedVolume, "-v", pwdVolume}
	argv = append(argv, cfg.Envv...)

	if cfg.IsTTY {
		argv = append(argv, "-i", "-t")
	}

	argv = append(argv, service.ImageId)
	argv = append(argv, proxycmd...)

	glog.Infof("%s %s", docker, argv)
	runner, err = CreateCommand(docker, argv)
	if err != nil {
		glog.Fatalf("Unable to run command {%s %s} %v", docker, argv, err)
	}

	// Wire it up
	inst := &ProcessInstance{
		Stdout: runner.StdoutPipe(),
		Stderr: runner.StderrPipe(),
		Stdin:  make(chan string),
		Signal: make(chan int),
		Result: make(chan Result),
	}

	go func() {
		go func() {
			glog.Infof("Reading from stdin/signal channels")
			for inst.Stdin != nil || inst.Signal != nil {
				select {
				case m, ok := <-inst.Stdin:
					if ok {
						runner.Write([]byte(m))
					} else {
						inst.Stdin = nil
					}
				case s, ok := <-inst.Signal:
					if ok {
						runner.Signal(syscall.Signal(s))
					} else {
						inst.Signal = nil
					}
				}
			}
		}()

		if err := runner.Reader(MAXBUFFER); err != nil {
			inst.Result <- Result{1, err, NORMAL}
		} else {
			inst.Result <- Result{0, err, NORMAL}
		}
	}()

	return inst
}<|MERGE_RESOLUTION|>--- conflicted
+++ resolved
@@ -26,9 +26,6 @@
 	MAXBUFFER  int    = 8192
 )
 
-<<<<<<< HEAD
-func NewProcessServer(actor ProcessActor) *ProcessServer {
-=======
 var webroot string
 
 func init() {
@@ -47,41 +44,28 @@
 }
 
 func NewProcessForwarderServer(addr string) *ProcessServer {
->>>>>>> ecd7290c
 	server := &ProcessServer{
 		sio:   socketio.NewSocketIOServer(&socketio.Config{}),
-		actor: actor,
+		actor: &Forwarder{addr: addr},
 	}
 	server.sio.On("connect", server.onConnect)
-<<<<<<< HEAD
-	server.sio.On("process", server.onProcess)
-	server.sio.On("disconnect", actor.onDisconnect)
-=======
 	server.sio.On("disconnect", onForwarderDisconnect)
 	// BUG: ZEN-10320
 	// server.Handle("/", http.FileServer(http.Dir(staticRoot())))
->>>>>>> ecd7290c
 	return server
 }
 
-func NewProcessForwarderServer(addr string) *ProcessServer {
-	return NewProcessServer(&Forwarder{addr: addr})
-}
-
 func NewProcessExecutorServer(port string) *ProcessServer {
-<<<<<<< HEAD
-	return NewProcessServer(&Executor{port: port})
-=======
 	server := &ProcessServer{
 		sio:   socketio.NewSocketIOServer(&socketio.Config{}),
 		actor: &Executor{port: port},
 	}
 	server.sio.On("connect", server.onConnect)
 	server.sio.On("disconnect", onExecutorDisconnect)
+	server.sio.On("process", server.onProcess)
 	// BUG: ZEN-10320
 	// server.Handle("/", http.FileServer(http.Dir(staticRoot())))
 	return server
->>>>>>> ecd7290c
 }
 
 func (p *ProcessServer) Handle(pattern string, handler http.Handler) error {
@@ -106,6 +90,17 @@
 
 func (s *ProcessServer) onConnect(ns *socketio.NameSpace) {
 	glog.Infof("Waiting for process packet")
+}
+
+func onForwarderDisconnect(ns *socketio.NameSpace) {
+	// ns.Session.Values[PROCESSKEY].(*ProcessInstance)
+}
+
+func onExecutorDisconnect(ns *socketio.NameSpace) {
+	inst := ns.Session.Values[PROCESSKEY].(*ProcessInstance)
+	// Client disconnected, so kill the process
+	inst.Signal <- int(syscall.SIGKILL)
+	inst.closeIncoming()
 }
 
 func (p *ProcessInstance) Close() {
