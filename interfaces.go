--- conflicted
+++ resolved
@@ -28,172 +28,6 @@
 // A user defined string that describes an exposed application endpoint.
 type ApplicationType string
 
-<<<<<<< HEAD
-=======
-// An endpoint that a Service exposes.
-type ServiceEndpoint struct {
-	Protocol    string
-	PortNumber  uint16
-	Application string
-	Purpose     string
-}
-
-// A Service that can run in serviced.
-type Service struct {
-	Id              string
-	Name            string
-	Context         string
-	Startup         string
-	Description     string
-	Instances       int
-	ImageId         string
-	PoolId          string
-	DesiredState    int
-	Launch          string
-	Endpoints       *[]ServiceEndpoint
-	ParentServiceId string
-	CreatedAt       time.Time
-	UpdatedAt       time.Time
-}
-
-type ServiceTemplateWrapper struct {
-	Id              string // Primary key
-	Name            string // Name of top level service
-	Description     string // Description
-	Data            string // JSON encoded template definition
-	ApiVersion      int    // Version of the ServiceTemplate API this expects
-	TemplateVersion int    // Version of the template
-}
-
-type MinMax struct {
-	Min int
-	Max int
-}
-
-type ServiceDefinition struct {
-	Name        string                 // Name of the defined service
-	Context     map[string]interface{} // Context information for the service
-	Command     string                 // Command which runs the service
-	Description string                 // Description of the service
-	ImageId     string                 // Docker image hosting the service
-	Instances   MinMax                 // Constraints on the number of instances
-	Launch      string                 // Must be "AUTO", the default, or "MANUAL"
-	Endpoints   []ServiceEndpoint      // Comms endpoints used by the service
-	Services    []ServiceDefinition    // Supporting subservices
-}
-
-type ServiceDeployment struct {
-	Id         string    // Primary key
-	TemplateId string    // id of template being deployed
-	ServiceId  string    // id of service created by deployment
-	DeployedAt time.Time // when the template was deployed
-}
-
-// A Service Template used for
-type ServiceTemplate struct {
-	Name        string              // Name of service template
-	Description string              // Meaningful description of Services
-	Services    []ServiceDefinition // Child services
-}
-
-// A request to deploy a service template
-type ServiceTemplateDeploymentRequest struct {
-	PoolId     string // Pool Id to deploy service into
-	TemplateId string // Id of template to be deployed
-}
-
-// This is created by selecting from service_state and joining to service
-type RunningService struct {
-	Id              string
-	ServiceId       string
-	HostId          string
-	StartedAt       time.Time
-	Name            string
-	Startup         string
-	Description     string
-	Instances       int
-	ImageId         string
-	PoolId          string
-	DesiredState    int
-	ParentServiceId string
-}
-
-// Desired states of services.
-const (
-	SVC_RUN     = 1
-	SVC_STOP    = 0
-	SVN_RESTART = -1
-)
-
-// Create a new Service.
-func NewService() (s *Service, err error) {
-	s = &Service{}
-	s.Id, err = NewUuid()
-	if err != nil {
-		return s, err
-	}
-	return s, nil
-}
-
-// A host that runs the control plane agent.
-type Host struct {
-	Id             string // Unique identifier, default to hostid
-	PoolId         string // Pool that the Host belongs to
-	Name           string // A label for the host, eg hostname, role
-	IpAddr         string // The IP address the host can be reached at from a serviced master
-	Cores          int    // Number of cores available to serviced
-	Memory         uint64 // Amount of RAM (bytes) available to serviced
-	PrivateNetwork string // The private network where containers run, eg 172.16.42.0/24
-	CreatedAt      time.Time
-	UpdatedAt      time.Time
-}
-
-// Create a new host.
-func NewHost() *Host {
-	host := &Host{}
-	return host
-}
-
-// A collection of computing resources with optional quotas.
-type ResourcePool struct {
-	Id          string // Unique identifier for resource pool, eg "default"
-	ParentId    string // The pool id of the parent pool, if this pool is embeded in another pool. An empty string means it is not embeded.
-	CoreLimit   int    // Number of cores on the host available to serviced
-	MemoryLimit uint64 // A quota on the amount (bytes) of RAM in the pool, 0 = unlimited
-	Priority    int    // relative priority of resource pools, used for CPU priority
-	CreatedAt   time.Time
-	UpdatedAt   time.Time
-}
-
-// A new ResourcePool
-func NewResourcePool(id string) (pool *ResourcePool, err error) {
-	pool = new(ResourcePool)
-	pool.Id = id
-	return pool, err
-}
-
-func (pool *ResourcePool) MakeSubpool(id string) *ResourcePool {
-	subpool := *pool
-	subpool.Id = id
-	subpool.ParentId = pool.Id
-	subpool.Priority = 0
-	return &subpool
-}
-
-// An instantiation of a Service.
-type ServiceState struct {
-	Id          string
-	ServiceId   string
-	HostId      string
-	Scheduled   time.Time
-	Terminated  time.Time
-	Started     time.Time
-	DockerId    string
-	PrivateIp   string
-	PortMapping map[string]map[string]string
-}
-
->>>>>>> baf9b626
 // The state of a container as reported by Docker.
 type ContainerState struct {
 	ID      string
@@ -245,114 +79,11 @@
 	VolumesRW      map[string]bool
 }
 
-// An exposed service endpoint
-type ApplicationEndpoint struct {
-	ServiceId     string
-	ContainerPort uint16
-	HostPort      uint16
-	HostIp        string
-	ContainerIp   string
-	Protocol      string
+// The API for a service proxy.
+type LoadBalancer interface {
+	GetServiceEndpoints(serviceId string, endpoints *map[string][]*dao.ApplicationEndpoint) error
 }
 
-// The API for a service proxy.
-type LoadBalancer interface {
-	GetServiceEndpoints(serviceId string, endpoints *map[string][]*ApplicationEndpoint) error
-}
-
-<<<<<<< HEAD
-=======
-// The ControlPlane interface is the API for a serviced master.
-type ControlPlane interface {
-
-	LoadBalancer
-
-	// Get a list of registered hosts
-	GetHosts(request EntityRequest, replyHosts *map[string]*Host) error
-
-	// Register a host with serviced
-	AddHost(host Host, unused *int) error
-
-	// Update Host information for a registered host
-	UpdateHost(host Host, ununsed *int) error
-
-	// Remove a Host from serviced
-	RemoveHost(hostId string, unused *int) error
-
-	// Get a list of services from serviced
-	GetServices(request EntityRequest, replyServices *[]*Service) error
-
-	// Add a new service
-	AddService(service Service, unused *int) error
-
-	// Update an existing service
-	UpdateService(service Service, unused *int) error
-
-	// Remove a service definition
-	RemoveService(serviceId string, unused *int) error
-
-	// Get all the services that need to be running on the given host
-	GetServicesForHost(hostId string, services *[]*Service) error
-
-	// Get logs for the given app
-	GetServiceLogs(serviceId string, logs *string) error
-
-	// Get logs for the given app
-	GetServiceStateLogs(serviceStateId string, logs *string) error
-
-	// Get the services instances for a given service
-	GetRunningServicesForHost(hostId string, runningServices *[]*RunningService) error
-
-	// Get all running services
-	GetRunningServices(request EntityRequest, runningServices *[]*RunningService) error
-
-	// Get the services instances for a given service
-	GetServiceStates(serviceId string, states *[]*ServiceState) error
-
-	// Schedule the given service to start
-	StartService(serviceId string, hostId *string) error
-
-	// Schedule the given service to restart
-	RestartService(serviceId string, unused *int) error
-
-	// Schedule the given service to stop
-	StopService(serviceId string, unused *int) error
-
-	// Update the service state
-	UpdateServiceState(state ServiceState, unused *int) error
-
-	// Get a list of all the resource pools
-	GetResourcePools(request EntityRequest, pool *map[string]*ResourcePool) error
-
-	// Add a new service pool to serviced
-	AddResourcePool(pool ResourcePool, unused *int) error
-
-	// Update a service pool definition
-	UpdateResourcePool(pool ResourcePool, unused *int) error
-
-	// Remove a service pool
-	RemoveResourcePool(poolId string, unused *int) error
-
-	// Get of a list of hosts that are in the given resource pool
-	GetHostsForResourcePool(poolId string, poolHosts *[]*PoolHost) error
-
-	// Deploy an application template in to production
-	DeployTemplate(request ServiceTemplateDeploymentRequest, unused *int) error
-
-	// Get a list of ServiceTemplates
-	GetServiceTemplates(unused int, serviceTemplates *map[string]*ServiceTemplate) error
-
-	// Add a new service Template
-	AddServiceTemplate(serviceTemplate ServiceTemplate, unused *int) error
-
-	// Update a new service Template
-	UpdateServiceTemplate(serviceTemplate ServiceTemplate, unused *int) error
-
-	// Update a new service Template
-	RemoveServiceTemplate(serviceTemplateId string, unused *int) error
-}
-
->>>>>>> baf9b626
 // The Agent interface is the API for a serviced agent.
 type Agent interface {
 	GetInfo(unused int, host *dao.Host) error
