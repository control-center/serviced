--- conflicted
+++ resolved
@@ -39,7 +39,12 @@
 	defer glog.V(0).Info("Exiting Lead()!")
 	shutdownmode := false
 
-	hostRegistry := zkservice.NewHostRegistryListener(conn)
+	hostRegistry, err := zkservice.NewHostRegistryListener(conn)
+	if err != nil {
+		glog.Errorf("Could not initialize registry listener for pool %s", poolID)
+		return
+	}
+
 	leader := leader{facade: facade, dao: dao, conn: conn, context: datastore.Get(), poolID: poolID, hostRegistry: hostRegistry}
 	for {
 		shutdown := make(chan interface{})
@@ -49,7 +54,6 @@
 			break
 		}
 
-<<<<<<< HEAD
 		time.Sleep(time.Second)
 		func() error {
 			select {
@@ -61,21 +65,6 @@
 			default:
 				glog.V(0).Info("Processing leader duties")
 				// passthru
-=======
-		hostRegistry, err := zkservice.NewHostRegistryListener(conn)
-		if err != nil {
-			glog.Errorf("Could not initialize registry listener for pool %s", aPool.ID)
-			return
-		}
-
-		leader := leader{facade: facade, dao: dao, conn: conn, context: datastore.Get(), poolID: aPool.ID, hostRegistry: hostRegistry}
-		for {
-			shutdown := make(chan interface{})
-			if shutdownmode {
-				glog.V(1).Info("Shutdown mode encountered.")
-				close(shutdown)
-				break
->>>>>>> d55e0554
 			}
 			// creates a listener for snapshots with a function call to take snapshots
 			// and return the label and error message
