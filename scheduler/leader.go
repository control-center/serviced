--- conflicted
+++ resolved
@@ -15,10 +15,7 @@
 	"github.com/zenoss/serviced/domain/servicestate"
 	"github.com/zenoss/serviced/facade"
 	"github.com/zenoss/serviced/zzk"
-<<<<<<< HEAD
 	"github.com/zenoss/serviced/zzk/snapshot"
-=======
->>>>>>> b1894749
 )
 
 type leader struct {
@@ -68,91 +65,6 @@
 	return volumeName + "_" + utc.Format(format)
 }
 
-<<<<<<< HEAD
-=======
-func (l *leader) watchSnapshotRequests() {
-	glog.V(3).Info("started watchSnapshotRequestss")
-	defer glog.V(3).Info("finished watchSnapshotRequestss")
-	conn := l.conn
-	cpDao := l.dao
-	// make sure toplevel paths exist
-	paths := []string{zzk.SNAPSHOT_PATH, zzk.SNAPSHOT_REQUEST_PATH}
-	for _, path := range paths {
-		exists, err := conn.Exists(path)
-		if err != nil {
-			if err == coordclient.ErrNoNode {
-				if err := conn.CreateDir(path); err != nil {
-					glog.Errorf("Leader unable to create znode:%s error: %s", path, err)
-					return
-				}
-			} else {
-				glog.Errorf("Leader unable to get status for znode:%s error: %s", path, err)
-				return
-			}
-		}
-		if !exists {
-			if err := conn.CreateDir(path); err != nil {
-				glog.Errorf("Leader unable to create znode:%s error: %s", path, err)
-				return
-			}
-		}
-	}
-
-	// watch for snapshot requests and perform snapshots
-	glog.V(0).Info("Leader watching for snapshot requests to ", zzk.SNAPSHOT_REQUEST_PATH)
-	for {
-		requestIds, zkEvent, err := conn.ChildrenW(zzk.SNAPSHOT_REQUEST_PATH)
-		if err != nil {
-			glog.Errorf("Leader unable to watch for snapshot requests to %s error: %s", zzk.SNAPSHOT_REQUEST_PATH, err)
-			return
-		}
-		for _, requestID := range requestIds {
-			snapshotRequest := dao.SnapshotRequest{}
-			if err := zzk.LoadSnapshotRequest(conn, requestID, &snapshotRequest); err != nil {
-				glog.Errorf("Leader unable to load snapshot request: %s  error: %s", requestID, err)
-				snapshotRequest.SnapshotError = err.Error()
-				zzk.UpdateSnapshotRequest(conn, &snapshotRequest)
-				continue
-			}
-			if snapshotRequest.SnapshotLabel != "" {
-				// already performed this request since SnapshotLabel is set
-				continue
-			}
-			if snapshotRequest.SnapshotError != "" {
-				// already performed this request since SnapshotError is set
-				continue
-			}
-
-			glog.V(0).Infof("Leader starting snapshot for request: %+v", snapshotRequest)
-
-			// TODO: perform snapshot request here
-			snapLabel := ""
-			if err := cpDao.LocalSnapshot(snapshotRequest.ServiceID, &snapLabel); err != nil {
-				glog.V(0).Infof("watchSnapshotRequests: snaps.ExecuteSnapshot err=%s", err)
-				snapshotRequest.SnapshotError = err.Error()
-				snapshotRequest.SnapshotLabel = snapLabel
-				zzk.UpdateSnapshotRequest(conn, &snapshotRequest)
-				continue
-			}
-
-			snapshotRequest.SnapshotLabel = snapLabel
-			if err := zzk.UpdateSnapshotRequest(conn, &snapshotRequest); err != nil {
-				glog.Errorf("Leader unable to update snapshot request: %+v  error: %s", snapshotRequest, err)
-				snapshotRequest.SnapshotError = err.Error()
-				zzk.UpdateSnapshotRequest(conn, &snapshotRequest)
-				continue
-			}
-
-			glog.V(0).Infof("Leader finished snapshot for request: %+v", snapshotRequest)
-		}
-		select {
-		case evt := <-zkEvent:
-			glog.V(2).Infof("Leader snapshot request watch event: %+v", evt)
-		}
-	}
-}
-
->>>>>>> b1894749
 func (l *leader) watchServices() {
 	conn := l.conn
 	processing := make(map[string]chan int)
