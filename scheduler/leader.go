--- conflicted
+++ resolved
@@ -16,11 +16,8 @@
 	"github.com/zenoss/serviced/facade"
 	"github.com/zenoss/serviced/utils"
 	"github.com/zenoss/serviced/zzk"
-<<<<<<< HEAD
+	"github.com/zenoss/serviced/zzk/registry"
 	zkservice "github.com/zenoss/serviced/zzk/service"
-=======
-	"github.com/zenoss/serviced/zzk/registry"
->>>>>>> 80674ff9
 	"github.com/zenoss/serviced/zzk/snapshot"
 	"github.com/zenoss/serviced/zzk/virtualips"
 )
@@ -82,18 +79,16 @@
 					// passthru
 				}
 
+				registry.CreateEndpointRegistry(conn)
+
 				// creates a listener for snapshots with a function call to take snapshots
 				// and return the label and error message
 				snapshotListener := snapshot.NewSnapshotListener(conn, &leader)
 				go snapshotListener.Listen(shutdown)
 				leader.watchServices()
 
-<<<<<<< HEAD
 				// starts a listener for the host registry
 				go hostRegistry.Listen(shutdown)
-=======
-				registry.CreateEndpointRegistry(conn)
->>>>>>> 80674ff9
 				return nil
 			}()
 		}
