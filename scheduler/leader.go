package scheduler

import (
	"fmt"
	"time"

	"github.com/zenoss/glog"
	coordclient "github.com/zenoss/serviced/coordinator/client"
	"github.com/zenoss/serviced/dao"
	"github.com/zenoss/serviced/datastore"
	"github.com/zenoss/serviced/domain/addressassignment"
	"github.com/zenoss/serviced/domain/host"
	"github.com/zenoss/serviced/domain/service"
	"github.com/zenoss/serviced/facade"
	"github.com/zenoss/serviced/zzk"
	zkservice "github.com/zenoss/serviced/zzk/service"
	"github.com/zenoss/serviced/zzk/snapshot"
	"github.com/zenoss/serviced/zzk/virtualips"
	"sync"
)

type leader struct {
	facade       *facade.Facade
	dao          dao.ControlPlane
	conn         coordclient.Connection
	context      datastore.Context
	poolID       string
	hostRegistry *zkservice.HostRegistryListener
}

// Lead is executed by the "leader" of the control plane cluster to handle its management responsibilities of:
//    services
//    snapshots
//    virtual IPs
func Lead(facade *facade.Facade, dao dao.ControlPlane, conn coordclient.Connection, zkEvent <-chan coordclient.Event, poolID string, shutdown <-chan interface{}) {
	glog.V(0).Info("Entering Lead()!")
	defer glog.V(0).Info("Exiting Lead()!")
	shutdownmode := false

	hostRegistry, err := zkservice.NewHostRegistryListener(conn)
	if err != nil {
		glog.Errorf("Could not initialize registry listener for pool %s", poolID)
		return
	}

	leader := leader{facade: facade, dao: dao, conn: conn, context: datastore.Get(), poolID: poolID, hostRegistry: hostRegistry}
	var wg sync.WaitGroup
	for {
		done := make(chan interface{})
		if shutdownmode {
			glog.V(1).Info("Shutdown mode encountered.")
			close(done)
			break
		}

		time.Sleep(time.Second)
<<<<<<< HEAD
		func() error {
			select {
			case evt := <-zkEvent:
				// shut this thing down
				shutdownmode = true
				glog.V(0).Info("Got a zkevent, leaving lead: ", evt)
				return nil
			default:
				glog.V(0).Info("Processing leader duties")
				// passthru
			}

			snapshotListener := snapshot.NewSnapshotListener(conn, &leader)
			serviceListener := zkservice.NewServiceListener(conn, &leader)
			zzk.Start(shutdown, serviceListener, snapshotListener, hostRegistry)
			return nil
=======
		select {
		case evt := <-zkEvent:
			// shut this thing down
			shutdownmode = true
			glog.V(0).Info("Got a zkevent, leaving lead: ", evt)
			return
		default:
			glog.V(0).Info("Processing leader duties")
			// passthru
		}
		// creates a listener for snapshots with a function call to take snapshots
		// and return the label and error message
		snapshotListener := snapshot.NewSnapshotListener(conn, &leader)
		wg.Add(1)
		go func() {
			glog.Info("snapshotListener starting")
			snapshotListener.Listen(done)
			glog.Info("snapshotListener stopped")
			wg.Done()
		}()

		// starts a listener for the host registry
		wg.Add(1)
		go func() {
			glog.Info("starting host registry ")
			hostRegistry.Listen(done)
			glog.Info("host registry stopped")
			wg.Done()
		}()

		wg.Add(1)
		go func() {
			glog.Info("leader watch services starting")
			leader.watchServices(done)
			glog.Info("leader watch services  stopped")
			wg.Done()
>>>>>>> 5bd6b9be
		}()

		wait := make(chan struct{})
		go func() {
			defer close(wait)
			wg.Wait()
			glog.Info("leader routines done")
		}()
		select {
		case <-wait:
			break
		case <-shutdown:
			glog.Infof("closing leader")
			close(done)
			select {
			case <-wait:
			}
			return
		}

	}
}

func (l *leader) TakeSnapshot(serviceID string) (string, error) {
	var label string
	err := l.dao.TakeSnapshot(serviceID, &label)
	return label, err
}

<<<<<<< HEAD
// SelectHost chooses a host from the pool for the specified service. If the service
=======
// TODO: Move me into the zzk
func (l *leader) watchServices(cancel <-chan interface{}) {
	conn := l.conn
	processing := make(map[string]chan int)
	sDone := make(chan string)

	// When this function exits, ensure that any started goroutines get
	// a signal to shutdown
	defer func() {
		glog.V(0).Info("Leader shutting down child goroutines")
		for key, shutdown := range processing {
			glog.V(1).Info("Sending shutdown signal for ", key)
			shutdown <- 1
		}
	}()

	conn.CreateDir(zzk.SERVICE_PATH)

	for {
		glog.V(1).Info("Leader watching for changes to ", zzk.SERVICE_PATH)
		serviceIds, zkEvent, err := conn.ChildrenW(zzk.SERVICE_PATH)
		if err != nil {
			glog.Errorf("Leader unable to find any services: %s", err)
			return
		}
		for _, serviceID := range serviceIds {
			if processing[serviceID] == nil {
				glog.V(2).Info("Leader starting goroutine to watch ", serviceID)
				serviceChannel := make(chan int)
				processing[serviceID] = serviceChannel
				go l.watchService(serviceChannel, sDone, serviceID)
			}
		}

	VirtualIPWatching:
		for {
			select {
			case evt := <-zkEvent:
				glog.V(1).Info("Leader event: ", evt)
				break VirtualIPWatching
			case serviceID := <-sDone:
				glog.V(1).Info("Leading cleaning up for service ", serviceID)
				delete(processing, serviceID)
				break VirtualIPWatching
			case <-cancel:
				return
			case <-time.After(10 * time.Second):
				// every 10 seconds, sync the virtual IPs in the model to zookeeper nodes
				myPool, err := l.facade.GetResourcePool(l.context, l.poolID)
				if err != nil {
					glog.Errorf("Unable to load resource pool: %v", l.poolID)
				} else if myPool == nil {
					glog.Errorf("Pool ID: %v could not be found", l.poolID)
				}

				if err := virtualips.SyncVirtualIPs(l.conn, myPool.VirtualIPs); err != nil {
					glog.Warningf("SyncVirtualIPs: %v", err)
				}
			}
		}
	}
}

// TODO: Move me into zzk
func (l *leader) watchService(shutdown <-chan int, done chan<- string, serviceID string) {
	conn := l.conn
	defer func() {
		glog.V(3).Info("Exiting function watchService ", serviceID)
		done <- serviceID
	}()
	for {
		var svc service.Service
		zkEvent, err := zzk.LoadServiceW(conn, serviceID, &svc)
		if err != nil {
			glog.Errorf("Unable to load service %s: %v", serviceID, err)
			return
		}
		_, childEvent, err := conn.ChildrenW(zzk.ServicePath(serviceID))

		glog.V(1).Info("Leader watching for changes to service ", svc.Name)

		switch exists, err := conn.Exists(path.Join("/services", serviceID)); {
		case err != nil:
			glog.Errorf("conn.Exists failed (%v)", err)
			return
		case exists == false:
			glog.V(2).Infof("no /service node for: %s", serviceID)
			return
		}

		// check current state
		var serviceStates []*servicestate.ServiceState
		err = zzk.GetServiceStates(l.conn, &serviceStates, serviceID)
		if err != nil {
			glog.Errorf("Unable to retrieve running service (%s) states: %v", serviceID, err)
			return
		}

		// Is the service supposed to be running at all?
		switch {
		case svc.DesiredState == service.SVCStop:
			shutdownServiceInstances(l.conn, serviceStates, len(serviceStates))
		case svc.DesiredState == service.SVCRun:
			if err := l.updateServiceInstances(&svc, serviceStates); err != nil {
				glog.Errorf("%v", err)
			}
		default:
			glog.Warningf("Unexpected desired state %d for service %s", svc.DesiredState, svc.Name)
		}

		select {
		case evt := <-zkEvent:
			if evt.Type == coordclient.EventNodeDeleted {
				glog.V(0).Info("Shutting down due to node delete ", serviceID)
				shutdownServiceInstances(l.conn, serviceStates, len(serviceStates))
				return
			}
			glog.V(1).Infof("Service %s received event: %v", svc.Name, evt)
			continue

		case evt := <-childEvent:
			glog.V(1).Infof("Service %s received child event: %v", svc.Name, evt)
			continue

		case <-shutdown:
			glog.V(1).Info("Leader stopping watch on ", svc.Name)
			return
		}
	}
}

// TODO: move me into zzk
func (l *leader) updateServiceInstances(service *service.Service, serviceStates []*servicestate.ServiceState) error {
	// pick services instances to start
	instancesToKill := 0
	instancesToStart := 0
	if len(serviceStates) != service.Instances && utils.StringInSlice("restartAllOnInstanceChanged", service.ChangeOptions) {
		instancesToKill = len(serviceStates)
		instancesToStart = service.Instances
		glog.V(2).Infof("Service %s requests restartAllOnInstanceChanged. Killing %d instances then starting %d.",
			service.ID, instancesToKill, instancesToStart)
	} else if len(serviceStates) < service.Instances {
		instancesToStart = service.Instances - len(serviceStates)
	} else if len(serviceStates) > service.Instances {
		instancesToKill = len(serviceStates) - service.Instances
	}

	if instancesToKill > 0 {
		glog.V(2).Infof("updateServiceInstances wants to kill %d instances", instancesToKill)
		shutdownServiceInstances(l.conn, serviceStates, instancesToKill)
	} else if instancesToStart > 0 {
		//Note: This must not be a separate 'if' statement. Since killing instances is an asynchronous operation,
		//	 	multple zk updates come through this method. This causes a race condition and runaway instance
		//	 	creation, unless we wait until we no longer have to kill any containers, before starting up any
		//	 	new ones.
		glog.V(2).Infof("updateServiceInstances wants to start %d instances", instancesToStart)
		hosts, err := l.hostRegistry.GetHosts()
		if err != nil {
			glog.Errorf("Leader unable to acquire hosts for pool %s: %v", service.PoolID, err)
			return err
		}
		if len(hosts) == 0 {
			glog.Warningf("Pool %s has no hosts", service.PoolID)
		} else {
			err = l.startServiceInstances(service, hosts, instancesToStart)
			if err != nil {
				glog.Errorf("Leader unable to start %d instances of service %s: %v", instancesToStart, service.ID, err)
				return err
			}
		}
	}
	return nil
}

// TODO: move me into zzk
// getFreeInstanceIDs looks up running instances of this service and returns n
// unused instance ids.
// Note: getFreeInstanceIDs does NOT validate that instance ids do not exceed
// max number of instances for the service. We're already doing that check in
// another, better place. It is guaranteed that either nil or n ids will be
// returned.
func getFreeInstanceIDs(conn coordclient.Connection, svc *service.Service, n int) ([]int, error) {
	var (
		states []*servicestate.ServiceState
		ids    []int
	)
	// Look up existing instances
	err := zzk.GetServiceStates(conn, &states, svc.ID)
	if err != nil {
		return nil, err
	}
	// Populate the used set
	used := make(map[int]struct{})
	for _, s := range states {
		used[s.InstanceID] = struct{}{}
	}
	// Find n unused ids
	for i := 0; len(ids) < n; i++ {
		if _, ok := used[i]; !ok {
			// Id is unused
			ids = append(ids, i)
		}
	}
	return ids, nil
}

// TODO: move me into zzk
func (l *leader) startServiceInstances(svc *service.Service, hosts []*host.Host, numToStart int) error {
	glog.V(1).Infof("Starting %d instances, choosing from %d hosts", numToStart, len(hosts))

	// Get numToStart free instance ids
	freeids, err := getFreeInstanceIDs(l.conn, svc, numToStart)
	if err != nil {
		return err
	}

	hostPolicy := NewServiceHostPolicy(svc, l.dao)

	// Start up an instance per id
	for _, i := range freeids {
		servicehost, err := l.selectPoolHostForService(svc, hosts, hostPolicy)
		if err != nil {
			return err
		}

		glog.V(2).Info("Selected host ", servicehost)
		serviceState, err := servicestate.BuildFromService(svc, servicehost.ID)
		if err != nil {
			glog.Errorf("Error creating ServiceState instance: %v", err)
			return err
		}

		serviceState.HostIP = servicehost.IPAddr
		serviceState.InstanceID = i
		err = zzk.AddServiceState(l.conn, serviceState)
		if err != nil {
			glog.Errorf("Leader unable to add service state: %v", err)
			return err
		}
		glog.V(2).Info("Started ", serviceState)
	}
	return nil
}

// TODO: move me into zzk?
func shutdownServiceInstances(conn coordclient.Connection, serviceStates []*servicestate.ServiceState, numToKill int) {
	glog.V(2).Infof("Stopping %d instances from %d total", numToKill, len(serviceStates))
	maxId := len(serviceStates) - numToKill - 1
	for i := 0; i < len(serviceStates); i++ {
		// Kill all instances with an ID > maxId - leaving instances with IDs [0 - Instances-1] running
		if serviceStates[i].InstanceID > maxId {
			glog.V(2).Infof("Killing host service state %s:%s\n", serviceStates[i].HostID, serviceStates[i].ID)
			serviceStates[i].Terminated = time.Date(2, time.January, 1, 0, 0, 0, 0, time.UTC)
			if err := zkservice.StopServiceInstance(conn, serviceStates[i].HostID, serviceStates[i].ID); err != nil {
				glog.Warningf("%s:%s wouldn't die", serviceStates[i].HostID, serviceStates[i].ID)
			}
		}
	}
}

// selectPoolHostForService chooses a host from the pool for the specified service. If the service
>>>>>>> 5bd6b9be
// has an address assignment the host will already be selected. If not the host with the least amount
// of memory committed to running containers will be chosen.
func (l *leader) SelectHost(s *service.Service) (*host.Host, error) {
	var assignmentType string
	var ipAddr string
	var hostid string

	hosts, err := l.hostRegistry.GetHosts()
	if err != nil {
		glog.Errorf("Could not get available hosts for pool %s: %s", l.poolID, err)
		return nil, err
	}

	for _, ep := range s.Endpoints {
		if ep.AddressAssignment != (addressassignment.AddressAssignment{}) {
			assignmentType = ep.AddressAssignment.AssignmentType
			ipAddr = ep.AddressAssignment.IPAddr
			hostid = ep.AddressAssignment.HostID
			break
		}
	}

	if assignmentType == "virtual" {
		// populate hostid
		if err := virtualips.GetVirtualIPHostID(l.conn, ipAddr, &hostid); err != nil {
			return nil, err
		}
		glog.Infof("Service: %v has been assigned virtual IP: %v which has been locked and configured on host %s", s.Name, ipAddr, hostid)
	}

	if hostid != "" {
		return poolHostFromAddressAssignments(hostid, hosts)
	}

	return NewServiceHostPolicy(s, l.dao).SelectHost(hosts)
}

// poolHostFromAddressAssignments determines the pool host for the service from its address assignment(s).
func poolHostFromAddressAssignments(hostid string, hosts []*host.Host) (*host.Host, error) {
	// ensure the assigned host is in the pool
	for _, h := range hosts {
		if h.ID == hostid {
			return h, nil
		}
	}

	return nil, fmt.Errorf("assigned host is not in pool")
}<|MERGE_RESOLUTION|>--- conflicted
+++ resolved
@@ -54,24 +54,6 @@
 		}
 
 		time.Sleep(time.Second)
-<<<<<<< HEAD
-		func() error {
-			select {
-			case evt := <-zkEvent:
-				// shut this thing down
-				shutdownmode = true
-				glog.V(0).Info("Got a zkevent, leaving lead: ", evt)
-				return nil
-			default:
-				glog.V(0).Info("Processing leader duties")
-				// passthru
-			}
-
-			snapshotListener := snapshot.NewSnapshotListener(conn, &leader)
-			serviceListener := zkservice.NewServiceListener(conn, &leader)
-			zzk.Start(shutdown, serviceListener, snapshotListener, hostRegistry)
-			return nil
-=======
 		select {
 		case evt := <-zkEvent:
 			// shut this thing down
@@ -108,7 +90,6 @@
 			leader.watchServices(done)
 			glog.Info("leader watch services  stopped")
 			wg.Done()
->>>>>>> 5bd6b9be
 		}()
 
 		wait := make(chan struct{})
@@ -138,271 +119,7 @@
 	return label, err
 }
 
-<<<<<<< HEAD
 // SelectHost chooses a host from the pool for the specified service. If the service
-=======
-// TODO: Move me into the zzk
-func (l *leader) watchServices(cancel <-chan interface{}) {
-	conn := l.conn
-	processing := make(map[string]chan int)
-	sDone := make(chan string)
-
-	// When this function exits, ensure that any started goroutines get
-	// a signal to shutdown
-	defer func() {
-		glog.V(0).Info("Leader shutting down child goroutines")
-		for key, shutdown := range processing {
-			glog.V(1).Info("Sending shutdown signal for ", key)
-			shutdown <- 1
-		}
-	}()
-
-	conn.CreateDir(zzk.SERVICE_PATH)
-
-	for {
-		glog.V(1).Info("Leader watching for changes to ", zzk.SERVICE_PATH)
-		serviceIds, zkEvent, err := conn.ChildrenW(zzk.SERVICE_PATH)
-		if err != nil {
-			glog.Errorf("Leader unable to find any services: %s", err)
-			return
-		}
-		for _, serviceID := range serviceIds {
-			if processing[serviceID] == nil {
-				glog.V(2).Info("Leader starting goroutine to watch ", serviceID)
-				serviceChannel := make(chan int)
-				processing[serviceID] = serviceChannel
-				go l.watchService(serviceChannel, sDone, serviceID)
-			}
-		}
-
-	VirtualIPWatching:
-		for {
-			select {
-			case evt := <-zkEvent:
-				glog.V(1).Info("Leader event: ", evt)
-				break VirtualIPWatching
-			case serviceID := <-sDone:
-				glog.V(1).Info("Leading cleaning up for service ", serviceID)
-				delete(processing, serviceID)
-				break VirtualIPWatching
-			case <-cancel:
-				return
-			case <-time.After(10 * time.Second):
-				// every 10 seconds, sync the virtual IPs in the model to zookeeper nodes
-				myPool, err := l.facade.GetResourcePool(l.context, l.poolID)
-				if err != nil {
-					glog.Errorf("Unable to load resource pool: %v", l.poolID)
-				} else if myPool == nil {
-					glog.Errorf("Pool ID: %v could not be found", l.poolID)
-				}
-
-				if err := virtualips.SyncVirtualIPs(l.conn, myPool.VirtualIPs); err != nil {
-					glog.Warningf("SyncVirtualIPs: %v", err)
-				}
-			}
-		}
-	}
-}
-
-// TODO: Move me into zzk
-func (l *leader) watchService(shutdown <-chan int, done chan<- string, serviceID string) {
-	conn := l.conn
-	defer func() {
-		glog.V(3).Info("Exiting function watchService ", serviceID)
-		done <- serviceID
-	}()
-	for {
-		var svc service.Service
-		zkEvent, err := zzk.LoadServiceW(conn, serviceID, &svc)
-		if err != nil {
-			glog.Errorf("Unable to load service %s: %v", serviceID, err)
-			return
-		}
-		_, childEvent, err := conn.ChildrenW(zzk.ServicePath(serviceID))
-
-		glog.V(1).Info("Leader watching for changes to service ", svc.Name)
-
-		switch exists, err := conn.Exists(path.Join("/services", serviceID)); {
-		case err != nil:
-			glog.Errorf("conn.Exists failed (%v)", err)
-			return
-		case exists == false:
-			glog.V(2).Infof("no /service node for: %s", serviceID)
-			return
-		}
-
-		// check current state
-		var serviceStates []*servicestate.ServiceState
-		err = zzk.GetServiceStates(l.conn, &serviceStates, serviceID)
-		if err != nil {
-			glog.Errorf("Unable to retrieve running service (%s) states: %v", serviceID, err)
-			return
-		}
-
-		// Is the service supposed to be running at all?
-		switch {
-		case svc.DesiredState == service.SVCStop:
-			shutdownServiceInstances(l.conn, serviceStates, len(serviceStates))
-		case svc.DesiredState == service.SVCRun:
-			if err := l.updateServiceInstances(&svc, serviceStates); err != nil {
-				glog.Errorf("%v", err)
-			}
-		default:
-			glog.Warningf("Unexpected desired state %d for service %s", svc.DesiredState, svc.Name)
-		}
-
-		select {
-		case evt := <-zkEvent:
-			if evt.Type == coordclient.EventNodeDeleted {
-				glog.V(0).Info("Shutting down due to node delete ", serviceID)
-				shutdownServiceInstances(l.conn, serviceStates, len(serviceStates))
-				return
-			}
-			glog.V(1).Infof("Service %s received event: %v", svc.Name, evt)
-			continue
-
-		case evt := <-childEvent:
-			glog.V(1).Infof("Service %s received child event: %v", svc.Name, evt)
-			continue
-
-		case <-shutdown:
-			glog.V(1).Info("Leader stopping watch on ", svc.Name)
-			return
-		}
-	}
-}
-
-// TODO: move me into zzk
-func (l *leader) updateServiceInstances(service *service.Service, serviceStates []*servicestate.ServiceState) error {
-	// pick services instances to start
-	instancesToKill := 0
-	instancesToStart := 0
-	if len(serviceStates) != service.Instances && utils.StringInSlice("restartAllOnInstanceChanged", service.ChangeOptions) {
-		instancesToKill = len(serviceStates)
-		instancesToStart = service.Instances
-		glog.V(2).Infof("Service %s requests restartAllOnInstanceChanged. Killing %d instances then starting %d.",
-			service.ID, instancesToKill, instancesToStart)
-	} else if len(serviceStates) < service.Instances {
-		instancesToStart = service.Instances - len(serviceStates)
-	} else if len(serviceStates) > service.Instances {
-		instancesToKill = len(serviceStates) - service.Instances
-	}
-
-	if instancesToKill > 0 {
-		glog.V(2).Infof("updateServiceInstances wants to kill %d instances", instancesToKill)
-		shutdownServiceInstances(l.conn, serviceStates, instancesToKill)
-	} else if instancesToStart > 0 {
-		//Note: This must not be a separate 'if' statement. Since killing instances is an asynchronous operation,
-		//	 	multple zk updates come through this method. This causes a race condition and runaway instance
-		//	 	creation, unless we wait until we no longer have to kill any containers, before starting up any
-		//	 	new ones.
-		glog.V(2).Infof("updateServiceInstances wants to start %d instances", instancesToStart)
-		hosts, err := l.hostRegistry.GetHosts()
-		if err != nil {
-			glog.Errorf("Leader unable to acquire hosts for pool %s: %v", service.PoolID, err)
-			return err
-		}
-		if len(hosts) == 0 {
-			glog.Warningf("Pool %s has no hosts", service.PoolID)
-		} else {
-			err = l.startServiceInstances(service, hosts, instancesToStart)
-			if err != nil {
-				glog.Errorf("Leader unable to start %d instances of service %s: %v", instancesToStart, service.ID, err)
-				return err
-			}
-		}
-	}
-	return nil
-}
-
-// TODO: move me into zzk
-// getFreeInstanceIDs looks up running instances of this service and returns n
-// unused instance ids.
-// Note: getFreeInstanceIDs does NOT validate that instance ids do not exceed
-// max number of instances for the service. We're already doing that check in
-// another, better place. It is guaranteed that either nil or n ids will be
-// returned.
-func getFreeInstanceIDs(conn coordclient.Connection, svc *service.Service, n int) ([]int, error) {
-	var (
-		states []*servicestate.ServiceState
-		ids    []int
-	)
-	// Look up existing instances
-	err := zzk.GetServiceStates(conn, &states, svc.ID)
-	if err != nil {
-		return nil, err
-	}
-	// Populate the used set
-	used := make(map[int]struct{})
-	for _, s := range states {
-		used[s.InstanceID] = struct{}{}
-	}
-	// Find n unused ids
-	for i := 0; len(ids) < n; i++ {
-		if _, ok := used[i]; !ok {
-			// Id is unused
-			ids = append(ids, i)
-		}
-	}
-	return ids, nil
-}
-
-// TODO: move me into zzk
-func (l *leader) startServiceInstances(svc *service.Service, hosts []*host.Host, numToStart int) error {
-	glog.V(1).Infof("Starting %d instances, choosing from %d hosts", numToStart, len(hosts))
-
-	// Get numToStart free instance ids
-	freeids, err := getFreeInstanceIDs(l.conn, svc, numToStart)
-	if err != nil {
-		return err
-	}
-
-	hostPolicy := NewServiceHostPolicy(svc, l.dao)
-
-	// Start up an instance per id
-	for _, i := range freeids {
-		servicehost, err := l.selectPoolHostForService(svc, hosts, hostPolicy)
-		if err != nil {
-			return err
-		}
-
-		glog.V(2).Info("Selected host ", servicehost)
-		serviceState, err := servicestate.BuildFromService(svc, servicehost.ID)
-		if err != nil {
-			glog.Errorf("Error creating ServiceState instance: %v", err)
-			return err
-		}
-
-		serviceState.HostIP = servicehost.IPAddr
-		serviceState.InstanceID = i
-		err = zzk.AddServiceState(l.conn, serviceState)
-		if err != nil {
-			glog.Errorf("Leader unable to add service state: %v", err)
-			return err
-		}
-		glog.V(2).Info("Started ", serviceState)
-	}
-	return nil
-}
-
-// TODO: move me into zzk?
-func shutdownServiceInstances(conn coordclient.Connection, serviceStates []*servicestate.ServiceState, numToKill int) {
-	glog.V(2).Infof("Stopping %d instances from %d total", numToKill, len(serviceStates))
-	maxId := len(serviceStates) - numToKill - 1
-	for i := 0; i < len(serviceStates); i++ {
-		// Kill all instances with an ID > maxId - leaving instances with IDs [0 - Instances-1] running
-		if serviceStates[i].InstanceID > maxId {
-			glog.V(2).Infof("Killing host service state %s:%s\n", serviceStates[i].HostID, serviceStates[i].ID)
-			serviceStates[i].Terminated = time.Date(2, time.January, 1, 0, 0, 0, 0, time.UTC)
-			if err := zkservice.StopServiceInstance(conn, serviceStates[i].HostID, serviceStates[i].ID); err != nil {
-				glog.Warningf("%s:%s wouldn't die", serviceStates[i].HostID, serviceStates[i].ID)
-			}
-		}
-	}
-}
-
-// selectPoolHostForService chooses a host from the pool for the specified service. If the service
->>>>>>> 5bd6b9be
 // has an address assignment the host will already be selected. If not the host with the least amount
 // of memory committed to running containers will be chosen.
 func (l *leader) SelectHost(s *service.Service) (*host.Host, error) {
