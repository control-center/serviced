--- conflicted
+++ resolved
@@ -8,6 +8,7 @@
 	"github.com/zenoss/glog"
 	coordclient "github.com/zenoss/serviced/coordinator/client"
 	"github.com/zenoss/serviced/dao"
+	"github.com/zenoss/serviced/datastore"
 	"github.com/zenoss/serviced/facade"
 	"github.com/zenoss/serviced/zzk"
 	"github.com/zenoss/serviced/zzk/registry"
@@ -87,6 +88,11 @@
 	if s.zkEvent, err = s.leader.TakeLead(); err != nil {
 		return err
 	}
+
+	// synchronize pools, hosts, services, virtualIPs
+	synchronizer := NewSynchronizer(s.facade, datastore.Get())
+	go synchronizer.SyncLoop(s.shutdown)
+
 	return nil
 }
 
@@ -100,23 +106,6 @@
 		glog.Error(err)
 		return
 	}
-<<<<<<< HEAD
-=======
-	registry.CreateEndpointRegistry(rootConn)
-
-	// synchronize pools, hosts, services, virtualIPs
-	synchronizer := NewSynchronizer(s.facade, datastore.Get())
-	go synchronizer.SyncLoop()
-
-	stop := make(chan interface{})
-	var wg sync.WaitGroup
-	for _, aPool := range allPools {
-		poolBasedConn, err := zzk.GetBasePathConnection(zzk.GeneratePoolPath(aPool.ID))
-		if err != nil {
-			glog.Error(err)
-			return
-		}
->>>>>>> 4fccd726
 
 	_shutdown := make(chan interface{})
 	done := make(chan interface{})
