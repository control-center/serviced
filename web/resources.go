package web

import (
	"github.com/zenoss/glog"
	"github.com/zenoss/go-json-rest"
	"github.com/zenoss/serviced"
	"github.com/zenoss/serviced/dao"

	"net/url"
	"regexp"
	"strings"
	"time"
)

var empty interface{}

type HandlerFunc func(w *rest.ResponseWriter, r *rest.Request)
type HandlerClientFunc func(w *rest.ResponseWriter, r *rest.Request, client *serviced.ControlClient)

func RestGetAppTemplates(w *rest.ResponseWriter, r *rest.Request, client *serviced.ControlClient) {
	var unused int
	var templatesMap map[string]*dao.ServiceTemplate
	client.GetServiceTemplates(unused, &templatesMap)
	w.WriteJson(&templatesMap)
}

func RestDeployAppTemplate(w *rest.ResponseWriter, r *rest.Request, client *serviced.ControlClient) {
	var payload dao.ServiceTemplateDeploymentRequest
	err := r.DecodeJsonPayload(&payload)
	if err != nil {
		glog.V(1).Info("Could not decode deployment payload: ", err)
		RestBadRequest(w)
		return
	}
	var tenantId string
	err = client.DeployTemplate(payload, &tenantId)
	if err != nil {
		glog.Error("Could not deploy template: ", err)
		RestServerError(w)
		return
	}
	glog.V(0).Info("Deployed template ", payload)

	// TODO: the UI needs a way to disable that automatic IP assignment (see CmdDeployTemplate)
	assignmentRequest := dao.AssignmentRequest{tenantId, "", true}
	if err := client.AssignIPs(assignmentRequest, nil); err != nil {
		glog.Error("Could not automatically assign IPs: %v", err)
		return
	}

	glog.Infof("Automatically assigned IP addresses to service: %v", tenantId)
	// end of automatic IP assignment

	w.WriteJson(&SimpleResponse{tenantId, servicesLinks()})
}

<<<<<<< HEAD
=======
func RestGetPools(w *rest.ResponseWriter, r *rest.Request, client *serviced.ControlClient) {
	var poolsMap map[string]*dao.ResourcePool
	err := client.GetResourcePools(&empty, &poolsMap)
	if err != nil {
		glog.Error("Could not get resource pools: ", err)
		RestServerError(w)
		return
	}
	w.WriteJson(&poolsMap)
}

func RestAddPool(w *rest.ResponseWriter, r *rest.Request, client *serviced.ControlClient) {
	var payload dao.ResourcePool
	var poolId string
	err := r.DecodeJsonPayload(&payload)
	if err != nil {
		glog.V(1).Info("Could not decode pool payload: ", err)
		RestBadRequest(w)
		return
	}
	err = client.AddResourcePool(payload, &poolId)
	if err != nil {
		glog.Error("Unable to add pool: ", err)
		RestServerError(w)
		return
	}
	glog.V(0).Info("Added pool ", poolId)
	w.WriteJson(&SimpleResponse{"Added resource pool", poolLinks(poolId)})
}

func RestUpdatePool(w *rest.ResponseWriter, r *rest.Request, client *serviced.ControlClient) {
	poolId, err := url.QueryUnescape(r.PathParam("poolId"))
	if err != nil {
		RestBadRequest(w)
		return
	}
	var payload dao.ResourcePool
	var unused int
	err = r.DecodeJsonPayload(&payload)
	if err != nil {
		glog.V(1).Info("Could not decode pool payload: ", err)
		RestBadRequest(w)
		return
	}
	err = client.UpdateResourcePool(payload, &unused)
	if err != nil {
		glog.Error("Unable to update pool: ", err)
		RestServerError(w)
		return
	}
	glog.V(1).Info("Updated pool ", poolId)
	w.WriteJson(&SimpleResponse{"Updated resource pool", poolLinks(poolId)})
}

func RestRemovePool(w *rest.ResponseWriter, r *rest.Request, client *serviced.ControlClient) {
	poolId, err := url.QueryUnescape(r.PathParam("poolId"))
	if err != nil {
		RestBadRequest(w)
		return
	}
	var unused int
	err = client.RemoveResourcePool(poolId, &unused)
	if err != nil {
		glog.Error("Could not remove resource pool: ", err)
		RestServerError(w)
		return
	}
	glog.V(0).Info("Removed pool ", poolId)
	w.WriteJson(&SimpleResponse{"Removed resource pool", poolsLinks()})
}

// json object for putting or deleting virtual ips
type virtualIpRequest struct {
	PoolId    string
	VirtualIp string
}

// rest resource for putting a virtualip into a pool
func RestAddPoolVirtualIp(w *rest.ResponseWriter, r *rest.Request, client *serviced.ControlClient) {
	var request virtualIpRequest
	err := r.DecodeJsonPayload(&request)
	if err != nil {
		RestBadRequest(w)
		return
	}

	glog.V(0).Infof("Add virtual ip: pool=%s, ip=%s", request.PoolId, request.VirtualIp)
	//TODO make call to dao service
	RestSuccess(w)
}

// rest resource for deleting a virtualip in a pool
func RestRemovePoolVirtualIp(w *rest.ResponseWriter, r *rest.Request, client *serviced.ControlClient) {
	poolId, err := url.QueryUnescape(r.PathParam("poolId"))
	if err != nil {
		glog.Errorf("Could not get poolId: %v", err)
		RestBadRequest(w)
		return
	}

	virtualIp, err := url.QueryUnescape(r.PathParam("ip"))
	if err != nil {
		glog.Errorf("Could not get virtual ip: %v", err)
		RestBadRequest(w)
		return
	}

	glog.V(0).Infof("Remove virtual ip: pool=%s, ip=%s", poolId, virtualIp)
	//TODO make call to dao service
	RestSuccess(w)
}

func RestGetHosts(w *rest.ResponseWriter, r *rest.Request, client *serviced.ControlClient) {
	var hosts map[string]*dao.Host
	err := client.GetHosts(&empty, &hosts)
	if err != nil {
		glog.Errorf("Could not get hosts: %v", err)
		RestServerError(w)
		return
	}
	glog.V(2).Infof("Returning %d hosts", len(hosts))
	w.WriteJson(&hosts)
}

>>>>>>> bca3b49c
func filterByNameRegex(nmregex string, services []*dao.Service) ([]*dao.Service, error) {
	r, err := regexp.Compile(nmregex)
	if err != nil {
		glog.Errorf("Bad name regexp :%s", nmregex)
		return nil, err
	}

	matches := []*dao.Service{}
	for _, service := range services {
		if r.MatchString(service.Name) {
			matches = append(matches, service)
		}
	}
	glog.V(2).Infof("Returning %d named services", len(matches))
	return matches, nil
}

func getTaggedServices(client *serviced.ControlClient, tags, nmregex string) ([]*dao.Service, error) {
	services := []*dao.Service{}
	var ts interface{}
	ts = strings.Split(tags, ",")
	if err := client.GetTaggedServices(&ts, &services); err != nil {
		glog.Errorf("Could not get tagged services: %v", err)
		return nil, err
	}

	if nmregex != "" {
		return filterByNameRegex(nmregex, services)
	}
	glog.V(2).Infof("Returning %d tagged services", len(services))
	return services, nil
}

func getNamedServices(client *serviced.ControlClient, nmregex string) ([]*dao.Service, error) {
	services := []*dao.Service{}
	if err := client.GetServices(&empty, &services); err != nil {
		glog.Errorf("Could not get named services: %v", err)
		return nil, err
	}

	return filterByNameRegex(nmregex, services)
}

func getServices(client *serviced.ControlClient) ([]*dao.Service, error) {
	services := []*dao.Service{}
	if err := client.GetServices(&empty, &services); err != nil {
		glog.Errorf("Could not get services: %v", err)
		return nil, err
	}

	glog.V(2).Infof("Returning %d services", len(services))
	return services, nil
}

func RestGetAllServices(w *rest.ResponseWriter, r *rest.Request, client *serviced.ControlClient) {
	if tags := r.URL.Query().Get("tags"); tags != "" {
		nmregex := r.URL.Query().Get("name")
		result, err := getTaggedServices(client, tags, nmregex)
		if err != nil {
			RestServerError(w)
			return
		}

		w.WriteJson(&result)
		return
	}

	if nmregex := r.URL.Query().Get("name"); nmregex != "" {
		result, err := getNamedServices(client, nmregex)
		if err != nil {
			RestServerError(w)
			return
		}

		w.WriteJson(&result)
		return
	}

	result, err := getServices(client)
	if err != nil {
		RestServerError(w)
		return
	}

	w.WriteJson(&result)
}

func RestGetRunningForHost(w *rest.ResponseWriter, r *rest.Request, client *serviced.ControlClient) {
	hostId, err := url.QueryUnescape(r.PathParam("hostId"))
	if err != nil {
		RestBadRequest(w)
		return
	}
	var services []*dao.RunningService
	err = client.GetRunningServicesForHost(hostId, &services)
	if err != nil {
		glog.Errorf("Could not get services: %v", err)
		RestServerError(w)
		return
	}
	if services == nil {
		glog.V(3).Info("Running services was nil, returning empty list instead")
		services = []*dao.RunningService{}
	}
	glog.V(2).Infof("Returning %d running services for host %s", len(services), hostId)
	w.WriteJson(&services)
}

func RestGetRunningForService(w *rest.ResponseWriter, r *rest.Request, client *serviced.ControlClient) {
	serviceId, err := url.QueryUnescape(r.PathParam("serviceId"))
	if err != nil {
		RestBadRequest(w)
		return
	}
	var services []*dao.RunningService
	err = client.GetRunningServicesForService(serviceId, &services)
	if err != nil {
		glog.Errorf("Could not get services: %v", err)
		RestServerError(w)
		return
	}
	if services == nil {
		glog.V(3).Info("Running services was nil, returning empty list instead")
		services = []*dao.RunningService{}
	}
	glog.V(2).Infof("Returning %d running services for service %s", len(services), serviceId)
	w.WriteJson(&services)
}

func RestGetAllRunning(w *rest.ResponseWriter, r *rest.Request, client *serviced.ControlClient) {
	var services []*dao.RunningService
	err := client.GetRunningServices(&empty, &services)
	if err != nil {
		glog.Errorf("Could not get services: %v", err)
		RestServerError(w)
		return
	}
	if services == nil {
		glog.V(3).Info("Services was nil, returning empty list instead")
		services = []*dao.RunningService{}
	}
	glog.V(2).Infof("Return %d running services", len(services))
	w.WriteJson(&services)
}

func RestKillRunning(w *rest.ResponseWriter, r *rest.Request, client *serviced.ControlClient) {
	serviceStateId, err := url.QueryUnescape(r.PathParam("serviceStateId"))
	if err != nil {
		RestBadRequest(w)
		return
	}
	hostId, err := url.QueryUnescape(r.PathParam("hostId"))
	if err != nil {
		RestBadRequest(w)
		return
	}
	request := dao.HostServiceRequest{hostId, serviceStateId}
	glog.V(1).Info("Received request to kill ", request)

	var unused int
	err = client.StopRunningInstance(request, &unused)
	if err != nil {
		glog.Errorf("Unable to stop service: %v", err)
		RestServerError(w)
		return
	}

	w.WriteJson(&SimpleResponse{"Marked for death", servicesLinks()})
}

func RestGetTopServices(w *rest.ResponseWriter, r *rest.Request, client *serviced.ControlClient) {
	var allServices []*dao.Service
	topServices := []*dao.Service{}

	err := client.GetServices(&empty, &allServices)
	if err != nil {
		glog.Errorf("Could not get services: %v", err)
		RestServerError(w)
		return
	}
	for _, service := range allServices {
		if len(service.ParentServiceId) == 0 {
			topServices = append(topServices, service)
		}
	}
	glog.V(2).Infof("Returning %d services as top services", len(topServices))
	w.WriteJson(&topServices)
}

func RestGetService(w *rest.ResponseWriter, r *rest.Request, client *serviced.ControlClient) {
	var allServices []*dao.Service

	if err := client.GetServices(&empty, &allServices); err != nil {
		glog.Errorf("Could not get services: %v", err)
		RestServerError(w)
		return
	}

	sid, err := url.QueryUnescape(r.PathParam("serviceId"))
	if err != nil {
		RestBadRequest(w)
		return
	}

	for _, service := range allServices {
		if service.Id == sid {
			w.WriteJson(&service)
			return
		}
	}

	glog.Errorf("No such service [%v]", sid)
	RestServerError(w)
}

func RestAddService(w *rest.ResponseWriter, r *rest.Request, client *serviced.ControlClient) {
	var payload dao.Service
	var serviceId string
	err := r.DecodeJsonPayload(&payload)
	if err != nil {
		glog.V(1).Info("Could not decode service payload: ", err)
		RestBadRequest(w)
		return
	}
	service, err := dao.NewService()
	if err != nil {
		glog.Errorf("Could not create service: %v", err)
		RestServerError(w)
		return
	}
	now := time.Now()
	service.Name = payload.Name
	service.Description = payload.Description
	service.Context = payload.Context
	service.Tags = payload.Tags
	service.PoolId = payload.PoolId
	service.ImageId = payload.ImageId
	service.Startup = payload.Startup
	service.Instances = payload.Instances
	service.ParentServiceId = payload.ParentServiceId
	service.DesiredState = payload.DesiredState
	service.Launch = payload.Launch
	service.Endpoints = payload.Endpoints
	service.ConfigFiles = payload.ConfigFiles
	service.Volumes = payload.Volumes
	service.CreatedAt = now
	service.UpdatedAt = now

	//for each endpoint, evaluate it's Application
	if err = service.EvaluateEndpointTemplates(client); err != nil {
		glog.Errorf("Unable to evaluate service endpoints: %v", err)
		RestServerError(w)
		return
	}

	//add the service to the data store
	err = client.AddService(*service, &serviceId)
	if err != nil {
		glog.Errorf("Unable to add service: %v", err)
		RestServerError(w)
		return
	}

	//deploy the service, in other words start it
	var unused int
	sduuid, _ := dao.NewUuid()
	deployment := dao.ServiceDeployment{sduuid, "", service.Id, now}
	err = client.AddServiceDeployment(deployment, &unused)
	if err != nil {
		glog.Errorf("Unable to add service deployment: %v", err)
		RestServerError(w)
		return
	}

	glog.V(0).Info("Added service ", serviceId)
	w.WriteJson(&SimpleResponse{"Added service", serviceLinks(serviceId)})
}

func RestUpdateService(w *rest.ResponseWriter, r *rest.Request, client *serviced.ControlClient) {
	serviceId, err := url.QueryUnescape(r.PathParam("serviceId"))
	glog.V(3).Infof("Received update request for %s", serviceId)
	if err != nil {
		RestBadRequest(w)
		return
	}
	var payload dao.Service
	var unused int
	err = r.DecodeJsonPayload(&payload)
	if err != nil {
		glog.V(1).Info("Could not decode service payload: ", err)
		RestBadRequest(w)
		return
	}
	err = client.UpdateService(payload, &unused)
	if err != nil {
		glog.Errorf("Unable to update service %s: %v", serviceId, err)
		RestServerError(w)
		return
	}
	glog.V(1).Info("Updated service ", serviceId)
	w.WriteJson(&SimpleResponse{"Updated service", serviceLinks(serviceId)})
}

func RestRemoveService(w *rest.ResponseWriter, r *rest.Request, client *serviced.ControlClient) {
	var unused int
	serviceId, err := url.QueryUnescape(r.PathParam("serviceId"))
	if err != nil {
		RestBadRequest(w)
		return
	}
	err = client.RemoveService(serviceId, &unused)
	if err != nil {
		glog.Errorf("Could not remove service: %v", err)
		RestServerError(w)
		return
	}
	glog.V(0).Info("Removed service ", serviceId)
	w.WriteJson(&SimpleResponse{"Removed service", servicesLinks()})
}

func RestGetServiceLogs(w *rest.ResponseWriter, r *rest.Request, client *serviced.ControlClient) {
	serviceId, err := url.QueryUnescape(r.PathParam("serviceId"))
	if err != nil {
		RestBadRequest(w)
		return
	}
	var logs string
	err = client.GetServiceLogs(serviceId, &logs)
	if err != nil {
		glog.Errorf("Unexpected error getting service logs: %v", err)
		RestServerError(w)
	}
	w.WriteJson(&SimpleResponse{logs, serviceLinks(serviceId)})
}

// RestStartService starts the service with the given id and all of its children
func RestStartService(w *rest.ResponseWriter, r *rest.Request, client *serviced.ControlClient) {
	serviceId, err := url.QueryUnescape(r.PathParam("serviceId"))
	if err != nil {
		RestBadRequest(w)
		return
	}
	var i string
	err = client.StartService(serviceId, &i)
	if err != nil {
		glog.Errorf("Unexpected error starting service: %v", err)
		RestServerError(w)
	}
	w.WriteJson(&SimpleResponse{"Started service", serviceLinks(serviceId)})
}

// RestStopService stop the service with the given id and all of its children
func RestStopService(w *rest.ResponseWriter, r *rest.Request, client *serviced.ControlClient) {
	serviceId, err := url.QueryUnescape(r.PathParam("serviceId"))
	if err != nil {
		RestBadRequest(w)
		return
	}
	var i int
	err = client.StopService(serviceId, &i)
	if err != nil {
		glog.Errorf("Unexpected error stopping service: %v", err)
		RestServerError(w)
	}
	w.WriteJson(&SimpleResponse{"Stopped service", serviceLinks(serviceId)})
}

func RestSnapshotService(w *rest.ResponseWriter, r *rest.Request, client *serviced.ControlClient) {
	serviceId, err := url.QueryUnescape(r.PathParam("serviceId"))
	if err != nil {
		RestBadRequest(w)
		return
	}
	var label string
	err = client.Snapshot(serviceId, &label)
	if err != nil {
		glog.Errorf("Unexpected error snapshotting service: %v", err)
		RestServerError(w)
	}
	w.WriteJson(&SimpleResponse{label, serviceLinks(serviceId)})
}

func RestGetRunningService(w *rest.ResponseWriter, r *rest.Request, client *serviced.ControlClient) {
	serviceStateId, err := url.QueryUnescape(r.PathParam("serviceStateId"))
	if err != nil {
		RestBadRequest(w)
		return
	}
	serviceId, err := url.QueryUnescape(r.PathParam("serviceId"))
	if err != nil {
		RestBadRequest(w)
		return
	}
	request := dao.ServiceStateRequest{serviceId, serviceStateId}

	var running dao.RunningService
	err = client.GetRunningService(request, &running)
	if err != nil {
		glog.Errorf("Unexpected error retrieving services: %v", err)
		RestServerError(w)
	}
	w.WriteJson(running)
}

func RestGetServiceStateLogs(w *rest.ResponseWriter, r *rest.Request, client *serviced.ControlClient) {
	serviceStateId, err := url.QueryUnescape(r.PathParam("serviceStateId"))
	if err != nil {
		RestBadRequest(w)
		return
	}
	serviceId, err := url.QueryUnescape(r.PathParam("serviceId"))
	if err != nil {
		RestBadRequest(w)
		return
	}
	request := dao.ServiceStateRequest{serviceId, serviceStateId}

	var logs string
	err = client.GetServiceStateLogs(request, &logs)
	if err != nil {
		glog.Errorf("Unexpected error getting service state logs: %v", err)
		RestServerError(w)
	}
	w.WriteJson(&SimpleResponse{logs, servicesLinks()})
}

//--------------------------------
// service virtual host resources

// json object for adding/removing a virtual host with a service
type virtualHostRequest struct {
	ServiceId       string
	Application     string
	VirtualHostName string
}

func RestAddVirtualHost(w *rest.ResponseWriter, r *rest.Request, client *serviced.ControlClient) {
	var request virtualHostRequest
	err := r.DecodeJsonPayload(&request)
	if err != nil {
		RestBadRequest(w)
		return
	}

	var services []*dao.Service
	if err := client.GetServices(&empty, &services); err != nil {
		glog.Errorf("Could not get services: %v", err)
		RestServerError(w)
		return
	}

	var service *dao.Service
	for _, _service := range services {
		if _service.Id == request.ServiceId {
			service = _service
		}
	}

	if service == nil {
		glog.Errorf("Could not find service: %s", services)
		RestServerError(w)
		return
	}

	//checkout other virtual hosts for redundancy
	_vhost := strings.ToLower(request.VirtualHostName)
	for _, service := range services {
		if service.Endpoints == nil {
			continue
		}

		for _, endpoint := range service.Endpoints {
			for _, host := range endpoint.VHosts {
				if host == _vhost {
					glog.Errorf("vhost %s already defined for service: %s", request.VirtualHostName, service.Id)
					RestServerError(w)
					return
				}
			}
		}
	}

	err = service.AddVirtualHost(request.Application, request.VirtualHostName)
	if err != nil {
		glog.Errorf("Unexpected error adding vhost to service (%s): %v", service.Name, err)
		RestServerError(w)
		return
	}

	var unused int
	err = client.UpdateService(*service, &unused)
	if err != nil {
		glog.Errorf("Unexpected error adding vhost to service (%s): %v", service.Name, err)
		RestServerError(w)
		return
	}

	RestSuccess(w)
}

// Remove a virtual hosts for provided service, endpoint, and vhost name, parameters are defined in path
func RestRemoveVirtualHost(w *rest.ResponseWriter, r *rest.Request, client *serviced.ControlClient) {
	serviceId, err := url.QueryUnescape(r.PathParam("serviceId"))
	if err != nil {
		glog.Errorf("Failed getting serviceId: %v", err)
		RestBadRequest(w)
		return
	}
	application, err := url.QueryUnescape(r.PathParam("application"))
	if err != nil {
		glog.Errorf("Failed getting application: %v", err)
		RestBadRequest(w)
		return
	}

	hostname, err := url.QueryUnescape(r.PathParam("name"))
	if err != nil {
		glog.Errorf("Failed getting hostname: %v", err)
		RestBadRequest(w)
		return
	}

	var service dao.Service
	err = client.GetService(serviceId, &service)
	if err != nil {
		glog.Errorf("Unexpected error getting service (%s): %v", serviceId, err)
		RestServerError(w)
		return
	}

	err = service.RemoveVirtualHost(application, hostname)
	if err != nil {
		glog.Errorf("Unexpected error removing vhost, %s, from service (%s): %v", hostname, serviceId, err)
		RestServerError(w)
		return
	}

	var unused int
	err = client.UpdateService(service, &unused)
	if err != nil {
		glog.Errorf("Unexpected error removing vhost, %s, from service (%s): %v", hostname, serviceId, err)
		RestServerError(w)
		return
	}

	RestSuccess(w)
}

// Get all virtual hosts
type virtualHost struct {
	Name            string
	Application     string
	ServiceName     string
	ServiceEndpoint string
}

func RestGetVirtualHosts(w *rest.ResponseWriter, r *rest.Request, client *serviced.ControlClient) {
	var services []*dao.Service
	err := client.GetServices(&empty, &services)
	if err != nil {
		glog.Errorf("Unexpected error retrieving virtual hosts: %v", err)
		RestServerError(w)
		return
	}

	service_tree := make(map[string]*dao.Service)
	for _, service := range services {
		service_tree[service.Id] = service
	}

	var vhosts []virtualHost = make([]virtualHost, 0)
	for _, service := range services {
		if service.Endpoints == nil {
			continue
		}

		for _, endpoint := range service.Endpoints {
			if len(endpoint.VHosts) > 0 {
				parent, _ := service_tree[service.ParentServiceId]
				for ; len(parent.ParentServiceId) != 0; parent, _ = service_tree[parent.ParentServiceId] {
				}

				for _, vhost := range endpoint.VHosts {
					vh := virtualHost{
						Name:            vhost,
						Application:     parent.Name,
						ServiceName:     service.Name,
						ServiceEndpoint: endpoint.Application,
					}
					vhosts = append(vhosts, vh)
				}
			}
		}
	}

	w.WriteJson(&vhosts)
}<|MERGE_RESOLUTION|>--- conflicted
+++ resolved
@@ -53,80 +53,6 @@
 
 	w.WriteJson(&SimpleResponse{tenantId, servicesLinks()})
 }
-
-<<<<<<< HEAD
-=======
-func RestGetPools(w *rest.ResponseWriter, r *rest.Request, client *serviced.ControlClient) {
-	var poolsMap map[string]*dao.ResourcePool
-	err := client.GetResourcePools(&empty, &poolsMap)
-	if err != nil {
-		glog.Error("Could not get resource pools: ", err)
-		RestServerError(w)
-		return
-	}
-	w.WriteJson(&poolsMap)
-}
-
-func RestAddPool(w *rest.ResponseWriter, r *rest.Request, client *serviced.ControlClient) {
-	var payload dao.ResourcePool
-	var poolId string
-	err := r.DecodeJsonPayload(&payload)
-	if err != nil {
-		glog.V(1).Info("Could not decode pool payload: ", err)
-		RestBadRequest(w)
-		return
-	}
-	err = client.AddResourcePool(payload, &poolId)
-	if err != nil {
-		glog.Error("Unable to add pool: ", err)
-		RestServerError(w)
-		return
-	}
-	glog.V(0).Info("Added pool ", poolId)
-	w.WriteJson(&SimpleResponse{"Added resource pool", poolLinks(poolId)})
-}
-
-func RestUpdatePool(w *rest.ResponseWriter, r *rest.Request, client *serviced.ControlClient) {
-	poolId, err := url.QueryUnescape(r.PathParam("poolId"))
-	if err != nil {
-		RestBadRequest(w)
-		return
-	}
-	var payload dao.ResourcePool
-	var unused int
-	err = r.DecodeJsonPayload(&payload)
-	if err != nil {
-		glog.V(1).Info("Could not decode pool payload: ", err)
-		RestBadRequest(w)
-		return
-	}
-	err = client.UpdateResourcePool(payload, &unused)
-	if err != nil {
-		glog.Error("Unable to update pool: ", err)
-		RestServerError(w)
-		return
-	}
-	glog.V(1).Info("Updated pool ", poolId)
-	w.WriteJson(&SimpleResponse{"Updated resource pool", poolLinks(poolId)})
-}
-
-func RestRemovePool(w *rest.ResponseWriter, r *rest.Request, client *serviced.ControlClient) {
-	poolId, err := url.QueryUnescape(r.PathParam("poolId"))
-	if err != nil {
-		RestBadRequest(w)
-		return
-	}
-	var unused int
-	err = client.RemoveResourcePool(poolId, &unused)
-	if err != nil {
-		glog.Error("Could not remove resource pool: ", err)
-		RestServerError(w)
-		return
-	}
-	glog.V(0).Info("Removed pool ", poolId)
-	w.WriteJson(&SimpleResponse{"Removed resource pool", poolsLinks()})
-}
-
 // json object for putting or deleting virtual ips
 type virtualIpRequest struct {
 	PoolId    string
@@ -168,19 +94,6 @@
 	RestSuccess(w)
 }
 
-func RestGetHosts(w *rest.ResponseWriter, r *rest.Request, client *serviced.ControlClient) {
-	var hosts map[string]*dao.Host
-	err := client.GetHosts(&empty, &hosts)
-	if err != nil {
-		glog.Errorf("Could not get hosts: %v", err)
-		RestServerError(w)
-		return
-	}
-	glog.V(2).Infof("Returning %d hosts", len(hosts))
-	w.WriteJson(&hosts)
-}
-
->>>>>>> bca3b49c
 func filterByNameRegex(nmregex string, services []*dao.Service) ([]*dao.Service, error) {
 	r, err := regexp.Compile(nmregex)
 	if err != nil {
