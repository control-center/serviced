--- conflicted
+++ resolved
@@ -39,30 +39,6 @@
       </div>
     </div>
 
-<<<<<<< HEAD
-    <table ng-if=collectingStats class="table side-flush">
-      <thead>
-        <tr>
-            <th ng-repeat="header in graph.headers">{{header.name|translate}}</th>
-        </tr>
-      </thead>
-      <tbody>
-        <tr>
-          <td width="50%">
-            <div id="{{'cpuchart-'+hosts.current.ID}}" class="medChart">{{viz('cpuchart', cpuconfig)}}</div>
-            <div id="{{'ofdchart-'+hosts.current.ID}}" class="medChart">{{viz('ofdchart', ofdconfig)}}</div>
-          </td>
-          <td>
-            <div id="{{'memchart-'+hosts.current.ID}}" class="medChart">{{viz('memchart', memconfig)}}</div>
-            <div id="{{'rsschart-'+hosts.current.ID}}" class="medChart">{{viz('rsschart', rssconfig)}}</div>
-          </td>
-        </tr>        
-      </tbody>
-    </table>
-
-    <h3>{{'ip_addresses'|translate}}</h3>
-    <table class="table table-striped side-flush">
-=======
   <h3>{{'graphs'|translate}}</h3>
     <table ng-if="collectingStats" class="table table-striped table-bordered side-flush">
       <tr ng-repeat="graph in hosts.current.MonitoringProfile.GraphConfigs track by $index">
@@ -75,7 +51,6 @@
 
 	<h3>{{'ip_addresses'|translate}}</h3>
     <table class="table table-striped table-bordered table-hover side-flush">
->>>>>>> acdf1e83
       <thead>
         <tr>
           <th ng-repeat="header in ip_addresses.headers">{{header.name|translate}}</th>
