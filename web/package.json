{
  "name": "ControlCenter",
  "description": "Create, manage, and scale services in a uniform way",
  "version": "1.0.0",
  "repository": "https://github.com/control-center/serviced",
  "private": true,
  "devDependencies": {
    "gulp": "~3.8.10",
    "gulp-6to5": "~2.0.2",
    "gulp-concat": "~2.4.3",
    "gulp-jshint": "~1.9.0",
    "gulp-rename": "~1.2.0",
    "gulp-uglify": "~1.0.2",
    "gulp-util": "^3.0.2",
    "jasmine-core": "^2.1.3",
    "jshint-stylish": "~1.0.0",
<<<<<<< HEAD
    "karma": "^0.12.1",
    "karma-chrome-launcher": "^0.1.7",
    "karma-coverage": "~0.1",
    "karma-firefox-launcher": "^0.1.4",
    "karma-jasmine": "^0.3.5",
    "karma-jasmine-html-reporter": "~0.1",
    "karma-junit-reporter": "~0.2",
    "karma-phantomjs-launcher": "^0.1.4",
    "karma-threshold-reporter": "~0.1.7",
    "run-sequence": "~1.0.2"
=======
    "run-sequence": "~1.0.2",
    "gulp-jshint": "~1.9.0",
    "gulp-6to5": "~2.0.2",
    "gulp-sourcemaps": "~1.3.0"
>>>>>>> e73fe466
  }
}<|MERGE_RESOLUTION|>--- conflicted
+++ resolved
@@ -10,11 +10,11 @@
     "gulp-concat": "~2.4.3",
     "gulp-jshint": "~1.9.0",
     "gulp-rename": "~1.2.0",
+    "gulp-sourcemaps": "~1.3.0",
     "gulp-uglify": "~1.0.2",
     "gulp-util": "^3.0.2",
     "jasmine-core": "^2.1.3",
     "jshint-stylish": "~1.0.0",
-<<<<<<< HEAD
     "karma": "^0.12.1",
     "karma-chrome-launcher": "^0.1.7",
     "karma-coverage": "~0.1",
@@ -25,11 +25,5 @@
     "karma-phantomjs-launcher": "^0.1.4",
     "karma-threshold-reporter": "~0.1.7",
     "run-sequence": "~1.0.2"
-=======
-    "run-sequence": "~1.0.2",
-    "gulp-jshint": "~1.9.0",
-    "gulp-6to5": "~2.0.2",
-    "gulp-sourcemaps": "~1.3.0"
->>>>>>> e73fe466
   }
 }