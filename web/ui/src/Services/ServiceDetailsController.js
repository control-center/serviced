--- conflicted
+++ resolved
@@ -10,19 +10,11 @@
     ["$scope", "$q", "$routeParams", "$location", "resourcesFactory",
     "authService", "$modalService", "$translate", "$notification",
     "$timeout", "servicesFactory", "miscUtils", "hostsFactory",
-<<<<<<< HEAD
-    "poolsFactory", "CCUIState", "servicedConfig",
+    "poolsFactory", "CCUIState", "servicedConfig", "areUIReady",
     function($scope, $q, $routeParams, $location, resourcesFactory,
     authService, $modalService, $translate, $notification,
     $timeout, servicesFactory, utils, hostsFactory,
-    poolsFactory, CCUIState, servicedConfig){
-=======
-    "poolsFactory", "CCUIState", "$cookies", "areUIReady",
-    function($scope, $q, $routeParams, $location, resourcesFactory,
-    authService, $modalService, $translate, $notification,
-    $timeout, servicesFactory, utils, hostsFactory,
-    poolsFactory, CCUIState, $cookies, areUIReady){
->>>>>>> df69e764
+    poolsFactory, CCUIState, servicedConfig, areUIReady){
 
         // Ensure logged in
         authService.checkLogin($scope);
