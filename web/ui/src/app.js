--- conflicted
+++ resolved
@@ -48,15 +48,6 @@
             when('/hosts', {
                 templateUrl: '/static/partials/view-hosts.html',
                 controller: "HostsController"}).
-<<<<<<< HEAD
-            when('/servicesmap', {
-                templateUrl: '/static/partials/view-service-map.html',
-                controller: "ServicesMapController"}).
-=======
-            when('/hostsmap', {
-                templateUrl: '/static/partials/view-host-map.html',
-                controller: "HostsMapController"}).
->>>>>>> 4923e133
             when('/hosts/:hostId', {
                 templateUrl: '/static/partials/view-host-details.html',
                 controller: "HostDetailsController"}).
