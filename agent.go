// Copyright 2014, The Serviced Authors. All rights reserved.
// Use of this source code is governed by a
// license that can be found in the LICENSE file.

// Package agent implements a service that runs on a serviced node. It is
// responsible for ensuring that a particular node is running the correct services
// and reporting the state and health of those services back to the master
// serviced.
package serviced

import (
	"github.com/zenoss/glog"
	"github.com/zenoss/serviced/commons"
	coordclient "github.com/zenoss/serviced/coordinator/client"
	coordzk "github.com/zenoss/serviced/coordinator/client/zookeeper"
	"github.com/zenoss/serviced/dao"
	"github.com/zenoss/serviced/proxy"
	"github.com/zenoss/serviced/volume"
	"github.com/zenoss/serviced/zzk"
	"github.com/zenoss/serviced/utils"

	docker "github.com/zenoss/go-dockerclient"

	"errors"
	"fmt"
	"io"
	"io/ioutil"
	"os"
	"os/exec"
	"path"
	"path/filepath"
	"strconv"
	"strings"
	"syscall"
	"time"
)

/*
 glog levels:
 0: important info that should always be shown
 1: info that might be important for debugging
 2: very verbose debug info
 3: trace level info
*/

const (
	dockerEndpoint     = "unix:///var/run/docker.sock"
	circularBufferSize = 1000
)

// An instance of the control plane Agent.
type HostAgent struct {
	master          string               // the connection string to the master agent
	uiport          string               // the port to the ui (legacy was port 8787, now default 443)
	hostId          string               // the hostID of the current host
	dockerDns       []string             // docker dns addresses
	varPath         string               // directory to store serviced	 data
	mount           []string             // each element is in the form: dockerImage,hostPath,containerPath
	vfs             string               // driver for container volumes
	currentServices map[string]*exec.Cmd // the current running services
	mux             TCPMux
	closing         chan chan error
	proxyRegistry   proxy.ProxyRegistry
	zkClient        *coordclient.Client
}

// assert that this implemenents the Agent interface


func getZkDSN(zookeepers []string) string {
	if len(zookeepers) == 0 {
		zookeepers = []string{"127.0.0.1:2181"}
	}
	dsn := coordzk.DSN{
		Servers: zookeepers,
		Timeout: time.Second * 15,
	}
	return dsn.String()
}

// Create a new HostAgent given the connection string to the
func NewHostAgent(master string, uiport string, dockerDns []string, varPath string, mount []string, vfs string, zookeepers []string, mux TCPMux) (*HostAgent, error) {
	// save off the arguments
	agent := &HostAgent{}
	agent.master = master
	agent.uiport = uiport
	agent.dockerDns = dockerDns
	agent.varPath = varPath
	agent.mount = mount
	agent.vfs = vfs
	agent.mux = mux
	if agent.mux.Enabled {
		go agent.mux.ListenAndMux()
	}

	dsn := getZkDSN(zookeepers)
	basePath := ""
	zkClient, err := coordclient.New("zookeeper", dsn, basePath, nil)
	if err != nil {
		return nil, err
	}
	agent.zkClient = zkClient

	agent.closing = make(chan chan error)
	hostId, err := utils.HostID()
	if err != nil {
		panic("Could not get hostid")
	}
	agent.hostId = hostId
	agent.currentServices = make(map[string]*exec.Cmd)

	agent.proxyRegistry = proxy.NewDefaultProxyRegistry()
	go agent.start()
	return agent, err
}

// Use the Context field of the given template to fill in all the templates in
// the Command fields of the template's ServiceDefinitions
func injectContext(s *dao.Service, cp dao.ControlPlane) error {
	err := s.EvaluateLogConfigTemplate(cp)
	if err != nil {
		return err
	}
	return s.EvaluateStartupTemplate(cp)
}

func (a *HostAgent) Shutdown() error {
	glog.V(2).Info("Issuing shutdown signal")
	errc := make(chan error)
	a.closing <- errc
	return <-errc
}

// Attempts to attach to a running container
func (a *HostAgent) attachToService(conn coordclient.Connection, procFinished chan<- int, serviceState *dao.ServiceState, hss *zzk.HostServiceState) (bool, error) {

	// get docker status
	containerState, err := getDockerState(serviceState.DockerId)
	glog.V(2).Infof("Agent.updateCurrentState got container state for docker ID %s: %v", serviceState.DockerId, containerState)

	switch {
	case err == nil && !containerState.State.Running:
		glog.V(1).Infof("Container does not appear to be running: %s", serviceState.Id)
		return false, errors.New("Container not running for " + serviceState.Id)

	case err != nil && strings.HasPrefix(err.Error(), "no container"):
		glog.Warningf("Error retrieving container state: %s", serviceState.Id)
		return false, err

	}

	go a.waitForProcessToDie(conn, serviceState.DockerId, procFinished, serviceState)
	return true, nil
}

func markTerminated(conn coordclient.Connection, hss *zzk.HostServiceState) {
	ssPath := zzk.ServiceStatePath(hss.ServiceId, hss.ServiceStateId)
	exists, err := conn.Exists(ssPath)
	if err != nil {
		glog.V(0).Infof("Unable to get service state %s for delete because: %v", ssPath, err)
		return
	}
	if exists {
		err = conn.Delete(ssPath)
		if err != nil {
			glog.V(0).Infof("Unable to delete service state %s because: %v", ssPath, err)
			return
		}
	}

	hssPath := zzk.HostServiceStatePath(hss.HostId, hss.ServiceStateId)
	exists, err = conn.Exists(hssPath)
	if err != nil {
		glog.V(0).Infof("Unable to get host service state %s for delete becaus: %v", hssPath, err)
		return
	}
	if exists {
		err = conn.Delete(hssPath)
		if err != nil {
			glog.V(0).Infof("Unable to delete host service state %s", hssPath)
		}

	}
	return
}

// Terminate a particular service instance (serviceState) on the localhost.
func (a *HostAgent) terminateInstance(conn coordclient.Connection, serviceState *dao.ServiceState) error {
	err := a.dockerTerminate(serviceState.Id)
	if err != nil {
		return err
	}
	markTerminated(conn, zzk.SsToHss(serviceState))
	return nil
}

func (a *HostAgent) terminateAttached(conn coordclient.Connection, procFinished <-chan int, ss *dao.ServiceState) error {
	err := a.dockerTerminate(ss.Id)
	if err != nil {
		return err
	}
	<-procFinished
	markTerminated(conn, zzk.SsToHss(ss))
	return nil
}

func (a *HostAgent) dockerRemove(dockerID string) error {
	glog.V(1).Infof("Ensuring that container %s does not exist", dockerID)

	dc, err := docker.NewClient(dockerEndpoint)
	if err != nil {
		glog.Errorf("can't create docker client: %v", err)
		return err
	}

	if err = dc.RemoveContainer(docker.RemoveContainerOptions{dockerID, true}); err != nil {
		glog.Errorf("unable to remove container %s: %v", dockerID, err)
		return err
	}

	glog.V(2).Infof("Successfully removed %s", dockerID)
	return nil
}

func (a *HostAgent) dockerTerminate(dockerID string) error {
	glog.V(1).Infof("Killing container %s", dockerID)

	dc, err := docker.NewClient(dockerEndpoint)
	if err != nil {
		glog.Errorf("can't create docker client: %v", err)
		return err
	}

	if err = dc.KillContainer(dockerID); err != nil {
		glog.Errorf("unable to kill container %s: %v", dockerID, err)
		return err
	}

	glog.V(2).Infof("Successfully killed %s", dockerID)
	return nil
}

// Get the state of the docker container given the dockerId
func getDockerState(dockerID string) (*docker.Container, error) {
	glog.V(1).Infof("Inspecting container: %s", dockerID)

	dc, err := docker.NewClient(dockerEndpoint)
	if err != nil {
		glog.Errorf("can't create docker client: %v", err)
		return nil, err
	}

	return dc.InspectContainer(dockerID)
}

func dumpOut(stdout, stderr io.Reader, size int) {
	dumpBuffer(stdout, size, "stdout")
	dumpBuffer(stderr, size, "stderr")
}

func dumpBuffer(reader io.Reader, size int, name string) {
	buffer := make([]byte, size)
	if n, err := reader.Read(buffer); err != nil {
		glog.V(1).Infof("Unable to read %s of dump", name)
	} else {
		message := strings.TrimSpace(string(buffer[:n]))
		if len(message) > 0 {
			glog.V(0).Infof("Process %s:\n%s", name, message)
		}
	}
}

func (a *HostAgent) waitForProcessToDie(conn coordclient.Connection, containerId string, procFinished chan<- int, serviceState *dao.ServiceState) {

	defer func() {
		procFinished <- 1
	}()

	exited := make(chan error)

	go func() {
		var err error
		cmd := exec.Command("docker", "wait", containerId)
		var output []byte
		output, err = cmd.CombinedOutput()
		if err != nil {
			glog.Errorf("docker wait exited with: %s : %s", err, string(output))
			// TODO: output of docker logs is potentially very large
			// this should be implemented another way, perhaps a docker attach
			// or extend docker to give the last N seconds
			cmd = exec.Command("docker", "logs", containerId)
			output, err := cmd.CombinedOutput()
			if err != nil {
				glog.Errorf("Could not get logs for container %s", containerId)
			} else {
				// get last 1000 bytes
				str := string(output)
				last := len(str) - 1000
				if last < 0 {
					last = 0
				}
				str = str[last:]
				glog.Warning("Last 1000 bytes of container %s: %s", containerId, str)

			}

		}
		glog.Infof("docker wait %s exited", containerId)
		// get rid of the container
		if rmErr := exec.Command("docker", "rm", containerId).Run(); rmErr != nil {
			glog.Errorf("Could not remove container: %s: %s", containerId, rmErr)
		}
		exited <- err
	}()

	// We are name the container the same as its service state ID, so use that as an alias
	dockerId := serviceState.Id
	serviceState.DockerId = dockerId

	time.Sleep(1 * time.Second) // Sleep to give docker a chance to start

	var ctr *docker.Container
	var err error
	for i := 0; i < 30; i++ {
		if ctr, err = getDockerState(dockerId); err != nil {
			time.Sleep(3 * time.Second) // Sleep to give docker a chance to start
			glog.V(2).Infof("Problem getting service state for %s :%v", serviceState.Id, err)
		} else {
			break
		}
	}

	if err != nil {
		return
		//TODO: should	"cmd" be cleaned up before returning?
	}

	var sState *dao.ServiceState
	if err = zzk.LoadAndUpdateServiceState(conn, serviceState.ServiceId, serviceState.Id, func(ss *dao.ServiceState) {
		ss.DockerId = ctr.ID
		ss.Started = time.Now()
		ss.Terminated = time.Date(1, time.January, 1, 0, 0, 0, 0, time.UTC)
		ss.PrivateIp = ctr.NetworkSettings.IPAddress
		ss.PortMapping = make(map[string][]dao.HostIpAndPort)
		for k, v := range ctr.NetworkSettings.Ports {
			pm := []dao.HostIpAndPort{}
			for _, pb := range v {
				pm = append(pm, dao.HostIpAndPort{pb.HostIp, pb.HostPort})
			}
			ss.PortMapping[string(k)] = pm
		}
		sState = ss
	}); err != nil {
		glog.Warningf("Unable to update service state %s: %v", serviceState.Id, err)
		//TODO: should	"cmd" be cleaned up before returning?
	} else {

		//start IP resource proxy for each endpoint
		var service dao.Service
		if err = zzk.LoadService(conn, serviceState.ServiceId, &service); err != nil {
			glog.Warningf("Unable to read service %s: %v", serviceState.Id, err)
		} else {
			glog.V(4).Infof("Looking for address assignment in service %s:%s", service.Name, service.Id)
			for _, endpoint := range service.Endpoints {
				if addressConfig := endpoint.GetAssignment(); addressConfig != nil {
					glog.V(4).Infof("Found address assignment for %s:%s endpoint %s", service.Name, service.Id, endpoint.Name)
					proxyId := fmt.Sprintf("%v:%v", sState.ServiceId, endpoint.Name)

					frontEnd := proxy.ProxyAddress{IP: addressConfig.IPAddr, Port: addressConfig.Port}
					backEnd := proxy.ProxyAddress{IP: sState.PrivateIp, Port: endpoint.PortNumber}

					err = a.proxyRegistry.CreateProxy(proxyId, endpoint.Protocol, frontEnd, backEnd)
					if err != nil {
						glog.Warningf("Could not start External address proxy for %v; error: proxyId", proxyId, err)
					}
					defer a.proxyRegistry.RemoveProxy(proxyId)

				}
			}

		}

		glog.V(1).Infof("SSPath: %s, PortMapping: %v", zzk.ServiceStatePath(serviceState.ServiceId, serviceState.Id), serviceState.PortMapping)

		loop := true
		stateUpdateEvery := time.Tick(time.Second * 20)
		for loop {
			select {
			case err := <-exited:
				if err != nil {
					if exiterr, ok := err.(*exec.ExitError); ok {
						if status, ok := exiterr.Sys().(syscall.WaitStatus); ok {
							statusCode := status.ExitStatus()
							switch {
							case statusCode == 137:
								glog.V(1).Infof("Docker process killed: %s", serviceState.Id)

							case statusCode == 2:
								glog.V(1).Infof("Docker process stopped: %s", serviceState.Id)

							default:
								glog.V(0).Infof("Docker process %s exited with code %d", serviceState.Id, statusCode)
							}
						}
					} else {
						glog.V(1).Info("Unable to determine exit code for %s", serviceState.Id)
					}
				} else {
					glog.V(0).Infof("Process for service state %s finished", serviceState.Id)
				}
				loop = false
			case <-stateUpdateEvery:
				containerState, err := getDockerState(containerId)
				if err != nil {
					glog.Errorf("Could not get docker state: %v", err)
					continue
				}
				if err = zzk.LoadAndUpdateServiceState(conn, serviceState.ServiceId, serviceState.Id, func(ss *dao.ServiceState) {
					ss.DockerId = containerState.ID
					ss.Started = time.Now()
					ss.Terminated = time.Date(1, time.January, 1, 0, 0, 0, 0, time.UTC)
					ss.PrivateIp = containerState.NetworkSettings.IPAddress
					ss.PortMapping = make(map[string][]dao.HostIpAndPort)
					for k, v := range ctr.NetworkSettings.Ports {
						pm := []dao.HostIpAndPort{}
						for _, pb := range v {
							pm = append(pm, dao.HostIpAndPort{pb.HostIp, pb.HostPort})
						}
						ss.PortMapping[string(k)] = pm
					}
					sState = ss
				}); err != nil {
					glog.Warningf("Unable to update service state %s: %v", serviceState.Id, err)
				}

			}
		}
		if err = zzk.ResetServiceState(conn, serviceState.ServiceId, serviceState.Id); err != nil {
			glog.Errorf("Caught error marking process termination time for %s: %v", serviceState.Id, err)
		}

	}
}

func getSubvolume(varPath, poolId, tenantId, fs string) (*volume.Volume, error) {
	baseDir, _ := filepath.Abs(path.Join(varPath, "volumes"))
	if _, err := volume.Mount(fs, poolId, baseDir); err != nil {
		return nil, err
	}
	baseDir, _ = filepath.Abs(path.Join(varPath, "volumes", poolId))
	return volume.Mount(fs, tenantId, baseDir)
}

/*
writeConfFile is responsible for writing contents out to a file
Input string prefix	 : cp_cd67c62b-e462-5137-2cd8-38732db4abd9_zenmodeler_logstash_forwarder_conf_
Input string id		 : Service ID (example cd67c62b-e462-5137-2cd8-38732db4abd9)
Input string filename: zenmodeler_logstash_forwarder_conf
Input string content : the content that you wish to write to a file
Output *os.File	 f	 : file handler to the file that you've just opened and written the content to
Example name of file that is written: /tmp/cp_cd67c62b-e462-5137-2cd8-38732db4abd9_zenmodeler_logstash_forwarder_conf_592084261
*/
func writeConfFile(prefix string, id string, filename string, content string) (*os.File, error) {
	f, err := ioutil.TempFile("", prefix)
	if err != nil {
		glog.Errorf("Could not generate tempfile for config %s %s", id, filename)
		return f, err
	}
	_, err = f.WriteString(content)
	if err != nil {
		glog.Errorf("Could not write out config file %s %s", id, filename)
		return f, err
	}

	return f, nil
}

// chownConfFile() runs 'chown $owner $filename && chmod $permissions $filename'
// using the given dockerImage. An error is returned if owner is not specified,
// the owner is not in user:group format, or if there was a problem setting
// the permissions.
func chownConfFile(filename, owner, permissions string, dockerImage string) error {
	// TODO: reach in to the dockerImage and get the effective UID, GID so we can do this without a bind mount
	if !validOwnerSpec(owner) {
		return fmt.Errorf("Unsupported owner specification: %s", owner)
	}

	uid, gid, err := getInternalImageIds(owner, dockerImage)
	if err != nil {
		return err
	}
	// this will fail if we are not running as root
	if err := os.Chown(filename, uid, gid); err != nil {
		return err
	}
	octal, err := strconv.ParseInt(permissions, 8, 32)
	if err != nil {
		return err
	}
	if err := os.Chmod(filename, os.FileMode(octal)); err != nil {
		return err
	}
	return nil
}

// Start a service instance and update the CP with the state.
func (a *HostAgent) startService(conn coordclient.Connection, procFinished chan<- int, service *dao.Service, serviceState *dao.ServiceState) (bool, error) {
	glog.V(2).Infof("About to start service %s with name %s", service.Id, service.Name)
	client, err := NewControlClient(a.master)
	if err != nil {
		glog.Errorf("Could not start ControlPlane client %v", err)
		return false, err
	}
	defer client.Close()

	a.dockerTerminate(serviceState.Id)
	a.dockerRemove(serviceState.Id)

	dc, err := docker.NewClient(dockerEndpoint)
	if err != nil {
		glog.Errorf("can't create Docker client: %v ", err)
		return false, err
	}

	em, err := dc.MonitorEvents()
	if err != nil {
		glog.Errorf("can't monitor Docker events: %v", err)
		return false, err
	}
	defer em.Close()

	config, hostconfig, err := configureContainer(a, client, conn, procFinished, service, serviceState)
	if err != nil {
		glog.Errorf("can't configure container: %v", err)
		return false, err
	}

	ctr, err := dc.CreateContainer(docker.CreateContainerOptions{Name: serviceState.Id, Config: config})
	switch {
	case err == docker.ErrNoSuchImage:
		pullopts := docker.PullImageOptions{
			Repository:   service.ImageId,
			OutputStream: os.NewFile(uintptr(syscall.Stdout), "/dev/stdout"),
		}
		pullerr := dc.PullImage(pullopts, docker.AuthConfiguration{})
		if pullerr != nil {
			glog.Errorf("can't pull container: %v", err)
			return false, err
		}

		ctr, err = dc.CreateContainer(docker.CreateContainerOptions{Name: serviceState.Id, Config: config})
		if err != nil {
			glog.Errorf("can't create containter after pulling: %v", err)
			return false, err
		}
	case err != nil:
		glog.Errorf("can't create contatiner: %v", err)
		return false, err
	}

	s, err := em.Subscribe(ctr.ID)
	if err != nil {
		glog.Errorf("can't subscribe to Docker events on %s: %v", ctr.ID, err)
		return false, err
	}

	emc := make(chan struct{})

	s.Handle(docker.Start, func(e docker.Event) error {
		glog.V(3).Infof("container %s started", e["id"])
		emc <- struct{}{}
		return nil
	})

	err = dc.StartContainer(ctr.ID, hostconfig)
	if err != nil {
		glog.Errorf("can't start container %s: %v", ctr.ID, err)
		return false, err
	}

	// TODO: make the timeout configurable
	tout := time.After(10 * time.Second)
	select {
	case <-emc:
		glog.V(3).Infof("container %s started", ctr.ID)
	case <-tout:
		glog.Errorf("container start timed out")
		return false, fmt.Errorf("start timed out")
	}

	return true, nil
}

func configureContainer(a *HostAgent, client *ControlClient, conn coordclient.Connection, procFinished chan<- int, service *dao.Service, serviceState *dao.ServiceState) (*docker.Config, *docker.HostConfig, error) {
	cfg := &docker.Config{}
	hcfg := &docker.HostConfig{}

	//get this service's tenantId for volume mapping
	var tenantId string
	err := client.GetTenantId(service.Id, &tenantId)
	if err != nil {
		glog.Errorf("Failed getting tenantId for service: %s, %s", service.Id, err)
	}

	// get the system user
	unused := 0
	systemUser := dao.User{}
	err = client.GetSystemUser(unused, &systemUser)
	if err != nil {
		glog.Errorf("Unable to get system user account for agent %s", err)
	}
	glog.V(1).Infof("System User %v", systemUser)

	// get the endpoints
	cfg.ExposedPorts = make(map[docker.Port]struct{})
	hcfg.PortBindings = make(map[docker.Port][]docker.PortBinding)

	if service.Endpoints != nil {
		glog.V(1).Info("Endpoints for service: ", service.Endpoints)
		for _, endpoint := range service.Endpoints {
			if endpoint.Purpose == "export" { // only expose remote endpoints
				var p string
				switch endpoint.Protocol {
				case commons.UDP:
					p = fmt.Sprintf("%d/%s", endpoint.PortNumber, "/udp")
				default:
					p = fmt.Sprintf("%d/%s", endpoint.PortNumber, "/tcp")
				}
				cfg.ExposedPorts[docker.Port(p)] = struct{}{}
				hcfg.PortBindings[docker.Port(p)] = append(hcfg.PortBindings[docker.Port(p)], docker.PortBinding{})
			}
		}
	}

	if len(tenantId) == 0 && len(service.Volumes) > 0 {
		// FIXME: find a better way of handling this error condition
		glog.Fatalf("Could not get tenant ID and need to mount a volume, service state: %s, service id: %s", serviceState.Id, service.Id)
	}

	cfg.Volumes = make(map[string]struct{})
	hcfg.Binds = []string{}

	for _, volume := range service.Volumes {
		sv, err := getSubvolume(a.varPath, service.PoolId, tenantId, a.vfs)
		if err != nil {
			glog.Fatalf("Could not create subvolume: %s", err)
		} else {
			glog.Infof("sv: %v", sv)
			glog.Infof("Path: %s", sv.Path())
			glog.Infof("RP: %s", volume.ResourcePath)

			resourcePath := path.Join(sv.Path(), volume.ResourcePath)
			if err = os.MkdirAll(resourcePath, 0770); err != nil {
				glog.Fatalf("Could not create resource path: %s, %s", resourcePath, err)
			}

			if err := createVolumeDir(resourcePath, volume.ContainerPath, service.ImageId, volume.Owner, volume.Permission); err != nil {
				glog.Errorf("Error populating resource path: %s with container path: %s, %v", resourcePath, volume.ContainerPath, err)
			}

			binding := fmt.Sprintf("%s:%s", resourcePath, volume.ContainerPath)
			cfg.Volumes[strings.Split(binding, ":")[1]] = struct{}{}
			hcfg.Binds = append(hcfg.Binds, binding)
		}
	}

	dir, binary, err := ExecPath()
	if err != nil {
		glog.Errorf("Error getting exec path: %v", err)
		return nil, nil, err
	}
	volumeBinding := fmt.Sprintf("%s:/serviced", dir)
	cfg.Volumes[strings.Split(volumeBinding, ":")[1]] = struct{}{}
	hcfg.Binds = append(hcfg.Binds, volumeBinding)

	if err := injectContext(service, client); err != nil {
		glog.Errorf("Error injecting context: %s", err)
		return nil, nil, err
	}

	// config files
	for filename, config := range service.ConfigFiles {
		prefix := fmt.Sprintf("cp_%s_%s_", service.Id, strings.Replace(filename, "/", "__", -1))
		f, err := writeConfFile(prefix, service.Id, filename, config.Content)
		if err != nil {
			return nil, nil, err
		}

		if err := chownConfFile(f.Name(), config.Owner, config.Permissions, service.ImageId); err != nil {
			glog.Errorf("Could not chown config file for %s, %s: %s", service.Id, filename, err)
		}

		// everything worked!
		binding := fmt.Sprintf("%s:%s", f.Name, filename)
		cfg.Volumes[strings.Split(binding, ":")[1]] = struct{}{}
		hcfg.Binds = append(hcfg.Binds, binding)
	}

	// if this container is going to produce any logs, create the config and get the bind mounts
	if len(service.LogConfigs) != 0 {
		// write out the log file config
		configFileName, err := writeLogstashAgentConfig(service)
		if err != nil {
			return nil, nil, err
		}

		// bind mount the conf file and everything we need for logstash-forwarder
		lsbms := getLogstashBindMounts(configFileName)
		for _, binding := range strings.Split(lsbms, "-v") {
			if len(binding) > 0 {
				cfg.Volumes[strings.Split(binding, ":")[1]] = struct{}{}
				hcfg.Binds = append(hcfg.Binds, binding)
			}
		}
	}

	// add arguments to mount requested directory (if requested)
	for _, bindMountString := range a.mount {
		splitMount := strings.Split(bindMountString, ",")
		numMountArgs := len(splitMount)

		if numMountArgs == 2 || numMountArgs == 3 {
			requestedImage := splitMount[0]
			hostPath := splitMount[1]

			// assume the container path is going to be the same as the host path
			containerPath := hostPath

			// if the container path is provided, use it
			if numMountArgs > 2 {
				containerPath = splitMount[2]
			}

			// insert tenantId into requestedImage - see dao.DeployService
			matchedRequestedImage := false
			if requestedImage == "*" {
				matchedRequestedImage = true
			} else {
				path := strings.SplitN(requestedImage, "/", 3)
				path[len(path)-1] = tenantId + "_" + path[len(path)-1]
				requestedImage = strings.Join(path, "/")
				matchedRequestedImage = (requestedImage == service.ImageId)
			}

			if matchedRequestedImage {
				// requestedMount += " -v " + hostPath + ":" + containerPath
				binding := fmt.Sprintf("%s:%s", hostPath, containerPath)
				cfg.Volumes[strings.Split(binding, ":")[1]] = struct{}{}
				hcfg.Binds = append(hcfg.Binds, binding)
			}
		} else {
			glog.Warningf("Could not bind mount the following: %s", bindMountString)
		}
	}

	// add arguments for environment variables
	cfg.Env = append([]string{},
		"CONTROLPLANE=1",
		"CONTROLPLANE_CONSUMER_URL=http://localhost:22350/api/metrics/store",
		fmt.Sprintf("CONTROLPLANE_SYSTEM_USER=%s", systemUser.Name),
		fmt.Sprintf("CONTROLPLANE_SYSTEM_PASSWORD=%s", systemUser.Password))

	// add dns values to setup
	for _, addr := range a.dockerDns {
		_addr := strings.TrimSpace(addr)
		if len(_addr) > 0 {
			cfg.Dns = append(cfg.Dns, addr)
		}
	}

	// Add hostname if set
	if service.Hostname != "" {
		cfg.Hostname = service.Hostname
	}

<<<<<<< HEAD
	cfg.Cmd = append([]string{},
		fmt.Sprintf("/serviced/%s", binary),
		service.Id,
		service.Startup)
=======
	// Add privileged flag
	privileged := ""
	if service.Privileged {
		privileged = "--privileged"
	}

	proxyCmd := fmt.Sprintf("/serviced/%s proxy %s '%s'", binary, service.Id, service.Startup)
	cmdString := fmt.Sprintf("docker run %s %s %s %s -d --name=%s %s -v %s %s %s %s %s %s %s", privileged, dns, portOps, hostname, serviceState.Id, environmentVariables, volumeBinding, requestedMount, logstashForwarderMount, volumeOpts, configFiles, service.ImageId, proxyCmd)
	glog.V(0).Infof("Starting: %s", cmdString)

	a.dockerTerminate(serviceState.Id)
	a.dockerRemove(serviceState.Id)
>>>>>>> 265ef099

	return cfg, hcfg, nil
}

// main loop of the HostAgent
func (a *HostAgent) start() {
	glog.V(1).Info("Starting HostAgent")
	for {
		// create a wrapping function so that client.Close() can be handled via defer
		keepGoing := func() bool {

			connc := make(chan coordclient.Connection)
			var conn coordclient.Connection
			done := make(chan struct{}, 1)
			defer func() {
				done <- struct{}{}
			}()
			go func() {
				for {
					c, err := a.zkClient.GetConnection()
					if err == nil {
						connc <- c
						return
					}
					// exit when our parent exits
					select {
					case <-done:
						return
					case <-time.After(time.Second):
					}
				}
				close(connc)
			}()
			select {
			case errc := <-a.closing:
				glog.V(0).Info("Received shutdown notice")
				a.zkClient.Close()
				errc <- errors.New("Unable to connect to zookeeper")
				return false

			case conn = <-connc:
				glog.V(1).Info("Got a connected client")
			}
			defer conn.Close()
			return a.processChildrenAndWait(conn)
		}()
		if !keepGoing {
			break
		}
	}
}

type stateResult struct {
	id  string
	err error
}

// startMissingChildren accepts a zookeeper connection (conn) and a slice of service instance ids (children),
// a map of channels to signal running children stop, and a stateResult channel for children to signal when
// they shutdown
func (a *HostAgent) startMissingChildren(conn coordclient.Connection, children []string, processing map[string]chan int, ssDone chan stateResult) {
	glog.V(1).Infof("Agent for %s processing %d children", a.hostId, len(children))
	for _, childName := range children {
		if processing[childName] == nil {
			glog.V(2).Info("Agent starting goroutine to watch ", childName)
			childChannel := make(chan int, 1)
			processing[childName] = childChannel
			go a.processServiceState(conn, childChannel, ssDone, childName)
		}
	}
	return
}

func waitForSsNodes(processing map[string]chan int, ssResultChan chan stateResult) (err error) {
	for key, shutdown := range processing {
		glog.V(1).Infof("Agent signaling for %s to shutdown.", key)
		shutdown <- 1
	}

	// Wait for goroutines to shutdown
	for len(processing) > 0 {
		select {
		case ssResult := <-ssResultChan:
			glog.V(1).Infof("Goroutine finished %s", ssResult.id)
			if err == nil && ssResult.err != nil {
				err = ssResult.err
			}
			delete(processing, ssResult.id)
		}
	}
	glog.V(0).Info("All service state nodes are shut down")
	return
}

func (a *HostAgent) processChildrenAndWait(conn coordclient.Connection) bool {
	processing := make(map[string]chan int)
	ssDone := make(chan stateResult, 25)

	hostPath := zzk.HostPath(a.hostId)

	for {

		conn.CreateDir(hostPath)

		glog.V(3).Infof("getting children of %s", hostPath)
		children, zkEvent, err := conn.ChildrenW(hostPath)
		if err != nil {
			glog.V(0).Infof("Unable to read children, retrying: %s", err)
			select {
			case <-time.After(3 * time.Second):
				return true
			case errc := <-a.closing:
				glog.V(1).Info("Agent received interrupt")
				err = waitForSsNodes(processing, ssDone)
				errc <- err
				return false
			}
		}
		a.startMissingChildren(conn, children, processing, ssDone)

		select {

		case errc := <-a.closing:
			glog.V(1).Info("Agent received interrupt")
			err = waitForSsNodes(processing, ssDone)
			errc <- err
			return false

		case ssResult := <-ssDone:
			glog.V(1).Infof("Goroutine finished %s", ssResult.id)
			delete(processing, ssResult.id)

		case evt := <-zkEvent:
			glog.V(1).Info("Agent event: ", evt)
		}
	}
}

func (a *HostAgent) processServiceState(conn coordclient.Connection, shutdown <-chan int, done chan<- stateResult, ssId string) {
	procFinished := make(chan int, 1)
	var attached bool

	for {
		var hss zzk.HostServiceState
		zkEvent, err := zzk.LoadHostServiceStateW(conn, a.hostId, ssId, &hss)
		if err != nil {
			errS := fmt.Sprintf("Unable to load host service state %s: %v", ssId, err)
			glog.Error(errS)
			done <- stateResult{ssId, errors.New(errS)}
			return
		}
		if len(hss.ServiceStateId) == 0 || len(hss.ServiceId) == 0 {
			errS := fmt.Sprintf("Service for %s is invalid", zzk.HostServiceStatePath(a.hostId, ssId))
			glog.Error(errS)
			done <- stateResult{ssId, errors.New(errS)}
			return
		}

		var ss dao.ServiceState
		if err := zzk.LoadServiceState(conn, hss.ServiceId, hss.ServiceStateId, &ss); err != nil {
			errS := fmt.Sprintf("Host service state unable to load service state %s", ssId)
			glog.Error(errS)
			// This goroutine is watching a node for a service state that does not
			// exist or could not be loaded. We should *probably* delete this node.
			hssPath := zzk.HostServiceStatePath(a.hostId, ssId)
			if err := conn.Delete(hssPath); err != nil {
				glog.Warningf("Unable to delete host service state %s", hssPath)
			}
			done <- stateResult{ssId, errors.New(errS)}
			return
		}

		var service dao.Service
		if err := zzk.LoadService(conn, ss.ServiceId, &service); err != nil {
			errS := fmt.Sprintf("Host service state unable to load service %s", ss.ServiceId)
			glog.Errorf(errS)
			done <- stateResult{ssId, errors.New(errS)}
			return
		}

		glog.V(1).Infof("Processing %s, desired state: %d", service.Name, hss.DesiredState)

		switch {

		case hss.DesiredState == dao.SVC_STOP:
			// This node is marked for death
			glog.V(1).Infof("Service %s was marked for death, quitting", service.Name)
			if attached {
				err = a.terminateAttached(conn, procFinished, &ss)
			} else {
				err = a.terminateInstance(conn, &ss)
			}
			done <- stateResult{ssId, err}
			return

		case attached:
			// Something uninteresting happened. Why are we here?
			glog.V(1).Infof("Service %s is attached in a child goroutine", service.Name)

		case hss.DesiredState == dao.SVC_RUN &&
			ss.Started.Year() <= 1 || ss.Terminated.Year() > 2:
			// Should run, and either not started or process died
			glog.V(1).Infof("Service %s does not appear to be running; starting", service.Name)
			attached, err = a.startService(conn, procFinished, &service, &ss)

		case ss.Started.Year() > 1 && ss.Terminated.Year() <= 1:
			// Service superficially seems to be running. We need to attach
			glog.V(1).Infof("Service %s appears to be running; attaching", service.Name)
			attached, err = a.attachToService(conn, procFinished, &ss, &hss)

		default:
			glog.V(0).Infof("Unhandled service %s", service.Name)
		}

		if !attached || err != nil {
			errS := fmt.Sprintf("Service state %s unable to start or attach to process", ssId)
			glog.V(1).Info(errS)
			a.terminateInstance(conn, &ss)
			done <- stateResult{ssId, errors.New(errS)}
			return
		}

		glog.V(3).Infoln("Successfully processed state for %s", service.Name)

		select {

		case <-shutdown:
			glog.V(0).Info("Agent goroutine will stop watching ", ssId)
			err = a.terminateAttached(conn, procFinished, &ss)
			if err != nil {
				glog.Errorf("Error terminating %s: %v", service.Name, err)
			}
			done <- stateResult{ssId, err}
			return

		case <-procFinished:
			glog.V(1).Infof("Process finished %s", ssId)
			attached = false
			continue

		case evt := <-zkEvent:
			if evt.Type == coordclient.EventNodeDeleted {
				glog.V(0).Info("Host service state deleted: ", ssId)
				err = a.terminateAttached(conn, procFinished, &ss)
				if err != nil {
					glog.Errorf("Error terminating %s: %v", service.Name, err)
				}
				done <- stateResult{ssId, err}
				return
			}

			glog.V(1).Infof("Host service state %s received event %v", ssId, evt)
			continue
		}
	}
}<|MERGE_RESOLUTION|>--- conflicted
+++ resolved
@@ -15,9 +15,9 @@
 	coordzk "github.com/zenoss/serviced/coordinator/client/zookeeper"
 	"github.com/zenoss/serviced/dao"
 	"github.com/zenoss/serviced/proxy"
+	"github.com/zenoss/serviced/utils"
 	"github.com/zenoss/serviced/volume"
 	"github.com/zenoss/serviced/zzk"
-	"github.com/zenoss/serviced/utils"
 
 	docker "github.com/zenoss/go-dockerclient"
 
@@ -65,7 +65,6 @@
 }
 
 // assert that this implemenents the Agent interface
-
 
 func getZkDSN(zookeepers []string) string {
 	if len(zookeepers) == 0 {
@@ -773,25 +772,14 @@
 		cfg.Hostname = service.Hostname
 	}
 
-<<<<<<< HEAD
 	cfg.Cmd = append([]string{},
 		fmt.Sprintf("/serviced/%s", binary),
 		service.Id,
 		service.Startup)
-=======
-	// Add privileged flag
-	privileged := ""
+
 	if service.Privileged {
-		privileged = "--privileged"
-	}
-
-	proxyCmd := fmt.Sprintf("/serviced/%s proxy %s '%s'", binary, service.Id, service.Startup)
-	cmdString := fmt.Sprintf("docker run %s %s %s %s -d --name=%s %s -v %s %s %s %s %s %s %s", privileged, dns, portOps, hostname, serviceState.Id, environmentVariables, volumeBinding, requestedMount, logstashForwarderMount, volumeOpts, configFiles, service.ImageId, proxyCmd)
-	glog.V(0).Infof("Starting: %s", cmdString)
-
-	a.dockerTerminate(serviceState.Id)
-	a.dockerRemove(serviceState.Id)
->>>>>>> 265ef099
+		hcfg.Privileged = true
+	}
 
 	return cfg, hcfg, nil
 }
