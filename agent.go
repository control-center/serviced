--- conflicted
+++ resolved
@@ -48,23 +48,13 @@
 
 // An instance of the control plane Agent.
 type HostAgent struct {
-<<<<<<< HEAD
 	master          string               // the connection string to the master agent
+	uiport          string               // the port to the ui (legacy was port 8787, now default 443)
 	hostId          string               // the hostID of the current host
 	dockerDns       []string             // docker dns addresses
 	varPath         string               // directory to store serviced	 data
 	mount           []string             // each element is in the form: dockerImage,hostPath,containerPath
 	vfs             string               // driver for container volumes
-=======
-	master          string   // the connection string to the master agent
-	uiport			string   // the port to the ui (legacy was port 8787, now default 443)
-	hostId          string   // the hostID of the current host
-	dockerDns       []string // docker dns addresses
-	varPath         string   // directory to store serviced	 data
-	mount           []string // each element is in the form: dockerImage,hostPath,containerPath
-	vfs             string   // driver for container volumes
-	zookeepers      []string
->>>>>>> dedebd78
 	currentServices map[string]*exec.Cmd // the current running services
 	mux             TCPMux
 	closing         chan chan error
@@ -86,12 +76,8 @@
 	return dsn.String()
 }
 
-<<<<<<< HEAD
 // Create a new HostAgent given the connection string to the
-func NewHostAgent(master string, dockerDns []string, varPath string, mount []string, vfs string, zookeepers []string, mux TCPMux) (*HostAgent, error) {
-=======
 func NewHostAgent(master string, uiport string, dockerDns []string, varPath string, mount []string, vfs string, zookeepers []string, mux TCPMux) (*HostAgent, error) {
->>>>>>> dedebd78
 	// save off the arguments
 	agent := &HostAgent{}
 	agent.master = master
