// Copyright 2014, The Serviced Authors. All rights reserved.
// Use of this source code is governed by a
// license that can be found in the LICENSE file.

// Package agent implements a service that runs on a serviced node. It is
// responsible for ensuring that a particular node is running the correct services
// and reporting the state and health of those services back to the master
// serviced.
package serviced

import (
	"github.com/samuel/go-zookeeper/zk"
	"github.com/zenoss/serviced/circular"
	"github.com/zenoss/serviced/dao"
	"github.com/zenoss/serviced/volume"
	"github.com/zenoss/serviced/zzk"

	"encoding/json"
	"errors"
	"fmt"
	"github.com/zenoss/glog"
	"io"
	"io/ioutil"
	"os"
	"os/exec"
	"path"
	"path/filepath"
	"runtime"
	"strconv"
	"strings"
	"syscall"
	"time"
)

/*
 glog levels:
 0: important info that should always be shown
 1: info that might be important for debugging
 2: very verbose debug info
 3: trace level info
*/

const (
	circularBufferSize = 1000
)

// An instance of the control plane Agent.
type HostAgent struct {
	master          string   // the connection string to the master agent
	hostId          string   // the hostID of the current host
	varPath         string   // directory to store serviced  data
	mount           []string // each element is in the form: container_image:host_path:container_path
	zookeepers      []string
	currentServices map[string]*exec.Cmd // the current running services
	mux             TCPMux
	closing         chan chan error
}

// assert that this implemenents the Agent interface
var _ Agent = &HostAgent{}

// Create a new HostAgent given the connection string to the

func NewHostAgent(master string, varPath string, mount []string, zookeepers []string, mux TCPMux) (*HostAgent, error) {
	// save off the arguments
	agent := &HostAgent{}
	agent.master = master
	agent.varPath = varPath
	agent.mount = mount
	agent.zookeepers = zookeepers
	if len(agent.zookeepers) == 0 {
		defaultZK := "127.0.0.1:2181"
		glog.V(1).Infoln("Zookeepers not specified: using default of ", defaultZK)
		agent.zookeepers = []string{defaultZK}
	}
	agent.mux = mux
	if agent.mux.Enabled {
		go agent.mux.ListenAndMux()
	}

	agent.closing = make(chan chan error)
	hostId, err := HostId()
	if err != nil {
		panic("Could not get hostid")
	}
	agent.hostId = hostId
	agent.currentServices = make(map[string]*exec.Cmd)

	go agent.start()
	return agent, err
}

// Use the Context field of the given template to fill in all the templates in
// the Command fields of the template's ServiceDefinitions
func injectContext(s *dao.Service, cp dao.ControlPlane) error {
	return s.EvaluateStartupTemplate(cp)
}

func (a *HostAgent) Shutdown() error {
	glog.V(2).Info("Issuing shutdown signal")
	errc := make(chan error)
	a.closing <- errc
	return <-errc
}

// Attempts to attach to a running container
func (a *HostAgent) attachToService(conn *zk.Conn, procFinished chan<- int, serviceState *dao.ServiceState, hss *zzk.HostServiceState) (bool, error) {

	// get docker status
	containerState, err := getDockerState(serviceState.DockerId)
	glog.V(2).Infof("Agent.updateCurrentState got container state for docker ID %s: %v", serviceState.DockerId, containerState)

	switch {
	case err == nil && !containerState.State.Running:
		glog.V(1).Infof("Container does not appear to be running: %s", serviceState.Id)
		return false, errors.New("Container not running for " + serviceState.Id)

	case err != nil && strings.HasPrefix(err.Error(), "no container"):
		glog.Warningf("Error retrieving container state: %s", serviceState.Id)
		return false, err

	}

	cmd := exec.Command("docker", "attach", serviceState.DockerId)
	go a.waitForProcessToDie(conn, cmd, procFinished, serviceState)
	return true, nil
}

func markTerminated(conn *zk.Conn, hss *zzk.HostServiceState) {
	ssPath := zzk.ServiceStatePath(hss.ServiceId, hss.ServiceStateId)
	_, stats, err := conn.Get(ssPath)
	if err != nil {
		glog.V(0).Infof("Unable to get service state %s for delete because: %v", ssPath, err)
		return
	}
	err = conn.Delete(ssPath, stats.Version)
	if err != nil {
		glog.V(0).Infof("Unable to delete service state %s because: %v", ssPath, err)
		return
	}

	hssPath := zzk.HostServiceStatePath(hss.HostId, hss.ServiceStateId)
	_, stats, err = conn.Get(hssPath)
	if err != nil {
		glog.V(0).Infof("Unable to get host service state %s for delete becaus: %v", hssPath, err)
		return
	}
	err = conn.Delete(hssPath, stats.Version)
	if err != nil {
		glog.V(0).Infof("Unable to delete host service state %s", hssPath)
	}
}

// Terminate a particular service instance (serviceState) on the localhost.
func (a *HostAgent) terminateInstance(conn *zk.Conn, serviceState *dao.ServiceState) error {
	err := a.dockerTerminate(serviceState.Id)
	if err != nil {
		return err
	}
	markTerminated(conn, zzk.SsToHss(serviceState))
	return nil
}

func (a *HostAgent) terminateAttached(conn *zk.Conn, procFinished <-chan int, ss *dao.ServiceState) error {
	err := a.dockerTerminate(ss.Id)
	if err != nil {
		return err
	}
	<-procFinished
	markTerminated(conn, zzk.SsToHss(ss))
	return nil
}

func (a *HostAgent) dockerRemove(dockerId string) error {
	glog.V(1).Infof("Ensuring that container %s does not exist", dockerId)
	cmd := exec.Command("docker", "rm", dockerId)
	err := cmd.Run()
	if err != nil {
		glog.V(1).Infof("problem removing container instance %s", dockerId)
		return err
	}
	glog.V(2).Infof("Successfully removed %s", dockerId)
	return nil
}

func (a *HostAgent) dockerTerminate(dockerId string) error {
	glog.V(1).Infof("Killing container %s", dockerId)
	cmd := exec.Command("docker", "kill", dockerId)
	err := cmd.Run()
	if err != nil {
		glog.V(1).Infof("problem killing container instance %s", dockerId)
		return err
	}
	glog.V(2).Infof("Successfully killed %s", dockerId)
	return nil
}

// Get the state of the docker container given the dockerId
func getDockerState(dockerId string) (containerState ContainerState, err error) {
	// get docker status

	cmd := exec.Command("docker", "inspect", dockerId)
	output, err := cmd.Output()
	if err != nil {
		glog.V(2).Infof("problem getting docker state: %s", dockerId)
		return containerState, err
	}
	var containerStates []ContainerState
	err = json.Unmarshal(output, &containerStates)
	if err != nil {
		glog.Errorf("bad state	happened: %v,	\n\n\n%s", err, string(output))
		return containerState, dao.ControlPlaneError{"no state"}
	}
	if len(containerStates) < 1 {
		return containerState, dao.ControlPlaneError{"no container"}
	}
	return containerStates[0], err
}

func dumpOut(stdout, stderr io.Reader, size int) {
	dumpBuffer(stdout, size, "stdout")
	dumpBuffer(stderr, size, "stderr")
}

func dumpBuffer(reader io.Reader, size int, name string) {

	buffer := make([]byte, size)
	if n, err := reader.Read(buffer); err != nil {
		glog.V(1).Infof("Unable to read %s of dump", name)
	} else {
		glog.V(0).Infof("Process %s:\n%s", name, string(buffer[:n]))
	}

}

func (a *HostAgent) waitForProcessToDie(conn *zk.Conn, cmd *exec.Cmd, procFinished chan<- int, serviceState *dao.ServiceState) {
	a.dockerRemove(serviceState.Id)

	defer func() {
		procFinished <- 1
	}()

	// save the last circularBufferSize bytes from each container run
	lastStdout := circular.NewBuffer(circularBufferSize)
	lastStderr := circular.NewBuffer(circularBufferSize)

	if stdout, err := cmd.StdoutPipe(); err != nil {
		glog.Errorf("Unable to read standard out for service state %s: %v", serviceState.Id, err)
		return
	} else {
		go io.Copy(lastStdout, stdout)
	}
	if stderr, err := cmd.StderrPipe(); err != nil {
		glog.Errorf("Unable to read standard error for service state %s: %v", serviceState.Id, err)
		return
	} else {
		go io.Copy(lastStderr, stderr)
	}

	if err := cmd.Start(); err != nil {
		glog.Errorf("Problem starting command '%s %s': %v", cmd.Path, cmd.Args, err)
		dumpOut(lastStdout, lastStderr, circularBufferSize)
		return
	}

	// We are name the container the same as its service state ID, so use that as an alias
	dockerId := serviceState.Id
	serviceState.DockerId = dockerId

	time.Sleep(1 * time.Second) // Sleep to give docker a chance to start

	var containerState ContainerState
	var err error
	for i := 0; i < 30; i++ {
		if containerState, err = getDockerState(dockerId); err != nil {
			time.Sleep(3 * time.Second) // Sleep to give docker a chance to start
			glog.V(2).Infof("Problem getting service state for %s :%v", serviceState.Id, err)
			a.dockerTerminate(dockerId)
			dumpOut(lastStdout, lastStderr, circularBufferSize)
		} else {
			break
		}
	}

	if err != nil {
		return
	}
	if err = zzk.LoadAndUpdateServiceState(conn, serviceState.ServiceId, serviceState.Id, func(ss *dao.ServiceState) {
		ss.DockerId = containerState.ID
		ss.Started = time.Now()
		ss.Terminated = time.Date(1, time.January, 1, 0, 0, 0, 0, time.UTC)
		ss.PrivateIp = containerState.NetworkSettings.IPAddress
		ss.PortMapping = containerState.NetworkSettings.Ports
	}); err != nil {
		glog.Warningf("Unable to update service state %s: %v", serviceState.Id, err)
	} else {

		glog.V(1).Infof("SSPath: %s, PortMapping: %v", zzk.ServiceStatePath(serviceState.ServiceId, serviceState.Id), serviceState.PortMapping)

		if err := cmd.Wait(); err != nil {
			if exiterr, ok := err.(*exec.ExitError); ok {
				if status, ok := exiterr.Sys().(syscall.WaitStatus); ok {
					statusCode := status.ExitStatus()
					switch {
					case statusCode == 137:
						glog.V(1).Infof("Docker process killed: %s", serviceState.Id)

					case statusCode == 2:
						glog.V(1).Infof("Docker process stopped: %s", serviceState.Id)

					default:
						glog.V(0).Infof("Docker process %s exited with code %d", serviceState.Id, statusCode)
						dumpOut(lastStdout, lastStderr, circularBufferSize)
					}
				}
			} else {
				glog.V(1).Info("Unable to determine exit code for %s", serviceState.Id)
			}
		} else {
			glog.V(0).Infof("Process for service state %s finished", serviceState.Id)
		}

		if err = zzk.ResetServiceState(conn, serviceState.ServiceId, serviceState.Id); err != nil {
			glog.Errorf("Caught error marking process termination time for %s: %v", serviceState.Id, err)
		}

	}
}

<<<<<<< HEAD
func getSubvolume(varPath, poolId, tenantId string) (vol volume.Volume, err error) {
	baseDir, _ := filepath.Abs(path.Join(varPath, "volumes"))
	volume.New(baseDir, poolId)
	baseDir, _ = filepath.Abs(path.Join(varPath, "volumes", poolId))
	return volume.New(baseDir, tenantId)
=======
/*
writeConfFile is responsible for writing contents out to a file
Input string prefix  : cp_cd67c62b-e462-5137-2cd8-38732db4abd9_zenmodeler_logstash_forwarder_conf_
Input string id      : Service ID (example cd67c62b-e462-5137-2cd8-38732db4abd9)
Input string filename: zenmodeler_logstash_forwarder_conf
Input string content : the content that you wish to write to a file
Output *os.File  f   : file handler to the file that you've just opened and written the content to
Example name of file that is written: /tmp/cp_cd67c62b-e462-5137-2cd8-38732db4abd9_zenmodeler_logstash_forwarder_conf_592084261
*/
func writeConfFile(prefix string, id string, filename string, content string) (*os.File, error) {
	f, err := ioutil.TempFile("", prefix)
	if err != nil {
		glog.Errorf("Could not generate tempfile for config %s %s", id, filename)
		return f, err
	}
	_, err = f.WriteString(content)
	if err != nil {
		glog.Errorf("Could not write out config file %s %s", id, filename)
		return f, err
	}

	return f, nil
}

/*
chownConfFile is responsible for changing the owner of a file
Input *os.File f     : file handler to a file that has already been opened
Input string id      : Service ID (example cd67c62b-e462-5137-2cd8-38732db4abd9)
Input string filename: zenmodeler_logstash_forwarder_conf
Input string owner   : update the file's owner to this provided string
Output bool          : returns true if: the owner parameter is not present present OR the file has been chowned to the requested owner successfully
*/
func chownConfFile(f *os.File, id string, filename string, owner string) bool {
	if len(owner) != 0 {
		parts := strings.Split(owner, ":")
		if len(parts) != 2 {
			glog.Errorf("Unsupported owner specification: %s, only %%d:%%d supported for now: %s, %s", owner, id, filename)
			return false
		}
		uid, err := strconv.Atoi(parts[0])
		if err != nil {
			glog.Warningf("Malformed UID: %s %s: %s", id, filename, err)
			return false
		}
		gid, err := strconv.Atoi(parts[0])
		if err != nil {
			glog.Warningf("Malformed GID: %s %s: %s", id, filename, err)
			return false
		}
		err = f.Chown(uid, gid)
		if err != nil {
			glog.Warningf("Could not chown config file: %s %s: %s", id, filename, err)
		}
	}
	return true
>>>>>>> f137c7dc
}

// Start a service instance and update the CP with the state.
func (a *HostAgent) startService(conn *zk.Conn, procFinished chan<- int, ssStats *zk.Stat, service *dao.Service, serviceState *dao.ServiceState) (bool, error) {
	glog.V(2).Infof("About to start service %s with name %s", service.Id, service.Name)
	client, err := NewControlClient(a.master)
	if err != nil {
		glog.Errorf("Could not start ControlPlane client %v", err)
		return false, err
	}
	defer client.Close()

	//get this service's tenantId for env injection
	var tenantId string
	err = client.GetTenantId(service.Id, &tenantId)
	if err != nil {
		glog.Errorf("Failed getting tenantId for service: %s, %s", service.Id, err)
	}

	portOps := ""
	if service.Endpoints != nil {
		glog.V(1).Info("Endpoints for service: ", service.Endpoints)
		for _, endpoint := range service.Endpoints {
			if endpoint.Purpose == "export" { // only expose remote endpoints
				portOps += fmt.Sprintf(" -p %d", endpoint.PortNumber)
			}
		}
	}

	volumeOpts := ""
	if len(tenantId) == 0 && len(service.Volumes) > 0 {
		// FIXME: find a better way of handling this error condition
		glog.Fatalf("Could not get tenant ID and need to mount a volume, service state: %s, service id: %s", serviceState.Id, service.Id)
	}
	for _, volume := range service.Volumes {

		btrfsVolume, err := getSubvolume(a.varPath, service.PoolId, tenantId)
		if err != nil {
			glog.Fatal("Could not create subvolume: %s", err)
		} else {

			resourcePath := path.Join(btrfsVolume.Dir(), volume.ResourcePath)
			if err = os.MkdirAll(resourcePath, 0770); err != nil {
				glog.Fatal("Could not create resource path: %s, %s", resourcePath, err)
			}

			if err := createVolumeDir(resourcePath, volume.ContainerPath, service.ImageId, volume.Owner, volume.Permission); err != nil {
				glog.Fatalf("Error creating resource path: %v", err)
			}
			volumeOpts += fmt.Sprintf(" -v %s:%s", resourcePath, volume.ContainerPath)
		}
	}

	dir, binary, err := ExecPath()
	if err != nil {
		glog.Errorf("Error getting exec path: %v", err)
		return false, err
	}
	volumeBinding := fmt.Sprintf("%s:/serviced", dir)

	if err := injectContext(service, client); err != nil {
		glog.Errorf("Error injecting context: %s", err)
		return false, err
	}

	// config files
	configFiles := ""
	for filename, config := range service.ConfigFiles {
		prefix := fmt.Sprintf("cp_%s_%s_", service.Id, strings.Replace(filename, "/", "__", -1))
		f, err := writeConfFile(prefix, service.Id, filename, config.Content)
		if err != nil {
			return false, err
		}

		fileChowned := chownConfFile(f, service.Id, filename, config.Owner)
		if fileChowned == false {
			continue
		}

		// everything worked!
		configFiles += fmt.Sprintf(" -v %s:%s ", f.Name(), filename)
	}

	// if this container is going to produce any logs, bind mount the following files:
	// logstash-forwarder, sslCertificate, sslKey, logstash-forwarder conf
	// FIX ME: consider moving this functionality to its own function...
	logstashForwarderMount := ""
	if len(service.LogConfigs) > 0 {
		logstashForwarderLogConf := `
        {
        	"paths": [ "%s" ],
        	"fields": { "type": "%s" }
        }`
		logstashForwarderLogConf = fmt.Sprintf(logstashForwarderLogConf, service.LogConfigs[0].Path, service.LogConfigs[0].Type)
		for _, logConfig := range service.LogConfigs[1:] {
			logstashForwarderLogConf = logstashForwarderLogConf + `,
				{
					"paths": [ "%s" ],
					"fields": { "type": "%s" }
				}`
			logstashForwarderLogConf = fmt.Sprintf(logstashForwarderLogConf, logConfig.Path, logConfig.Type)
		}

		containerDefaultGatewayAndLogstashForwarderPort := "172.17.42.1:5043"
		// *********************************************************************************************
		// ***** FIX ME the following 3 variables are defined in serviced/proxy.go as well! ************
		containerLogstashForwarderDir := "/usr/local/serviced/resources/logstash"
		containerLogstashForwarderBinaryPath := containerLogstashForwarderDir + "/logstash-forwarder"
		containerLogstashForwarderConfPath := containerLogstashForwarderDir + "/logstash-forwarder.conf"
		// *********************************************************************************************
		containerSSLCertificatePath := containerLogstashForwarderDir + "/logstash-forwarder.crt"
		containerSSLKeyPath := containerLogstashForwarderDir + "/logstash-forwarder.key"

		logstashForwarderShipperConf := `
			{
				"network": {
			    	"servers": [ "%s" ],
					"ssl certificate": "%s",
					"ssl key": "%s",
					"ssl ca": "%s",
			    	"timeout": 15
			   	},
			   	"files": [
					%s
			   	]
			}`
		logstashForwarderShipperConf = fmt.Sprintf(logstashForwarderShipperConf, containerDefaultGatewayAndLogstashForwarderPort, containerSSLCertificatePath, containerSSLKeyPath, containerSSLCertificatePath, logstashForwarderLogConf)

		filename := service.Name + "_logstash_forwarder_conf"
		prefix := fmt.Sprintf("cp_%s_%s_", service.Id, strings.Replace(filename, "/", "__", -1))
		f, err := writeConfFile(prefix, service.Id, filename, logstashForwarderShipperConf)
		if err != nil {
			return false, err
		}

		logstashPath := resourcesDir() + "/logstash"
		hostLogstashForwarderPath := logstashPath + "/logstash-forwarder"
		hostLogstashForwarderConfPath := f.Name()
		hostSSLCertificatePath := logstashPath + "/logstash-forwarder.crt"
		hostSSLKeyPath := logstashPath + "/logstash-forwarder.key"

		logstashForwarderBinaryMount := " -v " + hostLogstashForwarderPath + ":" + containerLogstashForwarderBinaryPath
		logstashForwarderConfFileMount := " -v " + hostLogstashForwarderConfPath + ":" + containerLogstashForwarderConfPath
		sslCertificateMount := " -v " + hostSSLCertificatePath + ":" + containerSSLCertificatePath
		sslKeyMount := " -v " + hostSSLKeyPath + ":" + containerSSLKeyPath

		logstashForwarderMount = logstashForwarderBinaryMount + sslCertificateMount + sslKeyMount + logstashForwarderConfFileMount
	}

	// add arguments to mount requested directory (if requested)
	requestedMount := ""
	for _, bindMountString := range a.mount {
		splitMount := strings.Split(bindMountString, ":")
		if len(splitMount) == 3 {
			requestedImage := splitMount[0]
			hostPath := splitMount[1]
			containerPath := splitMount[2]
			if requestedImage == service.ImageId {
				requestedMount += " -v " + hostPath + ":" + containerPath
			}
		} else {
			glog.Warningf("Could not bind mount the following: %s", bindMountString)
		}
	}

	// add arguments for environment variables
	environmentVariables := "-e CONTROLPLANE=1"
	environmentVariables = environmentVariables + " -e CONTROLPLANE_SERVICE_ID=" + service.Id
	environmentVariables = environmentVariables + " -e CONTROLPLANE_TENANT_ID=" + tenantId
	environmentVariables = environmentVariables + " -e CONTROLPLANE_CONSUMER_WS=ws://localhost:8444/ws/metrics/store"
	environmentVariables = environmentVariables + " -e CONTROLPLANE_CONSUMER_URL=http://localhost:8444/ws/metrics/store"

	proxyCmd := fmt.Sprintf("/serviced/%s proxy %s '%s'", binary, service.Id, service.Startup)
	//                                   01           02 03    04 05 06 07 08 09 10   01       02               03                    04             05              06                      07          08           09               10
	cmdString := fmt.Sprintf("docker run %s -rm -name=%s %s -v %s %s %s %s %s %s %s", portOps, serviceState.Id, environmentVariables, volumeBinding, requestedMount, logstashForwarderMount, volumeOpts, configFiles, service.ImageId, proxyCmd)
	glog.V(0).Infof("Starting: %s", cmdString)

	a.dockerTerminate(serviceState.Id)
	a.dockerRemove(serviceState.Id)

	cmd := exec.Command("bash", "-c", cmdString)

	go a.waitForProcessToDie(conn, cmd, procFinished, serviceState)

	glog.V(2).Info("Process started in goroutine")
	return true, nil
}

// main loop of the HostAgent
func (a *HostAgent) start() {
	glog.V(1).Info("Starting HostAgent")
	for {
		// create a wrapping function so that client.Close() can be handled via defer
		keepGoing := func() bool {
			conn, zkEvt, err := zk.Connect(a.zookeepers, time.Second*10)
			if err != nil {
				glog.V(0).Info("Unable to connect, retrying.")
				return true
			}

			connectEvent := false
			for !connectEvent {
				select {
				case errc := <-a.closing:
					glog.V(0).Info("Received shutdown notice")
					errc <- errors.New("Unable to connect to zookeeper")
					return false

				case evt := <-zkEvt:
					glog.V(1).Infof("Got ZK connect event: %v", evt)
					if evt.State == zk.StateConnected {
						connectEvent = true
					}
				}
			}
			defer conn.Close() // Executed after lambda function finishes

			zzk.CreateNode(zzk.SCHEDULER_PATH, conn)
			node_path := zzk.HostPath(a.hostId)
			zzk.CreateNode(node_path, conn)
			glog.V(0).Infof("Connected to zookeeper node %s", node_path)
			return a.processChildrenAndWait(conn)
		}()
		if !keepGoing {
			break
		}
	}
}

type stateResult struct {
	id  string
	err error
}

func (a *HostAgent) startMissingChildren(conn *zk.Conn, children []string, processing map[string]chan int, ssDone chan stateResult) {
	return
	/*
		glog.V(1).Infof("Agent for %s processing %d children", a.hostId, len(children))
		for _, childName := range children {
			if processing[childName] == nil {
				glog.V(2).Info("Agent starting goroutine to watch ", childName)
				childChannel := make(chan int, 1)
				processing[childName] = childChannel
				go a.processServiceState(conn, childChannel, ssDone, childName)
			}
		}
	*/
}

func waitForSsNodes(processing map[string]chan int, ssResultChan chan stateResult) (err error) {
	for key, shutdown := range processing {
		glog.V(1).Infof("Agent signaling for %s to shutdown.", key)
		shutdown <- 1
	}

	// Wait for goroutines to shutdown
	for len(processing) > 0 {
		select {
		case ssResult := <-ssResultChan:
			glog.V(1).Infof("Goroutine finished %s", ssResult.id)
			if err == nil && ssResult.err != nil {
				err = ssResult.err
			}
			delete(processing, ssResult.id)
		}
	}
	glog.V(0).Info("All service state nodes are shut down")
	return
}

func (a *HostAgent) processChildrenAndWait(conn *zk.Conn) bool {
	processing := make(map[string]chan int)
	ssDone := make(chan stateResult, 25)

	hostPath := zzk.HostPath(a.hostId)

	for {

		children, _, zkEvent, err := conn.ChildrenW(hostPath)
		if err != nil {
			glog.V(0).Infoln("Unable to read children, retrying.")
			time.Sleep(3 * time.Second)
			return true
		}
		a.startMissingChildren(conn, children, processing, ssDone)

		select {

		case errc := <-a.closing:
			glog.V(1).Info("Agent received interrupt")
			err = waitForSsNodes(processing, ssDone)
			errc <- err
			return false

		case ssResult := <-ssDone:
			glog.V(1).Infof("Goroutine finished %s", ssResult.id)
			delete(processing, ssResult.id)

		case evt := <-zkEvent:
			glog.V(1).Info("Agent event: ", evt)
		}
	}
}

func (a *HostAgent) processServiceState(conn *zk.Conn, shutdown <-chan int, done chan<- stateResult, ssId string) {
	procFinished := make(chan int, 1)
	var attached bool

	for {

		var hss zzk.HostServiceState
		hssStats, zkEvent, err := zzk.LoadHostServiceStateW(conn, a.hostId, ssId, &hss)
		if err != nil {
			errS := fmt.Sprintf("Unable to load host service state %s: %v", ssId, err)
			glog.Error(errS)
			done <- stateResult{ssId, errors.New(errS)}
			return
		}
		if len(hss.ServiceStateId) == 0 || len(hss.ServiceId) == 0 {
			errS := fmt.Sprintf("Service for %s is invalid", zzk.HostServiceStatePath(a.hostId, ssId))
			glog.Error(errS)
			done <- stateResult{ssId, errors.New(errS)}
			return
		}

		var ss dao.ServiceState
		ssStats, err := zzk.LoadServiceState(conn, hss.ServiceId, hss.ServiceStateId, &ss)
		if err != nil {
			errS := fmt.Sprintf("Host service state unable to load service state %s", ssId)
			glog.Error(errS)
			// This goroutine is watching a node for a service state that does not
			// exist or could not be loaded. We should *probably* delete this node.
			hssPath := zzk.HostServiceStatePath(a.hostId, ssId)
			err = conn.Delete(hssPath, hssStats.Version)
			if err != nil {
				glog.Warningf("Unable to delete host service state %s", hssPath)
			}
			done <- stateResult{ssId, errors.New(errS)}
			return
		}

		var service dao.Service
		_, err = zzk.LoadService(conn, ss.ServiceId, &service)
		if err != nil {
			errS := fmt.Sprintf("Host service state unable to load service %s", ss.ServiceId)
			glog.Errorf(errS)
			done <- stateResult{ssId, errors.New(errS)}
			return
		}

		glog.V(1).Infof("Processing %s, desired state: %d", service.Name, hss.DesiredState)

		switch {

		case hss.DesiredState == dao.SVC_STOP:
			// This node is marked for death
			glog.V(1).Infof("Service %s was marked for death, quitting", service.Name)
			if attached {
				err = a.terminateAttached(conn, procFinished, &ss)
			} else {
				err = a.terminateInstance(conn, &ss)
			}
			done <- stateResult{ssId, err}
			return

		case attached:
			// Something uninteresting happened. Why are we here?
			glog.V(1).Infof("Service %s is attached in a child goroutine", service.Name)

		case hss.DesiredState == dao.SVC_RUN &&
			ss.Started.Year() <= 1 || ss.Terminated.Year() > 2:
			// Should run, and either not started or process died
			glog.V(1).Infof("Service %s does not appear to be running; starting", service.Name)
			attached, err = a.startService(conn, procFinished, ssStats, &service, &ss)

		case ss.Started.Year() > 1 && ss.Terminated.Year() <= 1:
			// Service superficially seems to be running. We need to attach
			glog.V(1).Infof("Service %s appears to be running; attaching", service.Name)
			attached, err = a.attachToService(conn, procFinished, &ss, &hss)

		default:
			glog.V(0).Infof("Unhandled service %s", service.Name)
		}

		if !attached || err != nil {
			errS := fmt.Sprintf("Service state %s unable to start or attach to process", ssId)
			glog.V(1).Info(errS)
			a.terminateInstance(conn, &ss)
			done <- stateResult{ssId, errors.New(errS)}
			return
		}

		glog.V(3).Infoln("Successfully processed state for %s", service.Name)

		select {

		case <-shutdown:
			glog.V(0).Info("Agent goroutine will stop watching ", ssId)
			err = a.terminateAttached(conn, procFinished, &ss)
			if err != nil {
				glog.Errorf("Error terminating %s: %v", service.Name, err)
			}
			done <- stateResult{ssId, err}
			return

		case <-procFinished:
			glog.V(1).Infof("Process finished %s", ssId)
			attached = false
			continue

		case evt := <-zkEvent:
			if evt.Type == zk.EventNodeDeleted {
				glog.V(0).Info("Host service state deleted: ", ssId)
				err = a.terminateAttached(conn, procFinished, &ss)
				if err != nil {
					glog.Errorf("Error terminating %s: %v", service.Name, err)
				}
				done <- stateResult{ssId, err}
				return
			}

			glog.V(1).Infof("Host service state %s received event %v", ssId, evt)
			continue
		}
	}
}

// Create a Host object from the host this function is running on.
func (a *HostAgent) GetInfo(unused int, host *dao.Host) error {
	hostInfo, err := CurrentContextAsHost("UNKNOWN")
	if err != nil {
		return err
	}
	*host = *hostInfo
	return nil
}

// *********************************************************************
// ***** FIXME *********************************************************
// ***** The following three functions are also defined in isvc.go *****
// returns serviced home
func serviceDHome() string {
	return os.Getenv("SERVICED_HOME")
}

func localDir(p string) string {
	homeDir := ServiceDHome()
	if len(homeDir) == 0 {
		_, filename, _, _ := runtime.Caller(1)
		homeDir = path.Join(path.Dir(filename), "isvcs")
	}
	return path.Join(homeDir, p)
}

func resourcesDir() string {
	return localDir("resources")
}

// *********************************************************************<|MERGE_RESOLUTION|>--- conflicted
+++ resolved
@@ -327,13 +327,13 @@
 	}
 }
 
-<<<<<<< HEAD
 func getSubvolume(varPath, poolId, tenantId string) (vol volume.Volume, err error) {
 	baseDir, _ := filepath.Abs(path.Join(varPath, "volumes"))
 	volume.New(baseDir, poolId)
 	baseDir, _ = filepath.Abs(path.Join(varPath, "volumes", poolId))
 	return volume.New(baseDir, tenantId)
-=======
+}
+
 /*
 writeConfFile is responsible for writing contents out to a file
 Input string prefix  : cp_cd67c62b-e462-5137-2cd8-38732db4abd9_zenmodeler_logstash_forwarder_conf_
@@ -389,7 +389,6 @@
 		}
 	}
 	return true
->>>>>>> f137c7dc
 }
 
 // Start a service instance and update the CP with the state.
