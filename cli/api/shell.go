--- conflicted
+++ resolved
@@ -15,14 +15,6 @@
 
 // ShellConfig is the deserialized object from the command-line
 type ShellConfig struct {
-<<<<<<< HEAD
-	ServiceID string
-	Command   string
-	Args      []string
-	SaveAs    string
-	IsTTY     bool
-	Mount     []string
-=======
 	ServiceID        string
 	Command          string
 	Args             []string
@@ -65,27 +57,15 @@
 	}
 
 	return mounts, nil
->>>>>>> e936d180
 }
 
 // StartShell runs a command for a given service
 func (a *api) StartShell(config ShellConfig) error {
-<<<<<<< HEAD
-=======
-	dockerClient, err := a.connectDocker()
-	if err != nil {
-		return err
-	}
-	dockerRegistry, err := a.connectDockerRegistry()
-	if err != nil {
-		return err
-	}
 	mounts, err := buildMounts(config.ServicedEndpoint, config.ServiceID, config.Mounts)
 	if err != nil {
 		return err
 	}
 
->>>>>>> e936d180
 	command := []string{config.Command}
 	command = append(command, config.Args...)
 
