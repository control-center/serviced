// Copyright 2014 The Serviced Authors.
// Licensed under the Apache License, Version 2.0 (the "License");
// you may not use this file except in compliance with the License.
// You may obtain a copy of the License at
//
//     http://www.apache.org/licenses/LICENSE-2.0
//
// Unless required by applicable law or agreed to in writing, software
// distributed under the License is distributed on an "AS IS" BASIS,
// WITHOUT WARRANTIES OR CONDITIONS OF ANY KIND, either express or implied.
// See the License for the specific language governing permissions and
// limitations under the License.

package api

import (
	"fmt"
	"path/filepath"
	"strconv"
	"time"

	"github.com/Sirupsen/logrus"
	"github.com/control-center/serviced/config"
	"github.com/control-center/serviced/domain/service"
	"github.com/control-center/serviced/isvcs"
	"github.com/control-center/serviced/node"
	"github.com/control-center/serviced/utils"
	"github.com/control-center/serviced/volume"
)

const (
	DefaultHomeDir       = "/opt/serviced"
	DefaultRPCPort       = 4979
	outboundIPRetryDelay = 1
	outboundIPMaxWait    = 90
)

<<<<<<< HEAD
var options Options

// Options are the server options
type Options struct {
	Endpoint                   string // the endpoint address to make RPC requests to
	UIPort                     string
	NFSClient                  string
	RPCPort                    string
	Listen                     string
	OutboundIP                 string // outbound ip to listen on
	Master                     bool
	DockerDNS                  []string
	Agent                      bool
	MuxPort                    int
	MuxDisableTLS              bool // Whether TLS should be disabled for the mux
	KeyPEMFile                 string
	CertPEMFile                string
	VolumesPath                string
	IsvcsPath                  string
	BackupsPath                string
	ResourcePath               string
	EtcPath                    string
	Zookeepers                 []string
	ReportStats                bool
	HostStats                  string
	StatsPeriod                int
	SvcStatsCacheTimeout       int
	MCUsername                 string
	MCPasswd                   string
	Mount                      []string
	ResourcePeriod             int
	FSType                     volume.DriverType
	ESStartupTimeout           int
	HostAliases                []string
	Verbosity                  int
	StaticIPs                  []string
	DockerRegistry             string
	CPUProfile                 string // write cpu profile to file
	MaxContainerAge            int    // max container age in seconds
	MaxDFSTimeout              int    // max timeout for snapshot
	VirtualAddressSubnet       string
	MasterPoolID               string
	LogstashES                 string //logstash elasticsearch host:port
	LogstashMaxDays            int    // Days to keep logstash indices
	LogstashMaxSize            int    // Max size of logstash data
	LogstashCycleTime          int    // Logstash purging cycle time in hours
	LogstashURL                string
	DebugPort                  int      // Port to listen for profile clients
	AdminGroup                 string   // user group that can log in to control center
	MaxRPCClients              int      // the max number of rpc clients to an endpoint
	MUXTLSCiphers              []string // List of tls ciphers supported for mux
	MUXTLSMinVersion           string   // Minimum TLS version supported for mux
	RPCDialTimeout             int
	RPCCertVerify              string            //  server certificate verify for rpc connections, string val of bool
	RPCDisableTLS              string            //  Disable TLS for RPC connections, string val of bool
	RPCTLSCiphers              []string          // List of tls ciphers supported for rpc
	RPCTLSMinVersion           string            // Minimum TLS version supported for rpc
	SnapshotTTL                int               // hours to keep snapshots around, zero for infinity
	StorageArgs                []string          // command-line arguments for storage options
	StorageOptions             map[string]string // environment arguments for storage options
	ControllerBinary           string            // Path to the container controller binary
	StartISVCS                 []string          // ISVCS to start when running as an agent
	IsvcsZKID                  int               // Zookeeper server id when running as a quorum
	IsvcsZKQuorum              []string          // Members of the zookeeper quorum
	TLSCiphers                 []string          // List of tls ciphers supported for http
	TLSMinVersion              string            // Minimum TLS version supported for http
	DockerLogDriver            string            // Which log driver to use with containers
	DockerLogConfigList        []string          // List of comma-separated key=value options for docker logging
	AllowLoopBack              string            // Allow loop back devices for DM storage, string val of bool
	UIPollFrequency            int               // frequency in seconds that UI should poll for service changes
	StorageStatsUpdateInterval int               // frequency in seconds that low-level devicemapper storage stats should be refreshed
	SnapshotSpacePercent       int               // Percent of tenant volume size that is assumed to be needed to create a snapshot
	ZKSessionTimeout           int               // The session timeout of a zookeeper client connection.
	TokenExpiration            int               // The time in seconds before an authentication token expires
}

// LoadOptions overwrites the existing server options
func LoadOptions(ops Options) {
	options = ops

	// Set verbosity
	glog.SetVerbosity(options.Verbosity)
	level := logrus.InfoLevel + logrus.Level(options.Verbosity)
	logri.SetLevel(level)

	// Check option boundaries
	if options.ESStartupTimeout < minTimeout {
		log.WithFields(logrus.Fields{
			"mintimeout": minTimeout,
		}).Debug("Overriding Elastic startup timeout")
		options.ESStartupTimeout = minTimeout
	}
}

// Validate options which are common to all CLI commands
func ValidateCommonOptions(opts Options) error {
	var err error

	rpcutils.RPCCertVerify, err = strconv.ParseBool(opts.RPCCertVerify)
	if err != nil {
		return fmt.Errorf("error parsing rpc-cert-verify value %v", err)
	}
	rpcutils.RPCDisableTLS, err = strconv.ParseBool(opts.RPCDisableTLS)
	if err != nil {
		return fmt.Errorf("error parsing rpc-disable-tls value %v", err)
	}

	if err := validation.ValidUIAddress(opts.UIPort); err != nil {
		return fmt.Errorf("error validating UI port: %s", err)
	}

	// TODO: move this to ValidateServerOptions if this is really only used by master/agent, and not cli
	if err := validation.IsSubnetCIDR(opts.VirtualAddressSubnet); err != nil {
		return fmt.Errorf("error validating virtual-address-subnet: %s", err)
	}

	return nil
}

=======
>>>>>>> 65e67618
// Validate options which are specific to running a master and/or agent
func ValidateServerOptions(options *config.Options) error {
	if !options.Master && !options.Agent {
		return fmt.Errorf("serviced cannot be started: no mode (master or agent) was specified")
	} else if err := validateStorageArgs(options); err != nil {
		return err
	}

	// Make sure we have an endpoint to work with
	if len(options.Endpoint) == 0 {
		if options.Master {
			outboundIP, err := getOutboundIP()
			if err != nil {
				log.WithError(err).Fatal("Unable to determine outbound IP")
			}
			options.Endpoint = fmt.Sprintf("%s:%s", outboundIP, options.RPCPort)
		} else {
			return fmt.Errorf("No endpoint to master has been configured")
		}
	}

	if options.Master {
		log.WithFields(logrus.Fields{
			"poolid": options.MasterPoolID,
		}).Debug("Using configured default pool ID")
	}
	return nil
}

// GetOptionsRPCEndpoint returns the serviced RPC endpoint from options
func GetOptionsRPCEndpoint() string {
	return config.GetOptions().Endpoint
}

// GetOptionsRPCPort returns the serviced RPC port from options
func GetOptionsRPCPort() string {
	return config.GetOptions().RPCPort
}

// GetOptionsMaster returns the master mode setting from options
func GetOptionsMaster() bool {
	return config.GetOptions().Master
}

// GetOptionsAgent returns the agent mode setting from options
func GetOptionsAgent() bool {
	return config.GetOptions().Agent
}

// GetOptionsMasterPoolID returns the master pool ID from options
func GetOptionsMasterPoolID() string {
	return config.GetOptions().MasterPoolID
}

// GetOptionsMaxRPCClients returns the max RPC clients setting from options
func GetOptionsMaxRPCClients() int {
	return config.GetOptions().MaxRPCClients
}

func GetDefaultOptions(cfg utils.ConfigReader) config.Options {
	masterIP := cfg.StringVal("MASTER_IP", "127.0.0.1")

	options := config.Options{
		UIPort:                     service.ScrubPortString(cfg.StringVal("UI_PORT", ":443")),
		NFSClient:                  cfg.StringVal("NFS_CLIENT", "1"),
		RPCPort:                    cfg.StringVal("RPC_PORT", fmt.Sprintf("%d", DefaultRPCPort)),
		OutboundIP:                 cfg.StringVal("OUTBOUND_IP", ""),
		DockerDNS:                  cfg.StringSlice("DOCKER_DNS", []string{}),
		Master:                     cfg.BoolVal("MASTER", false),
		Agent:                      cfg.BoolVal("AGENT", false),
		MuxPort:                    cfg.IntVal("MUX_PORT", 22250),
		MuxDisableTLS:              cfg.BoolVal("MUX_DISABLE_TLS", false),
		KeyPEMFile:                 cfg.StringVal("KEY_FILE", ""),
		CertPEMFile:                cfg.StringVal("CERT_FILE", ""),
		Zookeepers:                 cfg.StringSlice("ZK", []string{}),
		HostStats:                  cfg.StringVal("STATS_PORT", fmt.Sprintf("%s:8443", masterIP)),
		StatsPeriod:                cfg.IntVal("STATS_PERIOD", 10),
		SvcStatsCacheTimeout:       cfg.IntVal("SVCSTATS_CACHE_TIMEOUT", 5),
		MCUsername:                 "scott",
		MCPasswd:                   "tiger",
<<<<<<< HEAD
		FSType:                     volume.DriverType(config.StringVal("FS_TYPE", "devicemapper")),
		ESStartupTimeout:           getDefaultESStartupTimeout(config.IntVal("ES_STARTUP_TIMEOUT", isvcs.DEFAULT_ES_STARTUP_TIMEOUT_SECONDS)),
		HostAliases:                config.StringSlice("VHOST_ALIASES", []string{}),
		Verbosity:                  config.IntVal("LOG_LEVEL", 0),
		StaticIPs:                  config.StringSlice("STATIC_IPS", []string{}),
		DockerRegistry:             config.StringVal("DOCKER_REGISTRY", "localhost:5000"),
		MaxContainerAge:            config.IntVal("MAX_CONTAINER_AGE", 60*60*24),
		MaxDFSTimeout:              config.IntVal("MAX_DFS_TIMEOUT", 60*5),
		VirtualAddressSubnet:       config.StringVal("VIRTUAL_ADDRESS_SUBNET", "10.3.0.0/16"),
		MasterPoolID:               config.StringVal("MASTER_POOLID", "default"),
		LogstashES:                 config.StringVal("LOGSTASH_ES", fmt.Sprintf("%s:9100", masterIP)),
		LogstashURL:                config.StringVal("LOG_ADDRESS", fmt.Sprintf("%s:5042", masterIP)),
		LogstashMaxDays:            config.IntVal("LOGSTASH_MAX_DAYS", 14),
		LogstashMaxSize:            config.IntVal("LOGSTASH_MAX_SIZE", 10),
		LogstashCycleTime:          config.IntVal("LOGSTASH_CYCLE_TIME", 6),
		DebugPort:                  config.IntVal("DEBUG_PORT", 6006),
		AdminGroup:                 config.StringVal("ADMIN_GROUP", getDefaultAdminGroup()),
		MaxRPCClients:              config.IntVal("MAX_RPC_CLIENTS", 3),
		MUXTLSCiphers:              config.StringSlice("MUX_TLS_CIPHERS", utils.GetDefaultCiphers("mux")),
		MUXTLSMinVersion:           config.StringVal("MUX_TLS_MIN_VERSION", utils.DefaultTLSMinVersion),
		RPCDialTimeout:             config.IntVal("RPC_DIAL_TIMEOUT", 30),
		RPCCertVerify:              strconv.FormatBool(config.BoolVal("RPC_CERT_VERIFY", false)),
		RPCDisableTLS:              strconv.FormatBool(config.BoolVal("RPC_DISABLE_TLS", false)),
		RPCTLSCiphers:              config.StringSlice("RPC_TLS_CIPHERS", utils.GetDefaultCiphers("rpc")),
		RPCTLSMinVersion:           config.StringVal("RPC_TLS_MIN_VERSION", utils.DefaultTLSMinVersion),
		SnapshotTTL:                config.IntVal("SNAPSHOT_TTL", 12),
		StartISVCS:                 config.StringSlice("ISVCS_START", []string{}),
		IsvcsZKID:                  config.IntVal("ISVCS_ZOOKEEPER_ID", 0),
		IsvcsZKQuorum:              config.StringSlice("ISVCS_ZOOKEEPER_QUORUM", []string{}),
		TLSCiphers:                 config.StringSlice("TLS_CIPHERS", utils.GetDefaultCiphers("http")),
		TLSMinVersion:              config.StringVal("TLS_MIN_VERSION", utils.DefaultTLSMinVersion),
		DockerLogDriver:            config.StringVal("DOCKER_LOG_DRIVER", "json-file"),
		DockerLogConfigList:        config.StringSlice("DOCKER_LOG_CONFIG", []string{"max-file=5", "max-size=10m"}),
		AllowLoopBack:              strconv.FormatBool(config.BoolVal("ALLOW_LOOP_BACK", false)),
		UIPollFrequency:            config.IntVal("UI_POLL_FREQUENCY", 3),
		StorageStatsUpdateInterval: config.IntVal("STORAGE_STATS_UPDATE_INTERVAL", 300),
		SnapshotSpacePercent:       config.IntVal("SNAPSHOT_USE_PERCENT", 20),
		ZKSessionTimeout:           config.IntVal("ZK_SESSION_TIMEOUT", 15),
		TokenExpiration:            config.IntVal("AUTH_TOKEN_EXPIRATION", 60*60),
=======
		FSType:                     volume.DriverType(cfg.StringVal("FS_TYPE", "devicemapper")),
		ESStartupTimeout:           getDefaultESStartupTimeout(cfg.IntVal("ES_STARTUP_TIMEOUT", isvcs.DEFAULT_ES_STARTUP_TIMEOUT_SECONDS)),
		HostAliases:                cfg.StringSlice("VHOST_ALIASES", []string{}),
		Verbosity:                  cfg.IntVal("LOG_LEVEL", 0),
		StaticIPs:                  cfg.StringSlice("STATIC_IPS", []string{}),
		DockerRegistry:             cfg.StringVal("DOCKER_REGISTRY", "localhost:5000"),
		MaxContainerAge:            cfg.IntVal("MAX_CONTAINER_AGE", 60*60*24),
		MaxDFSTimeout:              cfg.IntVal("MAX_DFS_TIMEOUT", 60*5),
		VirtualAddressSubnet:       cfg.StringVal("VIRTUAL_ADDRESS_SUBNET", "10.3.0.0/16"),
		MasterPoolID:               cfg.StringVal("MASTER_POOLID", "default"),
		LogstashES:                 cfg.StringVal("LOGSTASH_ES", fmt.Sprintf("%s:9100", masterIP)),
		LogstashURL:                cfg.StringVal("LOG_ADDRESS", fmt.Sprintf("%s:5042", masterIP)),
		LogstashMaxDays:            cfg.IntVal("LOGSTASH_MAX_DAYS", 14),
		LogstashMaxSize:            cfg.IntVal("LOGSTASH_MAX_SIZE", 10),
		LogstashCycleTime:          cfg.IntVal("LOGSTASH_CYCLE_TIME", 6),
		DebugPort:                  cfg.IntVal("DEBUG_PORT", 6006),
		AdminGroup:                 cfg.StringVal("ADMIN_GROUP", getDefaultAdminGroup()),
		MaxRPCClients:              cfg.IntVal("MAX_RPC_CLIENTS", 3),
		MUXTLSCiphers:              cfg.StringSlice("MUX_TLS_CIPHERS", utils.GetDefaultCiphers("mux")),
		MUXTLSMinVersion:           cfg.StringVal("MUX_TLS_MIN_VERSION", utils.DefaultTLSMinVersion),
		RPCDialTimeout:             cfg.IntVal("RPC_DIAL_TIMEOUT", 30),
		RPCCertVerify:              strconv.FormatBool(cfg.BoolVal("RPC_CERT_VERIFY", false)),
		RPCDisableTLS:              strconv.FormatBool(cfg.BoolVal("RPC_DISABLE_TLS", false)),
		RPCTLSCiphers:              cfg.StringSlice("RPC_TLS_CIPHERS", utils.GetDefaultCiphers("rpc")),
		RPCTLSMinVersion:           cfg.StringVal("RPC_TLS_MIN_VERSION", utils.DefaultTLSMinVersion),
		SnapshotTTL:                cfg.IntVal("SNAPSHOT_TTL", 12),
		StartISVCS:                 cfg.StringSlice("ISVCS_START", []string{}),
		IsvcsZKID:                  cfg.IntVal("ISVCS_ZOOKEEPER_ID", 0),
		IsvcsZKQuorum:              cfg.StringSlice("ISVCS_ZOOKEEPER_QUORUM", []string{}),
		TLSCiphers:                 cfg.StringSlice("TLS_CIPHERS", utils.GetDefaultCiphers("http")),
		TLSMinVersion:              cfg.StringVal("TLS_MIN_VERSION", utils.DefaultTLSMinVersion),
		DockerLogDriver:            cfg.StringVal("DOCKER_LOG_DRIVER", "json-file"),
		DockerLogConfigList:        cfg.StringSlice("DOCKER_LOG_CONFIG", []string{"max-file=5", "max-size=10m"}),
		AllowLoopBack:              strconv.FormatBool(cfg.BoolVal("ALLOW_LOOP_BACK", false)),
		UIPollFrequency:            cfg.IntVal("UI_POLL_FREQUENCY", 3),
		StorageStatsUpdateInterval: cfg.IntVal("STORAGE_STATS_UPDATE_INTERVAL", 300),
		SnapshotSpacePercent:       cfg.IntVal("SNAPSHOT_USE_PERCENT", 20),
		ZKSessionTimeout:           cfg.IntVal("ZK_SESSION_TIMEOUT", 15),
>>>>>>> 65e67618
	}

	options.Endpoint = cfg.StringVal("ENDPOINT", "")

	// Set the path to the controller binary
	dir, _, err := node.ExecPath()
	if err != nil {
		log.Warn("Unable to find path to serviced binary; assuming /opt/serviced/bin")
		dir = "/opt/serviced/bin"
	}
	defaultControllerBinary := filepath.Join(dir, "serviced-controller")
	options.ControllerBinary = cfg.StringVal("CONTROLLER_BINARY", defaultControllerBinary)

<<<<<<< HEAD
	homepath := config.StringVal("HOME", DefaultHomeDir)
	varpath := filepath.Join(homepath, "var")

	options.IsvcsPath = config.StringVal("ISVCS_PATH", filepath.Join(varpath, "isvcs"))
	options.VolumesPath = config.StringVal("VOLUMES_PATH", filepath.Join(varpath, "volumes"))
	options.BackupsPath = config.StringVal("BACKUPS_PATH", filepath.Join(varpath, "backups"))
	options.EtcPath = config.StringVal("ETC_PATH", filepath.Join(homepath, "etc"))
	options.StorageArgs = getDefaultStorageOptions(options.FSType, config)
=======
	homepath := cfg.StringVal("HOME", "")
	varpath := getDefaultVarPath(homepath)

	options.IsvcsPath = cfg.StringVal("ISVCS_PATH", filepath.Join(varpath, "isvcs"))
	options.VolumesPath = cfg.StringVal("VOLUMES_PATH", filepath.Join(varpath, "volumes"))
	options.BackupsPath = cfg.StringVal("BACKUPS_PATH", filepath.Join(varpath, "backups"))
	options.StorageArgs = getDefaultStorageOptions(options.FSType, cfg)
>>>>>>> 65e67618

	return options
}

func getDefaultESStartupTimeout(timeout int) int {
	minTimeout := isvcs.MIN_ES_STARTUP_TIMEOUT_SECONDS
	if timeout < minTimeout {
		timeout = minTimeout
	}
	return timeout
}

func getDefaultAdminGroup() string {
	if utils.Platform == utils.Rhel {
		return "wheel"
	}
	return "sudo"
}

// getOutboundIP queries the network configuration for an IP address suitable for reaching the outside world.
// Will retry for a while if a path to the outside world is not yet available.
func getOutboundIP() (string, error) {
	var outboundIP string
	var err error
	timeout := time.After(outboundIPMaxWait * time.Second)
	for {
		if outboundIP, err = utils.GetIPAddress(); err == nil {
			// Success
			return outboundIP, nil
		}
		select {
		case <-timeout:
			// Give up
			return "", fmt.Errorf("Gave up waiting for network (to determine our outbound IP address)")
		default:
			// Retry
			log.Debug("Waiting for network initialization")
			time.Sleep(outboundIPRetryDelay * time.Second)
		}
	}
}<|MERGE_RESOLUTION|>--- conflicted
+++ resolved
@@ -35,128 +35,6 @@
 	outboundIPMaxWait    = 90
 )
 
-<<<<<<< HEAD
-var options Options
-
-// Options are the server options
-type Options struct {
-	Endpoint                   string // the endpoint address to make RPC requests to
-	UIPort                     string
-	NFSClient                  string
-	RPCPort                    string
-	Listen                     string
-	OutboundIP                 string // outbound ip to listen on
-	Master                     bool
-	DockerDNS                  []string
-	Agent                      bool
-	MuxPort                    int
-	MuxDisableTLS              bool // Whether TLS should be disabled for the mux
-	KeyPEMFile                 string
-	CertPEMFile                string
-	VolumesPath                string
-	IsvcsPath                  string
-	BackupsPath                string
-	ResourcePath               string
-	EtcPath                    string
-	Zookeepers                 []string
-	ReportStats                bool
-	HostStats                  string
-	StatsPeriod                int
-	SvcStatsCacheTimeout       int
-	MCUsername                 string
-	MCPasswd                   string
-	Mount                      []string
-	ResourcePeriod             int
-	FSType                     volume.DriverType
-	ESStartupTimeout           int
-	HostAliases                []string
-	Verbosity                  int
-	StaticIPs                  []string
-	DockerRegistry             string
-	CPUProfile                 string // write cpu profile to file
-	MaxContainerAge            int    // max container age in seconds
-	MaxDFSTimeout              int    // max timeout for snapshot
-	VirtualAddressSubnet       string
-	MasterPoolID               string
-	LogstashES                 string //logstash elasticsearch host:port
-	LogstashMaxDays            int    // Days to keep logstash indices
-	LogstashMaxSize            int    // Max size of logstash data
-	LogstashCycleTime          int    // Logstash purging cycle time in hours
-	LogstashURL                string
-	DebugPort                  int      // Port to listen for profile clients
-	AdminGroup                 string   // user group that can log in to control center
-	MaxRPCClients              int      // the max number of rpc clients to an endpoint
-	MUXTLSCiphers              []string // List of tls ciphers supported for mux
-	MUXTLSMinVersion           string   // Minimum TLS version supported for mux
-	RPCDialTimeout             int
-	RPCCertVerify              string            //  server certificate verify for rpc connections, string val of bool
-	RPCDisableTLS              string            //  Disable TLS for RPC connections, string val of bool
-	RPCTLSCiphers              []string          // List of tls ciphers supported for rpc
-	RPCTLSMinVersion           string            // Minimum TLS version supported for rpc
-	SnapshotTTL                int               // hours to keep snapshots around, zero for infinity
-	StorageArgs                []string          // command-line arguments for storage options
-	StorageOptions             map[string]string // environment arguments for storage options
-	ControllerBinary           string            // Path to the container controller binary
-	StartISVCS                 []string          // ISVCS to start when running as an agent
-	IsvcsZKID                  int               // Zookeeper server id when running as a quorum
-	IsvcsZKQuorum              []string          // Members of the zookeeper quorum
-	TLSCiphers                 []string          // List of tls ciphers supported for http
-	TLSMinVersion              string            // Minimum TLS version supported for http
-	DockerLogDriver            string            // Which log driver to use with containers
-	DockerLogConfigList        []string          // List of comma-separated key=value options for docker logging
-	AllowLoopBack              string            // Allow loop back devices for DM storage, string val of bool
-	UIPollFrequency            int               // frequency in seconds that UI should poll for service changes
-	StorageStatsUpdateInterval int               // frequency in seconds that low-level devicemapper storage stats should be refreshed
-	SnapshotSpacePercent       int               // Percent of tenant volume size that is assumed to be needed to create a snapshot
-	ZKSessionTimeout           int               // The session timeout of a zookeeper client connection.
-	TokenExpiration            int               // The time in seconds before an authentication token expires
-}
-
-// LoadOptions overwrites the existing server options
-func LoadOptions(ops Options) {
-	options = ops
-
-	// Set verbosity
-	glog.SetVerbosity(options.Verbosity)
-	level := logrus.InfoLevel + logrus.Level(options.Verbosity)
-	logri.SetLevel(level)
-
-	// Check option boundaries
-	if options.ESStartupTimeout < minTimeout {
-		log.WithFields(logrus.Fields{
-			"mintimeout": minTimeout,
-		}).Debug("Overriding Elastic startup timeout")
-		options.ESStartupTimeout = minTimeout
-	}
-}
-
-// Validate options which are common to all CLI commands
-func ValidateCommonOptions(opts Options) error {
-	var err error
-
-	rpcutils.RPCCertVerify, err = strconv.ParseBool(opts.RPCCertVerify)
-	if err != nil {
-		return fmt.Errorf("error parsing rpc-cert-verify value %v", err)
-	}
-	rpcutils.RPCDisableTLS, err = strconv.ParseBool(opts.RPCDisableTLS)
-	if err != nil {
-		return fmt.Errorf("error parsing rpc-disable-tls value %v", err)
-	}
-
-	if err := validation.ValidUIAddress(opts.UIPort); err != nil {
-		return fmt.Errorf("error validating UI port: %s", err)
-	}
-
-	// TODO: move this to ValidateServerOptions if this is really only used by master/agent, and not cli
-	if err := validation.IsSubnetCIDR(opts.VirtualAddressSubnet); err != nil {
-		return fmt.Errorf("error validating virtual-address-subnet: %s", err)
-	}
-
-	return nil
-}
-
-=======
->>>>>>> 65e67618
 // Validate options which are specific to running a master and/or agent
 func ValidateServerOptions(options *config.Options) error {
 	if !options.Master && !options.Agent {
@@ -237,47 +115,6 @@
 		SvcStatsCacheTimeout:       cfg.IntVal("SVCSTATS_CACHE_TIMEOUT", 5),
 		MCUsername:                 "scott",
 		MCPasswd:                   "tiger",
-<<<<<<< HEAD
-		FSType:                     volume.DriverType(config.StringVal("FS_TYPE", "devicemapper")),
-		ESStartupTimeout:           getDefaultESStartupTimeout(config.IntVal("ES_STARTUP_TIMEOUT", isvcs.DEFAULT_ES_STARTUP_TIMEOUT_SECONDS)),
-		HostAliases:                config.StringSlice("VHOST_ALIASES", []string{}),
-		Verbosity:                  config.IntVal("LOG_LEVEL", 0),
-		StaticIPs:                  config.StringSlice("STATIC_IPS", []string{}),
-		DockerRegistry:             config.StringVal("DOCKER_REGISTRY", "localhost:5000"),
-		MaxContainerAge:            config.IntVal("MAX_CONTAINER_AGE", 60*60*24),
-		MaxDFSTimeout:              config.IntVal("MAX_DFS_TIMEOUT", 60*5),
-		VirtualAddressSubnet:       config.StringVal("VIRTUAL_ADDRESS_SUBNET", "10.3.0.0/16"),
-		MasterPoolID:               config.StringVal("MASTER_POOLID", "default"),
-		LogstashES:                 config.StringVal("LOGSTASH_ES", fmt.Sprintf("%s:9100", masterIP)),
-		LogstashURL:                config.StringVal("LOG_ADDRESS", fmt.Sprintf("%s:5042", masterIP)),
-		LogstashMaxDays:            config.IntVal("LOGSTASH_MAX_DAYS", 14),
-		LogstashMaxSize:            config.IntVal("LOGSTASH_MAX_SIZE", 10),
-		LogstashCycleTime:          config.IntVal("LOGSTASH_CYCLE_TIME", 6),
-		DebugPort:                  config.IntVal("DEBUG_PORT", 6006),
-		AdminGroup:                 config.StringVal("ADMIN_GROUP", getDefaultAdminGroup()),
-		MaxRPCClients:              config.IntVal("MAX_RPC_CLIENTS", 3),
-		MUXTLSCiphers:              config.StringSlice("MUX_TLS_CIPHERS", utils.GetDefaultCiphers("mux")),
-		MUXTLSMinVersion:           config.StringVal("MUX_TLS_MIN_VERSION", utils.DefaultTLSMinVersion),
-		RPCDialTimeout:             config.IntVal("RPC_DIAL_TIMEOUT", 30),
-		RPCCertVerify:              strconv.FormatBool(config.BoolVal("RPC_CERT_VERIFY", false)),
-		RPCDisableTLS:              strconv.FormatBool(config.BoolVal("RPC_DISABLE_TLS", false)),
-		RPCTLSCiphers:              config.StringSlice("RPC_TLS_CIPHERS", utils.GetDefaultCiphers("rpc")),
-		RPCTLSMinVersion:           config.StringVal("RPC_TLS_MIN_VERSION", utils.DefaultTLSMinVersion),
-		SnapshotTTL:                config.IntVal("SNAPSHOT_TTL", 12),
-		StartISVCS:                 config.StringSlice("ISVCS_START", []string{}),
-		IsvcsZKID:                  config.IntVal("ISVCS_ZOOKEEPER_ID", 0),
-		IsvcsZKQuorum:              config.StringSlice("ISVCS_ZOOKEEPER_QUORUM", []string{}),
-		TLSCiphers:                 config.StringSlice("TLS_CIPHERS", utils.GetDefaultCiphers("http")),
-		TLSMinVersion:              config.StringVal("TLS_MIN_VERSION", utils.DefaultTLSMinVersion),
-		DockerLogDriver:            config.StringVal("DOCKER_LOG_DRIVER", "json-file"),
-		DockerLogConfigList:        config.StringSlice("DOCKER_LOG_CONFIG", []string{"max-file=5", "max-size=10m"}),
-		AllowLoopBack:              strconv.FormatBool(config.BoolVal("ALLOW_LOOP_BACK", false)),
-		UIPollFrequency:            config.IntVal("UI_POLL_FREQUENCY", 3),
-		StorageStatsUpdateInterval: config.IntVal("STORAGE_STATS_UPDATE_INTERVAL", 300),
-		SnapshotSpacePercent:       config.IntVal("SNAPSHOT_USE_PERCENT", 20),
-		ZKSessionTimeout:           config.IntVal("ZK_SESSION_TIMEOUT", 15),
-		TokenExpiration:            config.IntVal("AUTH_TOKEN_EXPIRATION", 60*60),
-=======
 		FSType:                     volume.DriverType(cfg.StringVal("FS_TYPE", "devicemapper")),
 		ESStartupTimeout:           getDefaultESStartupTimeout(cfg.IntVal("ES_STARTUP_TIMEOUT", isvcs.DEFAULT_ES_STARTUP_TIMEOUT_SECONDS)),
 		HostAliases:                cfg.StringSlice("VHOST_ALIASES", []string{}),
@@ -316,7 +153,7 @@
 		StorageStatsUpdateInterval: cfg.IntVal("STORAGE_STATS_UPDATE_INTERVAL", 300),
 		SnapshotSpacePercent:       cfg.IntVal("SNAPSHOT_USE_PERCENT", 20),
 		ZKSessionTimeout:           cfg.IntVal("ZK_SESSION_TIMEOUT", 15),
->>>>>>> 65e67618
+		TokenExpiration:            cfg.IntVal("AUTH_TOKEN_EXPIRATION", 60*60),
 	}
 
 	options.Endpoint = cfg.StringVal("ENDPOINT", "")
@@ -330,24 +167,14 @@
 	defaultControllerBinary := filepath.Join(dir, "serviced-controller")
 	options.ControllerBinary = cfg.StringVal("CONTROLLER_BINARY", defaultControllerBinary)
 
-<<<<<<< HEAD
-	homepath := config.StringVal("HOME", DefaultHomeDir)
+	homepath := cfg.StringVal("HOME", DefaultHomeDir)
 	varpath := filepath.Join(homepath, "var")
-
-	options.IsvcsPath = config.StringVal("ISVCS_PATH", filepath.Join(varpath, "isvcs"))
-	options.VolumesPath = config.StringVal("VOLUMES_PATH", filepath.Join(varpath, "volumes"))
-	options.BackupsPath = config.StringVal("BACKUPS_PATH", filepath.Join(varpath, "backups"))
-	options.EtcPath = config.StringVal("ETC_PATH", filepath.Join(homepath, "etc"))
-	options.StorageArgs = getDefaultStorageOptions(options.FSType, config)
-=======
-	homepath := cfg.StringVal("HOME", "")
-	varpath := getDefaultVarPath(homepath)
 
 	options.IsvcsPath = cfg.StringVal("ISVCS_PATH", filepath.Join(varpath, "isvcs"))
 	options.VolumesPath = cfg.StringVal("VOLUMES_PATH", filepath.Join(varpath, "volumes"))
 	options.BackupsPath = cfg.StringVal("BACKUPS_PATH", filepath.Join(varpath, "backups"))
+	options.EtcPath = cfg.StringVal("ETC_PATH", filepath.Join(homepath, "etc"))
 	options.StorageArgs = getDefaultStorageOptions(options.FSType, cfg)
->>>>>>> 65e67618
 
 	return options
 }
