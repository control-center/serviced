// Copyright 2014 The Serviced Authors.
// Licensed under the Apache License, Version 2.0 (the "License");
// you may not use this file except in compliance with the License.
// You may obtain a copy of the License at
//
//     http://www.apache.org/licenses/LICENSE-2.0
//
// Unless required by applicable law or agreed to in writing, software
// distributed under the License is distributed on an "AS IS" BASIS,
// WITHOUT WARRANTIES OR CONDITIONS OF ANY KIND, either express or implied.
// See the License for the specific language governing permissions and
// limitations under the License.

package api

import (
	"fmt"
	"path/filepath"
	"strconv"
	"time"

	"github.com/Sirupsen/logrus"
	"github.com/control-center/serviced/config"
	"github.com/control-center/serviced/domain/service"
	"github.com/control-center/serviced/isvcs"
	"github.com/control-center/serviced/node"
	"github.com/control-center/serviced/rpc/rpcutils"
	"github.com/control-center/serviced/utils"
	"github.com/control-center/serviced/validation"
	"github.com/control-center/serviced/volume"
)

const (
	DefaultHomeDir       = "/opt/serviced"
	DefaultRPCPort       = 4979
	outboundIPRetryDelay = 1
	outboundIPMaxWait    = 90
)

// Validate options which are common to all CLI commands
func ValidateCommonOptions(opts config.Options) error {
	var err error

	rpcutils.RPCCertVerify, err = strconv.ParseBool(opts.RPCCertVerify)
	if err != nil {
		return fmt.Errorf("error parsing rpc-cert-verify value %v", err)
	}
	rpcutils.RPCDisableTLS, err = strconv.ParseBool(opts.RPCDisableTLS)
	if err != nil {
		return fmt.Errorf("error parsing rpc-disable-tls value %v", err)
	}

	if err := validation.ValidUIAddress(opts.UIPort); err != nil {
		return fmt.Errorf("error validating UI port: %s", err)
	}

	// TODO: move this to ValidateServerOptions if this is really only used by master/agent, and not cli
	if err := validation.IsSubnetCIDR(opts.VirtualAddressSubnet); err != nil {
		return fmt.Errorf("error validating virtual-address-subnet: %s", err)
	}

	return nil
}

// Validate options which are specific to running as a server
func ValidateServerOptions(options *config.Options) error {
	if err := validateStorageArgs(options); err != nil {
		return err
	}

	// Make sure we have an endpoint to work with
	if len(options.Endpoint) == 0 {
		if options.Master {
			outboundIP, err := getOutboundIP()
			if err != nil {
				log.WithError(err).Fatal("Unable to determine outbound IP")
			}
			options.Endpoint = fmt.Sprintf("%s:%s", outboundIP, options.RPCPort)
		} else {
			return fmt.Errorf("No endpoint to master has been configured")
		}
	}

	if options.Master {
		log.WithFields(logrus.Fields{
			"poolid": options.MasterPoolID,
		}).Debug("Using configured default pool ID")
	}
	return nil
}

// GetOptionsRPCEndpoint returns the serviced RPC endpoint from options
func GetOptionsRPCEndpoint() string {
	return config.GetOptions().Endpoint
}

// GetOptionsRPCPort returns the serviced RPC port from options
func GetOptionsRPCPort() string {
	return config.GetOptions().RPCPort
}

// GetOptionsMaster returns the master mode setting from options
func GetOptionsMaster() bool {
	return config.GetOptions().Master
}

// GetOptionsAgent returns the agent mode setting from options
func GetOptionsAgent() bool {
	return config.GetOptions().Agent
}

// GetOptionsMasterPoolID returns the master pool ID from options
func GetOptionsMasterPoolID() string {
	return config.GetOptions().MasterPoolID
}

// GetOptionsMaxRPCClients returns the max RPC clients setting from options
func GetOptionsMaxRPCClients() int {
	return config.GetOptions().MaxRPCClients
}

func GetDefaultOptions(cfg utils.ConfigReader) config.Options {
	masterIP := cfg.StringVal("MASTER_IP", "127.0.0.1")

	options := config.Options{
		UIPort:                     service.ScrubPortString(cfg.StringVal("UI_PORT", ":443")),
		NFSClient:                  cfg.StringVal("NFS_CLIENT", "1"),
		RPCPort:                    cfg.StringVal("RPC_PORT", fmt.Sprintf("%d", DefaultRPCPort)),
		OutboundIP:                 cfg.StringVal("OUTBOUND_IP", ""),
		DockerDNS:                  cfg.StringSlice("DOCKER_DNS", []string{}),
		Master:                     cfg.BoolVal("MASTER", false),
		MuxPort:                    cfg.IntVal("MUX_PORT", 22250),
		MuxDisableTLS:              strconv.FormatBool(cfg.BoolVal("MUX_DISABLE_TLS", false)),
		KeyPEMFile:                 cfg.StringVal("KEY_FILE", ""),
		CertPEMFile:                cfg.StringVal("CERT_FILE", ""),
		Zookeepers:                 cfg.StringSlice("ZK", []string{}),
		HostStats:                  cfg.StringVal("STATS_PORT", fmt.Sprintf("%s:8443", masterIP)),
		StatsPeriod:                cfg.IntVal("STATS_PERIOD", 10),
		SvcStatsCacheTimeout:       cfg.IntVal("SVCSTATS_CACHE_TIMEOUT", 5),
		MCUsername:                 "scott",
		MCPasswd:                   "tiger",
		FSType:                     volume.DriverType(cfg.StringVal("FS_TYPE", "devicemapper")),
		ESStartupTimeout:           getDefaultESStartupTimeout(cfg.IntVal("ES_STARTUP_TIMEOUT", isvcs.DEFAULT_ES_STARTUP_TIMEOUT_SECONDS)),
		HostAliases:                cfg.StringSlice("VHOST_ALIASES", []string{}),
		Verbosity:                  cfg.IntVal("LOG_LEVEL", 0),
		StaticIPs:                  cfg.StringSlice("STATIC_IPS", []string{}),
		DockerRegistry:             cfg.StringVal("DOCKER_REGISTRY", "localhost:5000"),
		MaxContainerAge:            cfg.IntVal("MAX_CONTAINER_AGE", 60*60*24),
		MaxDFSTimeout:              cfg.IntVal("MAX_DFS_TIMEOUT", 60*5),
		VirtualAddressSubnet:       cfg.StringVal("VIRTUAL_ADDRESS_SUBNET", "10.3.0.0/16"),
		MasterPoolID:               cfg.StringVal("MASTER_POOLID", "default"),
		LogstashES:                 cfg.StringVal("LOGSTASH_ES", fmt.Sprintf("%s:9100", masterIP)),
		LogstashURL:                cfg.StringVal("LOG_ADDRESS", fmt.Sprintf("%s:5042", masterIP)),
		LogstashMaxDays:            cfg.IntVal("LOGSTASH_MAX_DAYS", 14),
		LogstashMaxSize:            cfg.IntVal("LOGSTASH_MAX_SIZE", 10),
		LogstashCycleTime:          cfg.IntVal("LOGSTASH_CYCLE_TIME", 6),
		DebugPort:                  cfg.IntVal("DEBUG_PORT", 6006),
		AdminGroup:                 cfg.StringVal("ADMIN_GROUP", getDefaultAdminGroup()),
		MaxRPCClients:              cfg.IntVal("MAX_RPC_CLIENTS", 3),
		MUXTLSCiphers:              cfg.StringSlice("MUX_TLS_CIPHERS", utils.GetDefaultCiphers("mux")),
		MUXTLSMinVersion:           cfg.StringVal("MUX_TLS_MIN_VERSION", utils.DefaultTLSMinVersion),
		RPCDialTimeout:             cfg.IntVal("RPC_DIAL_TIMEOUT", 30),
		RPCCertVerify:              strconv.FormatBool(cfg.BoolVal("RPC_CERT_VERIFY", false)),
		RPCDisableTLS:              strconv.FormatBool(cfg.BoolVal("RPC_DISABLE_TLS", false)),
		RPCTLSCiphers:              cfg.StringSlice("RPC_TLS_CIPHERS", utils.GetDefaultCiphers("rpc")),
		RPCTLSMinVersion:           cfg.StringVal("RPC_TLS_MIN_VERSION", utils.DefaultTLSMinVersion),
		SnapshotTTL:                cfg.IntVal("SNAPSHOT_TTL", 12),
		StartISVCS:                 cfg.StringSlice("ISVCS_START", []string{}),
		IsvcsZKID:                  cfg.IntVal("ISVCS_ZOOKEEPER_ID", 0),
		IsvcsZKQuorum:              cfg.StringSlice("ISVCS_ZOOKEEPER_QUORUM", []string{}),
		TLSCiphers:                 cfg.StringSlice("TLS_CIPHERS", utils.GetDefaultCiphers("http")),
		TLSMinVersion:              cfg.StringVal("TLS_MIN_VERSION", utils.DefaultTLSMinVersion),
		DockerLogDriver:            cfg.StringVal("DOCKER_LOG_DRIVER", "json-file"),
		DockerLogConfigList:        cfg.StringSlice("DOCKER_LOG_CONFIG", []string{"max-file=5", "max-size=10m"}),
		AllowLoopBack:              strconv.FormatBool(cfg.BoolVal("ALLOW_LOOP_BACK", false)),
		UIPollFrequency:            cfg.IntVal("UI_POLL_FREQUENCY", 3),
		ConntrackFlush:             strconv.FormatBool(cfg.BoolVal("CONNTRACK_FLUSH", false)),
		StorageStatsUpdateInterval: cfg.IntVal("STORAGE_STATS_UPDATE_INTERVAL", 300),
		SnapshotSpacePercent:       cfg.IntVal("SNAPSHOT_USE_PERCENT", 20),
		ZKSessionTimeout:           cfg.IntVal("ZK_SESSION_TIMEOUT", 15),
		TokenExpiration:            cfg.IntVal("AUTH_TOKEN_EXPIRATION", 60*60),
		ServiceRunLevelTimeout:     cfg.IntVal("RUN_LEVEL_TIMEOUT", 60*10),
		StorageReportInterval:      cfg.IntVal("STORAGE_REPORT_INTERVAL", 30),
		StorageMetricMonitorWindow: cfg.IntVal("STORAGE_METRIC_MONITOR_WINDOW", 300),
<<<<<<< HEAD
		StorageLookaheadPeriod:     cfg.IntVal("STORAGE_LOOKAHEAD_PERIOD", 600),
		StorageMinimumFreeSpace:    cfg.StringVal("STORAGE_MIN_FREE", "1G"),
		BackupEstimatedCompression: cfg.Float64Val("BACKUP_ESTIMATED_COMPRESSION",2.5),
		BackupMinOverhead:          cfg.StringVal("BACKUP_MIN_OVERHEAD","1G"),
=======
		StorageLookaheadPeriod:     cfg.IntVal("STORAGE_LOOKAHEAD_PERIOD", 360),
		StorageMinimumFreeSpace:    cfg.StringVal("STORAGE_MIN_FREE", "3G"),
>>>>>>> 8e7e3a0b
	}

	options.Endpoint = cfg.StringVal("ENDPOINT", "")

	// Set the path to the controller binary
	dir, _, err := node.ExecPath()
	if err != nil {
		log.Warn("Unable to find path to serviced binary; assuming /opt/serviced/bin")
		dir = "/opt/serviced/bin"
	}
	defaultControllerBinary := filepath.Join(dir, "serviced-controller")
	options.ControllerBinary = cfg.StringVal("CONTROLLER_BINARY", defaultControllerBinary)

	homepath := cfg.StringVal("HOME", DefaultHomeDir)
	varpath := filepath.Join(homepath, "var")

	options.IsvcsPath = cfg.StringVal("ISVCS_PATH", filepath.Join(varpath, "isvcs"))
	options.VolumesPath = cfg.StringVal("VOLUMES_PATH", filepath.Join(varpath, "volumes"))
	options.BackupsPath = cfg.StringVal("BACKUPS_PATH", filepath.Join(varpath, "backups"))
	options.EtcPath = cfg.StringVal("ETC_PATH", filepath.Join(homepath, "etc"))
	options.StorageArgs = getDefaultStorageOptions(options.FSType, cfg)

	return options
}

func getDefaultESStartupTimeout(timeout int) int {
	minTimeout := isvcs.MIN_ES_STARTUP_TIMEOUT_SECONDS
	if timeout < minTimeout {
		timeout = minTimeout
	}
	return timeout
}

func getDefaultAdminGroup() string {
	if utils.Platform == utils.Rhel {
		return "wheel"
	}
	return "sudo"
}

// getOutboundIP queries the network configuration for an IP address suitable for reaching the outside world.
// Will retry for a while if a path to the outside world is not yet available.
func getOutboundIP() (string, error) {
	var outboundIP string
	var err error
	timeout := time.After(outboundIPMaxWait * time.Second)
	for {
		if outboundIP, err = utils.GetIPAddress(); err == nil {
			// Success
			return outboundIP, nil
		}
		select {
		case <-timeout:
			// Give up
			return "", fmt.Errorf("Gave up waiting for network (to determine our outbound IP address)")
		default:
			// Retry
			log.Debug("Waiting for network initialization")
			time.Sleep(outboundIPRetryDelay * time.Second)
		}
	}
}<|MERGE_RESOLUTION|>--- conflicted
+++ resolved
@@ -182,15 +182,10 @@
 		ServiceRunLevelTimeout:     cfg.IntVal("RUN_LEVEL_TIMEOUT", 60*10),
 		StorageReportInterval:      cfg.IntVal("STORAGE_REPORT_INTERVAL", 30),
 		StorageMetricMonitorWindow: cfg.IntVal("STORAGE_METRIC_MONITOR_WINDOW", 300),
-<<<<<<< HEAD
-		StorageLookaheadPeriod:     cfg.IntVal("STORAGE_LOOKAHEAD_PERIOD", 600),
-		StorageMinimumFreeSpace:    cfg.StringVal("STORAGE_MIN_FREE", "1G"),
+		StorageLookaheadPeriod:     cfg.IntVal("STORAGE_LOOKAHEAD_PERIOD", 360),
+		StorageMinimumFreeSpace:    cfg.StringVal("STORAGE_MIN_FREE", "3G"),
 		BackupEstimatedCompression: cfg.Float64Val("BACKUP_ESTIMATED_COMPRESSION",2.5),
 		BackupMinOverhead:          cfg.StringVal("BACKUP_MIN_OVERHEAD","1G"),
-=======
-		StorageLookaheadPeriod:     cfg.IntVal("STORAGE_LOOKAHEAD_PERIOD", 360),
-		StorageMinimumFreeSpace:    cfg.StringVal("STORAGE_MIN_FREE", "3G"),
->>>>>>> 8e7e3a0b
 	}
 
 	options.Endpoint = cfg.StringVal("ENDPOINT", "")
