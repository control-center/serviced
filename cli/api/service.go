package api

import (
	"encoding/json"
	"fmt"
	"io"

	"github.com/zenoss/glog"
	service "github.com/zenoss/serviced/dao"
	"github.com/zenoss/serviced/domain/host"
	"github.com/zenoss/serviced/domain/servicedefinition"
)

const ()

var ()

// ServiceConfig is the deserialized object from the command-line
type ServiceConfig struct {
	Name        string
	PoolID      string
	ImageID     string
	Command     string
	LocalPorts  *PortMap
	RemotePorts *PortMap
}

// IPConfig is the deserialized object from the command-line
type IPConfig struct {
	ServiceID string
	IPAddress string
}

// RunningService contains the service for a state
type RunningService struct {
	Service *service.Service
	State   *service.ServiceState
}

// Gets all of the available services
func (a *api) GetServices() ([]*service.Service, error) {
	client, err := a.connectDAO()
	if err != nil {
		return nil, err
	}

	var services []*service.Service
	if err := client.GetServices(&empty, &services); err != nil {
		return nil, err
	}

	return services, nil
}

// Gets the service definition identified by its service ID
func (a *api) GetService(id string) (*service.Service, error) {
	client, err := a.connectDAO()
	if err != nil {
		return nil, err
	}

	var s service.Service
	if err := client.GetService(id, &s); err != nil {
		return nil, err
	}

	return &s, nil
}

// Gets the service definition identified by its service Name
func (a *api) GetServicesByName(name string) ([]*service.Service, error) {
	allServices, err := a.GetServices()
	if err != nil {
		return nil, err
	}

	var services []*service.Service
	for i, s := range allServices {
		if s.Name == name {
			services = append(services, allServices[i])
		}
	}

	return services, nil
}

// Gets the service state identified by its service state ID
func (a *api) GetServiceState(id string) (*service.ServiceState, error) {
	services, err := a.GetServices()
	if err != nil {
		return nil, err
	}

	for _, service := range services {
		statesByServiceID, err := a.getServiceStatesByServiceID(service.Id)
		if err != nil {
			return nil, err
		}

		for i, state := range statesByServiceID {
			if id == state.Id {
				return statesByServiceID[i], nil
			}
		}
	}

	return nil, fmt.Errorf("unable to find state given serviceStateID:%s", id)
}

// getServiceStatesByServiceID gets the service states for a service identified by its service ID
func (a *api) getServiceStatesByServiceID(id string) ([]*service.ServiceState, error) {
	client, err := a.connectDAO()
	if err != nil {
		return nil, err
	}

	var states []*service.ServiceState
	if err := client.GetServiceStates(id, &states); err != nil {
		return nil, err
	}

	return states, nil
}

// GetServiceStates returns running services that match DockerId, ServiceName, or ServiceId
func (a *api) GetServiceStates(id string) ([]*RunningService, error) {
	services, err := a.GetServices()
	if err != nil {
		return nil, err
	}

	var runningServices []*RunningService
	for serviceKey, service := range services {
		glog.V(2).Infof("looking for id:%s in service:  ServiceId:%s  ServiceName:%s\n",
			id, service.Id, service.Name)
		statesByServiceID, err := a.getServiceStatesByServiceID(service.Id)
		if err != nil {
			return []*RunningService{}, err
		}

		for stateKey, state := range statesByServiceID {
			glog.V(2).Infof("looking for id:%s in   state:  ServiceId:%s  ServiceName:%s  DockerId:%s\n",
				id, state.ServiceId, service.Name, state.DockerId)
			if state.DockerId == "" {
				continue
			}
			if id == state.ServiceId || id == service.Name ||
				state.DockerId == id {
				running := RunningService{
					Service: services[serviceKey],
					State:   statesByServiceID[stateKey],
				}
				runningServices = append(runningServices, &running)
			}
		}
	}

	return runningServices, nil
}

// Adds a new service
func (a *api) AddService(config ServiceConfig) (*service.Service, error) {
	client, err := a.connectDAO()
	if err != nil {
		return nil, err
	}

	endpoints := make([]servicedefinition.ServiceEndpoint, len(*config.LocalPorts)+len(*config.RemotePorts))
	i := 0
	for _, e := range *config.LocalPorts {
		e.Purpose = "local"
		endpoints[i] = e
		i++
	}
	for _, e := range *config.RemotePorts {
		e.Purpose = "remote"
		endpoints[i] = e
		i++
	}

	s := service.Service{
		Name:      config.Name,
		PoolId:    config.PoolID,
		ImageId:   config.ImageID,
		Endpoints: endpoints,
		Startup:   config.Command,
		Instances: 1,
	}

	var id string
	if err := client.AddService(s, &id); err != nil {
		return nil, err
	}

	return a.GetService(id)
}

// RemoveService removes an existing service
func (a *api) RemoveService(id string) error {
	client, err := a.connectDAO()
	if err != nil {
		return err
	}

	if err := client.DeleteSnapshots(id, &unusedInt); err != nil {
		return fmt.Errorf("could not clean up service history", err)
	}

	if err := client.RemoveService(id, &unusedInt); err != nil {
		return fmt.Errorf("could not remove service: %s", err)
	}

	return nil
}

// UpdateService updates an existing service
func (a *api) UpdateService(reader io.Reader) (*service.Service, error) {
	// Unmarshal JSON from the reader
	var s service.Service
	if err := json.NewDecoder(reader).Decode(&s); err != nil {
		return nil, fmt.Errorf("could not unmarshal json: %s", err)
	}

	// Connect to the client
	client, err := a.connectDAO()
	if err != nil {
		return nil, err
	}

	// Update the service
	if err := client.UpdateService(s, &unusedInt); err != nil {
		return nil, err
	}

	return a.GetService(s.Id)
}

// StartService starts a service
func (a *api) StartService(id string) (*host.Host, error) {
	client, err := a.connectDAO()
	if err != nil {
		return nil, err
	}

	var hostID string
	if err := client.StartService(id, &hostID); err != nil {
		return nil, err
	}

	return a.GetHost(hostID)
}

// StopService stops a service
func (a *api) StopService(id string) error {
	client, err := a.connectDAO()
	if err != nil {
		return err
	}

	if err := client.StopService(id, &unusedInt); err != nil {
		return err
	}

	return nil
}

// AssignIP assigns an IP address to a service
<<<<<<< HEAD
func (a *api) AssignIP(config IPConfig) ([]servicedefinition.AddressAssignment, error) {
=======
func (a *api) AssignIP(config IPConfig) (string, error) {
>>>>>>> de6978a9
	client, err := a.connectDAO()
	if err != nil {
		return "", err
	}

	req := service.AssignmentRequest{
		ServiceId:      config.ServiceID,
		IpAddress:      config.IPAddress,
		AutoAssignment: config.IPAddress == "",
	}

	if err := client.AssignIPs(req, nil); err != nil {
		return "", err
	}

	var addresses []servicedefinition.AddressAssignment
	if err := client.GetServiceAddressAssignments(config.ServiceID, &addresses); err != nil {
		return "", err
	}

	if addresses == nil || len(addresses) == 0 {
		return "", nil
	}

	return addresses[0].IPAddr, nil
}<|MERGE_RESOLUTION|>--- conflicted
+++ resolved
@@ -8,7 +8,6 @@
 	"github.com/zenoss/glog"
 	service "github.com/zenoss/serviced/dao"
 	"github.com/zenoss/serviced/domain/host"
-	"github.com/zenoss/serviced/domain/servicedefinition"
 )
 
 const ()
@@ -165,7 +164,7 @@
 		return nil, err
 	}
 
-	endpoints := make([]servicedefinition.ServiceEndpoint, len(*config.LocalPorts)+len(*config.RemotePorts))
+	endpoints := make([]service.ServiceEndpoint, len(*config.LocalPorts)+len(*config.RemotePorts))
 	i := 0
 	for _, e := range *config.LocalPorts {
 		e.Purpose = "local"
@@ -265,11 +264,7 @@
 }
 
 // AssignIP assigns an IP address to a service
-<<<<<<< HEAD
-func (a *api) AssignIP(config IPConfig) ([]servicedefinition.AddressAssignment, error) {
-=======
 func (a *api) AssignIP(config IPConfig) (string, error) {
->>>>>>> de6978a9
 	client, err := a.connectDAO()
 	if err != nil {
 		return "", err
@@ -285,7 +280,7 @@
 		return "", err
 	}
 
-	var addresses []servicedefinition.AddressAssignment
+	var addresses []service.AddressAssignment
 	if err := client.GetServiceAddressAssignments(config.ServiceID, &addresses); err != nil {
 		return "", err
 	}
