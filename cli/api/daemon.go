--- conflicted
+++ resolved
@@ -16,7 +16,6 @@
 import (
 	coordclient "github.com/control-center/serviced/coordinator/client"
 	coordzk "github.com/control-center/serviced/coordinator/client/zookeeper"
-	"github.com/control-center/serviced/commons/docker"
 	"github.com/control-center/serviced/coordinator/storage"
 	"github.com/control-center/serviced/dao"
 	"github.com/control-center/serviced/dao/elasticsearch"
@@ -76,12 +75,8 @@
 	_ "net/http/pprof"
 )
 
-<<<<<<< HEAD
-var minDockerVersion = version{0, 11, 1}
-=======
 var minDockerVersion = version{1, 3, 2}
 var dockerRegistry = "localhost:5000"
->>>>>>> 9f35ec26
 
 type daemon struct {
 	servicedEndpoint string
@@ -232,26 +227,8 @@
 
 		glog.Infof("Host %s is not a local address", host)
 		return false
-<<<<<<< HEAD
-	}(iaddrs, addrs); !isLoopback || port != "5000" {
-		glog.Infof("Creating a reverse proxy for docker registry %s at %s", options.DockerRegistry, docker.DEFAULT_REGISTRY)
-		proxy := httputil.NewSingleHostReverseProxy(&url.URL{
-			Scheme: "http",
-			Host:   options.DockerRegistry,
-		})
-		proxy.Director = func(r *http.Request) {
-			r.Host = options.DockerRegistry
-			r.URL.Host = r.Host
-			r.URL.Scheme = "http"
-		}
-		http.Handle("/", proxy)
-		go http.ListenAndServe(docker.DEFAULT_REGISTRY, nil)
-	} else {
-		glog.Infof("Not starting reverse proxy for docker registry %s at %s", options.DockerRegistry, docker.DEFAULT_REGISTRY)
-=======
 	}(host); isLocalAddress && port == "5000" {
 		return
->>>>>>> 9f35ec26
 	}
 
 	glog.Infof("Creating a reverse proxy for docker registry %s at %s", options.DockerRegistry, dockerRegistry)
@@ -628,7 +605,7 @@
 			Zookeepers:           options.Zookeepers,
 			Mux:                  mux,
 			UseTLS:               options.TLS,
-			DockerRegistry:       docker.DEFAULT_REGISTRY,
+			DockerRegistry:       dockerRegistry,
 			MaxContainerAge:      time.Duration(int(time.Second) * options.MaxContainerAge),
 			VirtualAddressSubnet: options.VirtualAddressSubnet,
 		}
@@ -676,7 +653,7 @@
 	// TODO: Integrate this server into the rpc server, or something.
 	// Currently its only use is for command execution.
 	go func() {
-		sio := shell.NewProcessExecutorServer(options.Endpoint, docker.DEFAULT_REGISTRY)
+		sio := shell.NewProcessExecutorServer(options.Endpoint, dockerRegistry)
 		http.ListenAndServe(":50000", sio)
 	}()
 
@@ -718,7 +695,7 @@
 }
 
 func (d *daemon) initFacade() *facade.Facade {
-	f := facade.New(docker.DEFAULT_REGISTRY)
+	f := facade.New(dockerRegistry)
 	return f
 }
 
@@ -751,7 +728,7 @@
 
 func (d *daemon) initDAO() (dao.ControlPlane, error) {
 	dfsTimeout := time.Duration(options.MaxDFSTimeout) * time.Second
-	return elasticsearch.NewControlSvc("localhost", 9200, d.facade, options.VarPath, options.FSType, dfsTimeout, docker.DEFAULT_REGISTRY)
+	return elasticsearch.NewControlSvc("localhost", 9200, d.facade, options.VarPath, options.FSType, dfsTimeout, dockerRegistry)
 }
 
 func (d *daemon) initWeb() {
