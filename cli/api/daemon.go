// Copyright 2014, The Serviced Authors. All rights reserved.
// Use of this source code is governed by a
// license that can be found in the LICENSE file.

package api

import (
	"github.com/zenoss/glog"
	coordclient "github.com/zenoss/serviced/coordinator/client"
	coordzk "github.com/zenoss/serviced/coordinator/client/zookeeper"
	"github.com/zenoss/serviced/coordinator/storage"
	"github.com/zenoss/serviced/dao"
	"github.com/zenoss/serviced/dao/elasticsearch"
	"github.com/zenoss/serviced/datastore"
	"github.com/zenoss/serviced/datastore/elastic"
	"github.com/zenoss/serviced/dfs/nfs"
	"github.com/zenoss/serviced/domain/addressassignment"
	"github.com/zenoss/serviced/domain/host"
	"github.com/zenoss/serviced/domain/pool"
	"github.com/zenoss/serviced/domain/service"
	"github.com/zenoss/serviced/domain/serviceconfigfile"
	"github.com/zenoss/serviced/domain/servicetemplate"
	"github.com/zenoss/serviced/domain/user"
	"github.com/zenoss/serviced/facade"
	"github.com/zenoss/serviced/isvcs"
	"github.com/zenoss/serviced/node"
	"github.com/zenoss/serviced/proxy"
	"github.com/zenoss/serviced/rpc/agent"
	"github.com/zenoss/serviced/rpc/master"
	"github.com/zenoss/serviced/scheduler"
	"github.com/zenoss/serviced/shell"
	"github.com/zenoss/serviced/stats"
	"github.com/zenoss/serviced/utils"
	"github.com/zenoss/serviced/volume"
	// Need to do btrfs driver initializations
	_ "github.com/zenoss/serviced/volume/btrfs"
	// Need to do rsync driver initializations
	_ "github.com/zenoss/serviced/volume/rsync"
	"github.com/zenoss/serviced/web"
	"github.com/zenoss/serviced/zzk"

	"crypto/tls"
	"errors"
	"fmt"
	"io/ioutil"
	"net"
	"net/http"
	"net/rpc"
	"os"
	"os/signal"
	"path"
	"sync"
	"syscall"
	"time"
)

var minDockerVersion = version{0, 11, 1}

type daemon struct {
	servicedEndpoint string
	staticIPs        []string
	cpDao            dao.ControlPlane
	dsDriver         datastore.Driver
	dsContext        datastore.Context
	facade           *facade.Facade
	hostID           string
	zClient          *coordclient.Client
	storageHandler   *storage.Server
	masterPoolID     string
	hostAgent        *node.HostAgent
	shutdown         chan interface{}
	waitGroup        *sync.WaitGroup
}

func newDaemon(servicedEndpoint string, staticIPs []string, masterPoolID string) (*daemon, error) {
	d := &daemon{
		servicedEndpoint: servicedEndpoint,
		staticIPs:        staticIPs,
		masterPoolID:     masterPoolID,
		shutdown:         make(chan interface{}),
		waitGroup:        &sync.WaitGroup{},
	}
	return d, nil
}

func (d *daemon) run() error {
	var err error
	d.hostID, err = utils.HostID()
	if err != nil {
		glog.Fatalf("could not get hostid: %s", err)
	}

	l, err := net.Listen("tcp", options.Listen)
	if err != nil {
		glog.Fatalf("Could not bind to port %v. Is another instance running", err)
	}

	//This asserts isvcs
	//TODO: should this just be in startMaster
	isvcs.Init()
	isvcs.Mgr.SetVolumesDir(path.Join(options.VarPath, "isvcs"))

	dockerVersion, err := node.GetDockerVersion()
	if err != nil {
		glog.Fatalf("could not determine docker version: %s", err)
	}

	if minDockerVersion.Compare(dockerVersion.Client) < 0 {
		glog.Fatalf("serviced needs at least docker >= %s", minDockerVersion)
	}

	//TODO: is this needed for both agent and master?
	if _, ok := volume.Registered(options.VFS); !ok {
		glog.Fatalf("no driver registered for %s", options.VFS)
	}

	if options.Master {
		if err = d.startMaster(); err != nil {
			glog.Fatalf("%v", err)
		}
	}
	if options.Agent {
		if err = d.startAgent(); err != nil {
			glog.Fatalf("%v", err)
		}
	}

	rpc.HandleHTTP()

	glog.V(0).Infof("Listening on %s", l.Addr().String())
	go func() {
		// start the server
		http.Serve(l, nil)
		glog.Infof("http server done")
	}()

	signalChan := make(chan os.Signal, 10)
	signal.Notify(signalChan, syscall.SIGINT, syscall.SIGTERM)
	<-signalChan
	glog.V(0).Info("Shutting down due to interrupt")
	close(d.shutdown)

	doneWaiting := make(chan struct{})
	go func() {
		glog.Info("Waiting for wait group")
		d.waitGroup.Wait()
		glog.Info("wait group is done")
		close(doneWaiting)
	}()

	select {
	case <-doneWaiting:
		glog.Info("Shutdown")
	case <-time.After(300 * time.Second):
		glog.Info("Timed out waiting for shutdown")
		//Return error???
	}
	return nil
}

func (d *daemon) initContext() (datastore.Context, error) {
	datastore.Register(d.dsDriver)
	ctx := datastore.Get()
	if ctx == nil {
		return nil, errors.New("context not available")
	}
	return ctx, nil
}

func (d *daemon) startMaster() error {
	if err := d.initISVCS(); err != nil {
		return err
	}

	var err error
	if d.dsDriver, err = d.initDriver(); err != nil {
		return err
	}

	if d.dsContext, err = d.initContext(); err != nil {
		return err
	}

	rootBasePath := "/"
	dsn := coordzk.NewDSN(options.Zookeepers, time.Second*15).String()
	glog.Infof("zookeeper dsn: %s", dsn)
	zClient, err := coordclient.New("zookeeper", dsn, rootBasePath, nil)
	if err != nil {
		glog.Errorf("failed create a new coordclient: %v", err)
		return err
	}
	zzk.InitializeGlobalCoordClient(zClient)

	d.facade = d.initFacade()

	if d.cpDao, err = d.initDAO(); err != nil {
		return err
	}

	if err = d.facade.CreateDefaultPool(d.dsContext); err != nil {
		return err
	}

	if err = d.registerMasterRPC(); err != nil {
		return err
	}

	d.initWeb()
	d.startScheduler()

	agentIP, err := utils.GetIPAddress()
	if err != nil {
		panic(err)
	}

	// This is storage related
	thisHost, err := host.Build(agentIP, d.masterPoolID)
	if err != nil {
		glog.Errorf("could not build host for agent IP %s: %v", agentIP, err)
		return err
	}

	if err := os.MkdirAll(options.VarPath, 0755); err != nil {
		glog.Errorf("could not create varpath %s: %s", options.VarPath, err)
		return err
	}

	if nfsDriver, err := nfs.NewServer(options.VarPath, "serviced_var", "0.0.0.0/0"); err != nil {
		return err
	} else {
		d.storageHandler, err = storage.NewServer(nfsDriver, thisHost, d.zClient)
		if err != nil {
			return err
		}
	}

	return nil
}

func getKeyPairs(certPEMFile, keyPEMFile string) (certPEM, keyPEM []byte, err error) {
	if len(certPEMFile) > 0 {
		certPEM, err = ioutil.ReadFile(certPEMFile)
		if err != nil {
			return
		}
	} else {
		certPEM = []byte(proxy.InsecureCertPEM)
	}
	if len(keyPEMFile) > 0 {
		keyPEM, err = ioutil.ReadFile(keyPEMFile)
		if err != nil {
			return
		}
	} else {
		keyPEM = []byte(proxy.InsecureKeyPEM)
	}
	return
}

func createMuxListener() (net.Listener, error) {
	if options.TLS {
		glog.V(1).Info("using TLS on mux")

		proxyCertPEM, proxyKeyPEM, err := getKeyPairs(options.CertPEMFile, options.KeyPEMFile)
		if err != nil {
			return nil, err
		}

		cert, err := tls.X509KeyPair([]byte(proxyCertPEM), []byte(proxyKeyPEM))
		if err != nil {
			glog.Error("ListenAndMux Error (tls.X509KeyPair): ", err)
			return nil, err
		}

		tlsConfig := tls.Config{Certificates: []tls.Certificate{cert}}
		glog.V(1).Infof("TLS enabled tcp mux listening on %d", options.MuxPort)
		return tls.Listen("tcp", fmt.Sprintf(":%d", options.MuxPort), &tlsConfig)

	}
	return net.Listen("tcp", fmt.Sprintf(":%d", options.MuxPort))
}

func (d *daemon) startAgent() error {
	muxListener, err := createMuxListener()
	if err != nil {
		return err
	}
	mux, err := proxy.NewTCPMux(muxListener)
	if err != nil {
		return err
	}

	agentIP, err := utils.GetIPAddress()
	if err != nil {
		panic(err)
	}
	thisHost, err := host.Build(agentIP, "unknown")
	if err != nil {
		panic(err)
	}

	myHostID, err := utils.HostID()
	if err != nil {
		return fmt.Errorf("HostID failed: %v", err)
	}

	go func() {
		var poolID string
		for {
			glog.Infof("Trying to discover my pool...")
			var myHost *host.Host
			masterClient, err := master.NewClient(d.servicedEndpoint)
			if err != nil {
				glog.Errorf("master.NewClient failed (endpoint %+v) : %v", d.servicedEndpoint, err)
			} else {
				myHost, err = masterClient.GetHost(myHostID)
				if err != nil {
					glog.Warningf("masterClient.GetHost %v failed: %v (has this host been added?)", myHostID, err)
				}
			}
			if err != nil {
				select {
				case <-d.shutdown:
					return
				case <-time.After(5 * time.Second):
					continue
				}
			}
			poolID = myHost.PoolID
			glog.Infof(" My PoolID: %v", poolID)
			//send updated host info
			updatedHost, err := host.UpdateHostInfo(*myHost)
			if err != nil {
				glog.Infof("Could not send updated host information: %v", err)
				break
			}
			err = masterClient.UpdateHost(updatedHost)
			if err != nil {
				glog.Warningf("Could not update host information: %v", err)
				break
			}
			glog.V(2).Infof("Sent updated host info %#v", updatedHost)
			break
		}

		thisHost.PoolID = poolID

		basePoolPath := "/pools/" + poolID
		dsn := coordzk.NewDSN(options.Zookeepers, time.Second*15).String()
		glog.Infof("zookeeper dsn: %s", dsn)
		zClient, err := coordclient.New("zookeeper", dsn, basePoolPath, nil)
		if err != nil {
			glog.Errorf("failed create a new coordclient: %v", err)
		}
		zzk.InitializeGlobalCoordClient(zClient)

		poolBasedConn, err := zzk.GetBasePathConnection(zzk.GeneratePoolPath(poolID))
		if err != nil {
			glog.Errorf("Error in getting a connection based on pool %v: %v", poolID, err)
		}

		nfsClient, err := storage.NewClient(thisHost, options.VarPath)
		if err != nil {
			glog.Fatalf("could not create an NFS client: %s", err)
		}
		nfsClient.Wait()

		agentOptions := node.AgentOptions{
			PoolID:               thisHost.PoolID,
			Master:               options.Endpoint,
			UIPort:               options.UIPort,
			DockerDNS:            options.DockerDNS,
			VarPath:              options.VarPath,
			Mount:                options.Mount,
			VFS:                  options.VFS,
			Zookeepers:           options.Zookeepers,
			Mux:                  mux,
			DockerRegistry:       options.DockerRegistry,
			MaxContainerAge:      time.Duration(int(time.Second) * options.MaxContainerAge),
			VirtualAddressSubnet: options.VirtualAddressSubnet,
		}
		// creates a zClient that is not pool based!
		hostAgent, err := node.NewHostAgent(agentOptions)
		d.hostAgent = hostAgent
		d.waitGroup.Add(1)

		go func() {
			hostAgent.Start(d.shutdown)
			glog.Info("Host Agent has shutdown")
			d.waitGroup.Done()
		}()

		// register the API
		glog.V(0).Infoln("registering ControlPlaneAgent service")
		if err = rpc.RegisterName("ControlPlaneAgent", hostAgent); err != nil {
			glog.Fatalf("could not register ControlPlaneAgent RPC server: %v", err)
		}

<<<<<<< HEAD
		if options.ReportStats {
			statsdest := fmt.Sprintf("http://%s/api/metrics/store", options.HostStats)
			statsduration := time.Duration(options.StatsPeriod) * time.Second
			glog.V(1).Infoln("Staring container statistics reporter")
			statsReporter, err := stats.NewStatsReporter(statsdest, statsduration, poolBasedConn)
			if err != nil {
				glog.Errorf("Error kicking off stats reporter %v", err)
			} else {
				defer statsReporter.Close()
			}
		}
=======
		go func() {
			if options.ReportStats {
				statsdest := fmt.Sprintf("http://%s/api/metrics/store", options.HostStats)
				statsduration := time.Duration(options.StatsPeriod) * time.Second
				glog.V(1).Infoln("Staring container statistics reporter")
				statsReporter, err := stats.NewStatsReporter(statsdest, statsduration, poolBasedConn)
				if err != nil {
					glog.Errorf("Error kicking off stats reporter %v", err)
				}
				defer statsReporter.Close()
			}
			signalChan := make(chan os.Signal, 10)
			signal.Notify(signalChan, syscall.SIGINT, syscall.SIGTERM)
			<-signalChan
			glog.V(0).Info("Shutting down due to interrupt")
			hostAgent.Shutdown()
			glog.Info("Agent shutdown")
			isvcs.Mgr.Stop()
			os.Exit(0)
		}()

>>>>>>> 2f3c015f
	}()

	glog.Infof("agent start staticips: %v [%d]", d.staticIPs, len(d.staticIPs))
	if err = rpc.RegisterName("Agent", agent.NewServer(d.staticIPs)); err != nil {
		glog.Fatalf("could not register Agent RPC server: %v", err)
	}
	if err != nil {
		glog.Fatalf("Could not start ControlPlane agent: %v", err)
	}

	// TODO: Integrate this server into the rpc server, or something.
	// Currently its only use is for command execution.
	go func() {
		sio := shell.NewProcessExecutorServer(options.Endpoint, options.DockerRegistry)
		http.ListenAndServe(":50000", sio)
	}()

	return nil
}

func (d *daemon) registerMasterRPC() error {
	glog.V(0).Infoln("registering Master RPC services")

	if err := rpc.RegisterName("Master", master.NewServer(d.facade)); err != nil {
		return fmt.Errorf("could not register rpc server LoadBalancer: %v", err)
	}

	// register the deprecated rpc servers
	if err := rpc.RegisterName("LoadBalancer", d.cpDao); err != nil {
		return fmt.Errorf("could not register rpc server LoadBalancer: %v", err)
	}

	if err := rpc.RegisterName("ControlPlane", d.cpDao); err != nil {
		return fmt.Errorf("could not register rpc server LoadBalancer: %v", err)
	}
	return nil
}
func (d *daemon) initDriver() (datastore.Driver, error) {

	eDriver := elastic.New("localhost", 9200, "controlplane")
	eDriver.AddMapping(host.MAPPING)
	eDriver.AddMapping(pool.MAPPING)
	eDriver.AddMapping(servicetemplate.MAPPING)
	eDriver.AddMapping(service.MAPPING)
	eDriver.AddMapping(addressassignment.MAPPING)
	eDriver.AddMapping(serviceconfigfile.MAPPING)
	eDriver.AddMapping(user.MAPPING)
	err := eDriver.Initialize(10 * time.Second)
	if err != nil {
		return nil, err
	}
	return eDriver, nil
}

func (d *daemon) initFacade() *facade.Facade {
	f := facade.New(options.DockerRegistry)
	return f
}

func (d *daemon) initISVCS() error {
	go func() {
		select {
		case <-d.shutdown:
			glog.Infof("Shutting down isvcs")
			isvcs.Mgr.Stop()
			glog.Infof("isvcs shut down")
			d.waitGroup.Done()
		}
	}()
	d.waitGroup.Add(1)
	return isvcs.Mgr.Start()
}

func (d *daemon) initDAO() (dao.ControlPlane, error) {
	return elasticsearch.NewControlSvc("localhost", 9200, d.facade, options.VarPath, options.VFS, options.DockerRegistry)
}

func (d *daemon) initWeb() {
	// TODO: Make bind port for web server optional?
	glog.V(4).Infof("Starting web server: uiport: %v; port: %v; zookeepers: %v", options.UIPort, options.Endpoint, options.Zookeepers)
	cpserver := web.NewServiceConfig(options.UIPort, options.Endpoint, options.ReportStats, options.HostAliases, options.TLS, options.MuxPort)
	go cpserver.ServeUI()
	go cpserver.Serve(d.shutdown)
}
func (d *daemon) startScheduler() {
	go d.runScheduler()
}

func (d *daemon) runScheduler() {
	for {
		sched, schedShutdown := scheduler.NewScheduler("", d.hostID, d.cpDao, d.facade)
		sched.Start()
		select {
		case <-d.shutdown:
			glog.Info("Shutting down scheduler")
			sched.Stop()
			glog.Info("Scheduler stopped")
			return
		case <-schedShutdown:
			break
		}
	}
}<|MERGE_RESOLUTION|>--- conflicted
+++ resolved
@@ -396,7 +396,6 @@
 			glog.Fatalf("could not register ControlPlaneAgent RPC server: %v", err)
 		}
 
-<<<<<<< HEAD
 		if options.ReportStats {
 			statsdest := fmt.Sprintf("http://%s/api/metrics/store", options.HostStats)
 			statsduration := time.Duration(options.StatsPeriod) * time.Second
@@ -405,32 +404,12 @@
 			if err != nil {
 				glog.Errorf("Error kicking off stats reporter %v", err)
 			} else {
-				defer statsReporter.Close()
+				go func() {
+					defer statsReporter.Close()
+					<-d.shutdown
+				}()
 			}
 		}
-=======
-		go func() {
-			if options.ReportStats {
-				statsdest := fmt.Sprintf("http://%s/api/metrics/store", options.HostStats)
-				statsduration := time.Duration(options.StatsPeriod) * time.Second
-				glog.V(1).Infoln("Staring container statistics reporter")
-				statsReporter, err := stats.NewStatsReporter(statsdest, statsduration, poolBasedConn)
-				if err != nil {
-					glog.Errorf("Error kicking off stats reporter %v", err)
-				}
-				defer statsReporter.Close()
-			}
-			signalChan := make(chan os.Signal, 10)
-			signal.Notify(signalChan, syscall.SIGINT, syscall.SIGTERM)
-			<-signalChan
-			glog.V(0).Info("Shutting down due to interrupt")
-			hostAgent.Shutdown()
-			glog.Info("Agent shutdown")
-			isvcs.Mgr.Stop()
-			os.Exit(0)
-		}()
-
->>>>>>> 2f3c015f
 	}()
 
 	glog.Infof("agent start staticips: %v [%d]", d.staticIPs, len(d.staticIPs))
