--- conflicted
+++ resolved
@@ -341,11 +341,8 @@
 			signal.Notify(signalChan, syscall.SIGINT, syscall.SIGTERM)
 			<-signalChan
 			glog.V(0).Info("Shutting down due to interrupt")
-			if err := hostAgent.Shutdown(); err != nil {
-				glog.V(1).Infof("Agent shutdown with error: %v", err)
-			} else {
-				glog.Info("Agent shutdown")
-			}
+			hostAgent.Shutdown()
+			glog.Info("Agent shutdown")
 			isvcs.Mgr.Stop()
 			os.Exit(0)
 		}()
@@ -367,22 +364,9 @@
 	if err = rpc.RegisterName("Agent", agent.NewServer(d.staticIPs)); err != nil {
 		glog.Fatalf("could not register Agent RPC server: %v", err)
 	}
-
-<<<<<<< HEAD
 	if err != nil {
 		glog.Fatalf("Could not start ControlPlane agent: %v", err)
 	}
-=======
-	go func() {
-		signalChan := make(chan os.Signal, 10)
-		signal.Notify(signalChan, syscall.SIGINT, syscall.SIGTERM)
-		<-signalChan
-		glog.V(0).Info("Shutting down due to interrupt")
-		hostAgent.Shutdown()
-		isvcs.Mgr.Stop()
-		os.Exit(0)
-	}()
->>>>>>> e936d180
 
 	// TODO: Integrate this server into the rpc server, or something.
 	// Currently its only use is for command execution.
