// Copyright 2014 The Serviced Authors.
// Licensed under the Apache License, Version 2.0 (the "License");
// you may not use this file except in compliance with the License.
// You may obtain a copy of the License at
//
//     http://www.apache.org/licenses/LICENSE-2.0
//
// Unless required by applicable law or agreed to in writing, software
// distributed under the License is distributed on an "AS IS" BASIS,
// WITHOUT WARRANTIES OR CONDITIONS OF ANY KIND, either express or implied.
// See the License for the specific language governing permissions and
// limitations under the License.

package cmd

import (
	"bytes"
	"encoding/json"
	"errors"
	"fmt"
	"os"
	"os/exec"
	"os/signal"
	"path"
	"sort"
	"strconv"
	"strings"
	"syscall"
	"text/template"
	"time"

	"github.com/Sirupsen/logrus"
	"github.com/codegangsta/cli"
	"github.com/control-center/serviced/cli/api"
	"github.com/control-center/serviced/domain/service"
	"github.com/control-center/serviced/domain/servicedefinition"
	"github.com/control-center/serviced/utils"
)

var unstartedTime = time.Date(1999, 12, 31, 23, 59, 0, 0, time.UTC)

// Initializer for serviced service subcommands
func (c *ServicedCli) initService() {

	c.app.Commands = append(c.app.Commands, cli.Command{
		Name:        "service",
		Usage:       "Administers services",
		Description: "",
		Subcommands: []cli.Command{
			{
				Name:         "list",
				Usage:        "Lists all services",
				Description:  "serviced service list [SERVICEID]",
				BashComplete: c.printServicesFirst,
				Action:       c.cmdServiceList,
				Flags: []cli.Flag{
					cli.BoolFlag{
						Name:  "verbose, v",
						Usage: "Show JSON format",
					},
					cli.BoolFlag{
						Name:  "ascii, a",
						Usage: "use ascii characters for service tree (env SERVICED_TREE_ASCII=1 will default to ascii)",
					},
					cli.StringFlag{
						Name:  "format",
						Value: "",
						Usage: "format the output using the given go template",
					},
					cli.StringFlag{
						Name:  "show-fields",
						Value: "Name,ServiceID,Inst,ImageID,Pool,DState,Launch,DepID",
						Usage: "Comma-delimited list describing which fields to display",
					},
					cli.BoolFlag{
						Name:  "no-prefix-match, np",
						Usage: "Make SERVICEID matches on name strict 'ends with' matches",
					},
				},
			}, {
				Name:        "status",
				Usage:       "Displays the status of deployed services",
				Description: "serviced service status { SERVICEID | SERVICENAME | [POOL/]...PARENTNAME.../SERVICENAME }",
				Action:      c.cmdServiceStatus,
				Flags: []cli.Flag{
					cli.BoolFlag{
						Name:  "ascii, a",
						Usage: "use ascii characters for service tree (env SERVICED_TREE_ASCII=1 will default to ascii)",
					},
					cli.StringFlag{
						Name:  "show-fields",
						Value: "Name,ServiceID,Status,HC Fail,Healthcheck,Healthcheck Status,Uptime,RAM,Cur/Max/Avg,Hostname,InSync,DockerID",
						Usage: "Comma-delimited list describing which fields to display",
					},
					cli.BoolFlag{
						Name:  "no-prefix-match, np",
						Usage: "Make SERVICEID matches on name strict 'ends with' matches",
					},
				},
			}, {
				Name:        "add",
				Usage:       "Adds a new service",
				Description: "serviced service add NAME IMAGEID COMMAND",
				Action:      c.cmdServiceAdd,
				Flags: []cli.Flag{
					cli.GenericFlag{
						Name:  "p",
						Value: &api.PortMap{},
						Usage: "Expose a port for this service (e.g. -p tcp:3306:mysql)",
					},
					cli.GenericFlag{
						Name:  "q",
						Value: &api.PortMap{},
						Usage: "Map a remote service port (e.g. -q tcp:3306:mysql)",
					},
					cli.StringFlag{
						Name:  "parent-id",
						Value: "",
						Usage: "Parent service ID for which this service relates",
					},
				},
			}, {
				Name:        "clone",
				Usage:       "Clones a new service",
				Description: "serviced service clone { SERVICEID | SERVICENAME | [DEPLOYMENTID/]...PARENTNAME.../SERVICENAME }",
				Action:      c.cmdServiceClone,
				Flags: []cli.Flag{
					cli.StringFlag{
						Name:  "suffix",
						Value: "",
						Usage: "name to append to service name, volumes, endpoints",
					},
					cli.BoolFlag{
						Name:  "no-prefix-match, np",
						Usage: "Make SERVICEID matches on name strict 'ends with' matches",
					},
				},
			}, {
				Name:         "remove",
				ShortName:    "rm",
				Usage:        "Removes an existing service",
				Description:  "serviced service remove SERVICEID",
				BashComplete: c.printServicesAll,
				Action:       c.cmdServiceRemove,
				Flags: []cli.Flag{
					cli.BoolFlag{
						Name:  "no-prefix-match, np",
						Usage: "Make SERVICEID matches on name strict 'ends with' matches",
					},
				},
			}, {
				Name:         "edit",
				Usage:        "Edits an existing service in a text editor",
				Description:  "serviced service edit SERVICEID",
				BashComplete: c.printServicesFirst,
				Action:       c.cmdServiceEdit,
				Flags: []cli.Flag{
					cli.StringFlag{
						Name:  "editor, e",
						Value: os.Getenv("EDITOR"),
						Usage: "Editor used to update the service definition",
					},
					cli.BoolFlag{
						Name:  "no-prefix-match, np",
						Usage: "Make SERVICEID matches on name strict 'ends with' matches",
					},
				},
			}, {
				Name:         "assign-ip",
				Usage:        "Assigns an IP address to a service's endpoints requiring an explicit IP address",
				Description:  "serviced service assign-ip SERVICEID [IPADDRESS]",
				BashComplete: c.printServicesFirst,
				Action:       c.cmdServiceAssignIP,
				Flags: []cli.Flag{
					cli.BoolFlag{
						Name:  "no-prefix-match, np",
						Usage: "Make SERVICEID matches on name strict 'ends with' matches",
					},
				},
			}, {
				Name:         "start",
				Usage:        "Starts one or more services",
				Description:  "serviced service start SERVICEID ...",
				BashComplete: c.printServicesFirst,
				Action:       c.cmdServiceStart,
				Flags: []cli.Flag{
					cli.BoolTFlag{
						Name:  "auto-launch",
						Usage: "Recursively schedules child services",
					},
					cli.BoolFlag{
						Name:  "sync, s",
						Usage: "Schedules services synchronously",
					},
					cli.BoolFlag{
						Name:  "no-prefix-match, np",
						Usage: "Make SERVICEID matches on name strict 'ends with' matches",
					},
				},
			}, {
				Name:         "restart",
				Usage:        "Restarts one or more services",
				Description:  "serviced service restart { SERVICEID | INSTANCEID } ...",
				BashComplete: c.printServicesFirst,
				Action:       c.cmdServiceRestart,
				Flags: []cli.Flag{
					cli.BoolTFlag{
						Name:  "auto-launch",
						Usage: "Recursively schedules child services",
					},
					cli.BoolFlag{
						Name:  "sync, s",
						Usage: "Schedules services synchronously",
					},
					cli.BoolFlag{
						Name:  "rebalance",
						Usage: "Stops all instances before restarting them, instead of performing a rolling restart",
					},
					cli.BoolFlag{
						Name:  "no-prefix-match, np",
						Usage: "Make SERVICEID matches on name strict 'ends with' matches",
					},
				},
			}, {
				Name:         "stop",
				Usage:        "Stops one or more services",
				Description:  "serviced service stop SERVICEID ...",
				BashComplete: c.printServicesFirst,
				Action:       c.cmdServiceStop,
				Flags: []cli.Flag{
					cli.BoolTFlag{
						Name:  "auto-launch",
						Usage: "Recursively schedules child services",
					},
					cli.BoolFlag{
						Name:  "sync, s",
						Usage: "Schedules services synchronously",
					},
					cli.BoolFlag{
						Name:  "no-prefix-match, np",
						Usage: "Make SERVICEID matches on name strict 'ends with' matches",
					},
				},
			}, {
				Name:         "pause",
				Usage:        "Pauses one or more services",
				Description:  "serviced service pause SERVICEID ...",
				BashComplete: c.printServicesFirst,
				Action:       c.cmdServicePause,
				Flags: []cli.Flag{
					cli.BoolTFlag{
						Name:  "auto-launch",
						Usage: "Recursively schedules child services",
					},
					cli.BoolFlag{
						Name:  "sync, s",
						Usage: "Schedules services synchronously",
					},
					cli.BoolFlag{
						Name:  "no-prefix-match, np",
						Usage: "Make SERVICEID matches on name strict 'ends with' matches",
					},
				},
			}, {
				Name:         "shell",
				Usage:        "Starts a service instance",
				Description:  "serviced service shell SERVICEID [COMMAND]",
				BashComplete: c.printServicesFirst,
				Before:       c.cmdServiceShell,
				Flags: []cli.Flag{
					cli.StringFlag{
						Name:  "saveas, s",
						Value: "",
						Usage: "saves the service instance with the given name",
					},
					cli.BoolFlag{
						Name:  "interactive, i",
						Usage: "runs the service instance as a tty",
					},
					cli.StringSliceFlag{
						Name:  "mount",
						Value: &cli.StringSlice{},
						Usage: "bind mount: HOST_PATH[,CONTAINER_PATH]",
					},
					cli.BoolFlag{
						Name:  "no-prefix-match, np",
						Usage: "Make SERVICEID matches on name strict 'ends with' matches",
					},
				},
			}, {
				Name:         "run",
				Usage:        "Runs a service command in a service instance",
				Description:  "serviced service run SERVICEID COMMAND [ARGS]",
				BashComplete: c.printServiceRun,
				Before:       c.cmdServiceRun,
				Flags: []cli.Flag{
					cli.BoolFlag{
						Name:  "interactive, i",
						Usage: "runs the service instance as a tty",
					},
					cli.BoolFlag{
						Name:  "logtostderr",
						Usage: "enable/disable detailed serviced run logging (false by default)",
					},
					cli.BoolTFlag{
						Name:  "logstash",
						Usage: "enable/disable log stash (true by default)",
					},
					cli.StringFlag{
						Name:  "logstash-settle-time",
						Value: "5s",
						Usage: "time duration to wait for logstash to flush log messages before closing",
					},
					cli.StringSliceFlag{
						Name:  "mount",
						Value: &cli.StringSlice{},
						Usage: "bind mount: HOST_PATH[,CONTAINER_PATH]",
					},
					cli.StringFlag{
						Name:  "user",
						Value: "",
						Usage: "container username used to run command",
					},
					cli.BoolFlag{
						Name:  "no-prefix-match, np",
						Usage: "Make SERVICEID matches on name strict 'ends with' matches",
					},
				},
			}, {
				Name:         "attach",
				Usage:        "Run an arbitrary command in a running service container",
				Description:  "serviced service attach { SERVICEID | SERVICENAME | DEPLOYMENTID/...PARENTNAME.../SERVICENAME/INSTANCE } [COMMAND]",
				BashComplete: c.printServicesFirst,
				Before:       c.cmdServiceAttach,
				Flags: []cli.Flag{
					cli.BoolFlag{
						Name:  "no-prefix-match, np",
						Usage: "Make SERVICEID matches on name strict 'ends with' matches",
					},
				},
			}, {
				Name:         "action",
				Usage:        "Run a predefined action in a running service container",
				Description:  "serviced service action { SERVICEID | SERVICENAME | DEPLOYMENTID/...PARENTNAME.../SERVICENAME/INSTANCE } ACTION",
				BashComplete: c.printServicesFirst,
				Before:       c.cmdServiceAction,
				Flags: []cli.Flag{
					cli.BoolFlag{
						Name:  "no-prefix-match, np",
						Usage: "Make SERVICEID matches on name strict 'ends with' matches",
					},
				},
			}, {
				Name:         "logs",
				Usage:        "Output the logs of a running service container - calls docker logs",
				Description:  "serviced service logs { SERVICEID | SERVICENAME | DEPLOYMENTID/...PARENTNAME.../SERVICENAME/INSTANCE }",
				BashComplete: c.printServicesFirst,
				Before:       c.cmdServiceLogs,
				Flags: []cli.Flag{
					cli.BoolFlag{
						Name:  "no-prefix-match, np",
						Usage: "Make SERVICEID matches on name strict 'ends with' matches",
					},
				},
			}, {
				Name:         "list-snapshots",
				Usage:        "Lists the snapshots for a service",
				Description:  "serviced service list-snapshots SERVICEID",
				BashComplete: c.printServicesFirst,
				Action:       c.cmdServiceListSnapshots,
				Flags: []cli.Flag{
					cli.BoolFlag{
						Name:  "show-tags, t",
						Usage: "shows the tags associated with each snapshot",
					},
					cli.BoolFlag{
						Name:  "no-prefix-match, np",
						Usage: "Make SERVICEID matches on name strict 'ends with' matches",
					},
				},
			}, {
				Name:         "snapshot",
				Usage:        "Takes a snapshot of the service",
				Description:  "serviced service snapshot SERVICEID",
				BashComplete: c.printServicesFirst,
				Action:       c.cmdServiceSnapshot,
				Flags: []cli.Flag{
					cli.StringFlag{
						Name:  "description, d",
						Value: "",
						Usage: "a description of the snapshot",
					},
					cli.StringFlag{
						Name:  "tag, t",
						Value: "",
						Usage: "a unique tag for the snapshot",
					},
					cli.BoolFlag{
						Name:  "no-prefix-match, np",
						Usage: "Make SERVICEID matches on name strict 'ends with' matches",
					},
				},
			}, {
				Name:         "endpoints",
				Usage:        "List the endpoints defined for the service",
				Description:  "serviced service endpoints SERVICEID",
				BashComplete: c.printServicesFirst,
				Action:       c.cmdServiceEndpoints,
				Flags: []cli.Flag{
					cli.BoolFlag{
						Name:  "imports, i",
						Usage: "include only imported endpoints",
					},
					cli.BoolFlag{
						Name:  "all, a",
						Usage: "include all endpoints (imports and exports)",
					},
					cli.BoolFlag{
						Name:  "verify, v",
						Usage: "verify endpoints",
					},
					cli.BoolFlag{
						Name:  "no-prefix-match, np",
						Usage: "Make SERVICEID matches on name strict 'ends with' matches",
					},
				},
			}, {
				Name:        "public-endpoints",
				Usage:       "Manage public endpoints for a service",
				Description: "serviced service public-endpoints",
				Subcommands: []cli.Command{
					{
						Name:        "list",
						Usage:       "Lists public endpoints for a service",
						Description: "serviced service public-endpoints list [SERVICEID] [ENDPOINTNAME]",
						Action:      c.cmdPublicEndpointsListAll,
						Flags: []cli.Flag{
							cli.BoolFlag{
								Name:  "ascii, a",
								Usage: "use ascii characters for service tree (env SERVICED_TREE_ASCII=1 will default to ascii)",
							},
							cli.BoolFlag{
								Name:  "ports",
								Usage: "Show port public endpoints",
							},
							cli.BoolFlag{
								Name:  "vhosts",
								Usage: "Show vhost public endpoints",
							},
							cli.StringFlag{
								Name:  "show-fields",
								Value: "Service,ServiceID,Endpoint,Type,Protocol,Name,Enabled",
								Usage: "Comma-delimited list describing which fields to display",
							},
							cli.BoolFlag{
								Name:  "verbose, v",
								Usage: "Show JSON format",
							},
							cli.BoolFlag{
								Name:  "no-prefix-match, np",
								Usage: "Make SERVICEID matches on name strict 'ends with' matches",
							},
						},
					},
					{
						Name:        "port",
						Usage:       "Manages port public endpoints for a service",
						Description: "serviced service public-endpoints port",
						Subcommands: []cli.Command{
							{
								Name:        "list",
								Usage:       "List port public endpoints for a service",
								Description: "serviced service public-endpoints port list [SERVICEID] [ENDPOINTNAME]",
								Action:      c.cmdPublicEndpointsPortList,
								Flags: []cli.Flag{
									cli.BoolFlag{
										Name:  "ascii, a",
										Usage: "use ascii characters for service tree (env SERVICED_TREE_ASCII=1 will default to ascii)",
									},
									cli.StringFlag{
										Name:  "show-fields",
										Value: "Service,ServiceID,Endpoint,Type,Protocol,Name,Enabled",
										Usage: "Comma-delimited list describing which fields to display",
									},
									cli.BoolFlag{
										Name:  "verbose, v",
										Usage: "Show JSON format",
									},
									cli.BoolFlag{
										Name:  "no-prefix-match, np",
										Usage: "Make SERVICEID matches on name strict 'ends with' matches",
									},
								},
							},
							{
								Name:        "add",
								Usage:       "Add a port public endpoint to a service",
								Description: "serviced service public-endpoints port add <SERVICEID> <ENDPOINTNAME> <PORTADDR> <PROTOCOL> <ENABLED>",
								Action:      c.cmdPublicEndpointsPortAdd,
								Flags: []cli.Flag{
									cli.BoolFlag{
										Name:  "restart, r",
										Usage: "Restart the service after adding the port if the service is currently running",
									},
									cli.BoolFlag{
										Name:  "no-prefix-match, np",
										Usage: "Make SERVICEID matches on name strict 'ends with' matches",
									},
								},
							},
							{
								Name:        "remove",
								ShortName:   "rm",
								Usage:       "Remove a port public endpoint from a service",
								Description: "serviced service public-endpoints port remove <SERVICEID> <ENDPOINTNAME> <PORTADDR>",
								Action:      c.cmdPublicEndpointsPortRemove,
								Flags: []cli.Flag{
									cli.BoolFlag{
										Name:  "no-prefix-match, np",
										Usage: "Make SERVICEID matches on name strict 'ends with' matches",
									},
								},
							},
							{
								Name:        "enable",
								Usage:       "Enable/Disable a port public endpoint for a service",
								Description: "serviced service public-endpoints port enable <SERVICEID> <ENDPOINTNAME> <PORTADDR> true|false",
								Action:      c.cmdPublicEndpointsPortEnable,
								Flags: []cli.Flag{
									cli.BoolFlag{
										Name:  "no-prefix-match, np",
										Usage: "Make SERVICEID matches on name strict 'ends with' matches",
									},
								},
							},
						},
					},
					{
						Name:        "vhost",
						Usage:       "Manages vhost public endpoints for a service",
						Description: "serviced service public-endpoints vhost",
						Subcommands: []cli.Command{
							{
								Name:        "list",
								Usage:       "List vhost public endpoints for a service",
								Description: "serviced service public-endpoints vhost list [SERVICEID] [ENDPOINTNAME]",
								Action:      c.cmdPublicEndpointsVHostList,
								Flags: []cli.Flag{
									cli.BoolFlag{
										Name:  "ascii, a",
										Usage: "use ascii characters for service tree (env SERVICED_TREE_ASCII=1 will default to ascii)",
									},
									cli.StringFlag{
										Name:  "show-fields",
										Value: "Service,ServiceID,Endpoint,Type,Protocol,Name,Enabled",
										Usage: "Comma-delimited list describing which fields to display",
									},
									cli.BoolFlag{
										Name:  "verbose, v",
										Usage: "Show JSON format",
									},
									cli.BoolFlag{
										Name:  "no-prefix-match, np",
										Usage: "Make SERVICEID matches on name strict 'ends with' matches",
									},
								},
							},
							{
								Name:        "add",
								Usage:       "Add a vhost public endpoint to a service",
								Description: "serviced service public-endpoints vhost add <SERVICEID> <ENDPOINTNAME> <VHOST> <ENABLED>",
								Action:      c.cmdPublicEndpointsVHostAdd,
								Flags: []cli.Flag{
									cli.BoolFlag{
										Name:  "no-prefix-match, np",
										Usage: "Make SERVICEID matches on name strict 'ends with' matches",
									},
								},
							},
							{
								Name:        "remove",
								ShortName:   "rm",
								Usage:       "Remove a vhost public endpoint from a service",
								Description: "serviced service public-endpoints vhost remove <SERVICEID> <ENDPOINTNAME> <VHOST>",
								Action:      c.cmdPublicEndpointsVHostRemove,
								Flags: []cli.Flag{
									cli.BoolFlag{
										Name:  "no-prefix-match, np",
										Usage: "Make SERVICEID matches on name strict 'ends with' matches",
									},
								},
							},
							{
								Name:        "enable",
								Usage:       "Enable/Disable a vhost public endpoint for a service",
								Description: "serviced service public-endpoints vhost enable <SERVICEID> <ENDPOINTNAME> <VHOST> true|false",
								Action:      c.cmdPublicEndpointsVHostEnable,
								Flags: []cli.Flag{
									cli.BoolFlag{
										Name:  "no-prefix-match, np",
										Usage: "Make SERVICEID matches on name strict 'ends with' matches",
									},
								},
							},
						},
					},
				},
			},
			{
				Name:         "clear-emergency",
				Usage:        "Clears the 'emergency shutdown' state for a service and all child services",
				Description:  "serviced service clear-emergency { SERVICEID | SERVICENAME | DEPLOYMENTID/...PARENTNAME.../SERVICENAME }",
				BashComplete: c.printServicesFirst,
				Action:       c.cmdServiceClearEmergency,
				Flags: []cli.Flag{
					cli.BoolFlag{
						Name:  "no-prefix-match, np",
						Usage: "Make SERVICEID matches on name strict 'ends with' matches",
					},
				},
			},
			{
				Name:         "remove-ip",
				Usage:        "Remove the IP assignment of a service's endpoints",
				Description:  "serviced service remove-ip <SERVICEID> <ENDPOINTNAME>",
				BashComplete: c.printServicesFirst,
				Action:       c.cmdServiceRemoveIP,
				Flags: []cli.Flag{
					cli.BoolFlag{
						Name:  "no-prefix-match, np",
						Usage: "Make SERVICEID matches on name strict 'ends with' matches",
					},
				},
			},
			{
				Name:         "set-ip",
				Usage:        "Setting an IP address to a service's endpoints requiring an explicit IP address. If ip is not provided it does an automatic assignment",
				Description:  "serviced service set-ip <SERVICEID> <ENDPOINTNAME> [ADDRESS] [--port=PORT] [--proto=PROTOCOL]",
				BashComplete: c.printServicesFirst,
				Action:       c.cmdServiceSetIP,
				Flags: []cli.Flag{
					cli.IntFlag{
						Name:  "port",
						Usage: "determine the port your service will use",
					},
					cli.StringFlag{
						Name:  "proto",
						Usage: "determine the port protocol your service will use",
					},
					cli.BoolFlag{
						Name:  "no-prefix-match, np",
						Usage: "Make SERVICEID matches on name strict 'ends with' matches",
					},
				},
			},
			{
				Name:        "tune",
				Usage:       "Adjust instance count, RAM commitment, or RAM threshold for a service.",
				Description: "serviced service tune SERVICEID",
				Action:      c.cmdServiceTune,
				Flags: []cli.Flag{
					cli.IntFlag{
						Name:  "instances",
						Usage: "Instance count for this service",
					},
					cli.StringFlag{
						Name:  "ramCommitment",
						Usage: "RAM Commitment for this service",
					},
					cli.StringFlag{
						Name:  "ramThreshold",
						Usage: "RAM Threshold for this service",
					},
					cli.BoolFlag{
						Name:  "no-prefix-match, np",
						Usage: "Make SERVICEID matches on name strict 'ends with' matches",
					},
				},
			},
			{
				Name:        "config",
				Usage:       "Manage config files for services",
				Description: "serviced service config",
				Subcommands: []cli.Command{
					{
						Name:        "list",
						Usage:       "List all config files for a given service, or the contents of one named file.",
						Description: "serviced service config list SERVICEID [FILENAME]",
						Action:      c.cmdServiceConfigList,
						Flags: []cli.Flag{
							cli.BoolFlag{
								Name:  "no-prefix-match, np",
								Usage: "Make SERVICEID matches on name strict 'ends with' matches",
							},
						},
					},
					{
						Name:        "edit",
						Usage:       "Edit one config file for a given service",
						Description: "serviced service config edit SERVICEID FILENAME",
						Action:      c.cmdServiceConfigEdit,
						Flags: []cli.Flag{
							cli.StringFlag{
								Name:  "editor, e",
								Value: os.Getenv("EDITOR"),
								Usage: "Editor used to update the config file",
							},
							cli.BoolFlag{
								Name:  "no-prefix-match, np",
								Usage: "Make SERVICEID matches on name strict 'ends with' matches",
							},
						},
					},
				},
			},
		},
	})
}

// Returns a list of all the available service IDs
func (c *ServicedCli) services() (data []string) {
	svcs, err := c.driver.GetAllServiceDetails()
	if err != nil || svcs == nil || len(svcs) == 0 {
		return
	}

	data = make([]string, len(svcs))
	for i, s := range svcs {
		data[i] = s.ID
	}

	return
}

// Returns a list of runnable commands for a particular service
func (c *ServicedCli) serviceCommands(id string) (data []string) {
	svc, err := c.driver.GetService(id)
	if err != nil || svc == nil {
		return
	}

	data = make([]string, len(svc.Commands))
	i := 0
	for r := range svc.Commands {
		data[i] = r
		i++
	}

	return
}

// Returns a list of actionable commands for a particular service
func (c *ServicedCli) serviceActions(id string) (data []string) {
	svc, err := c.driver.GetService(id)
	if err != nil || svc == nil {
		return
	}

	data = make([]string, len(svc.Actions))
	i := 0
	for a := range svc.Actions {
		data[i] = a
		i++
	}

	return
}

// Bash-completion command that prints a list of available services as the
// first argument
func (c *ServicedCli) printServicesFirst(ctx *cli.Context) {
	if len(ctx.Args()) > 0 {
		return
	}
	fmt.Println(strings.Join(c.services(), "\n"))
}

// Bash-completion command that prints a list of available services as all
// arguments
func (c *ServicedCli) printServicesAll(ctx *cli.Context) {
	args := ctx.Args()
	svcs := c.services()

	// If arg is a service don't add to the list
	for _, s := range svcs {
		for _, a := range args {
			if s == a {
				goto next
			}
		}
		fmt.Println(s)
	next:
	}
}

func (c *ServicedCli) printHelpForRun(svc *service.Service, command string) (returncode int) {
	var (
		found             bool
		availablecommands []string
	)
	for commandname := range svc.Commands {
		availablecommands = append(availablecommands, commandname)
		if commandname == command {
			found = true
		}
	}

	sort.Strings(availablecommands)
	if command == "help" {
		fmt.Printf("Available commands for %v:\n", svc.Name)
		for _, commandname := range availablecommands {
			fmt.Printf("    %-20v  %v\n", commandname, svc.Commands[commandname].Description)
		}
		if len(availablecommands) == 0 {
			fmt.Println("    No commands available.")
		}
		return 0

	} else if !found {
		fmt.Printf("Command %#v not available.\n", command)
		fmt.Printf("Available commands for %v:\n", svc.Name)
		for _, commandname := range availablecommands {
			fmt.Printf("    %-20v  %v\n", commandname, svc.Commands[commandname].Description)
		}
		if len(availablecommands) == 0 {
			fmt.Println("    No commands available.")
		}
		return 1

	}
	return -1
}

// Bash-completion command that completes the service ID as the first argument
// and runnable commands as the second argument
func (c *ServicedCli) printServiceRun(ctx *cli.Context) {
	var output []string

	args := ctx.Args()
	switch len(args) {
	case 0:
		output = c.services()
	case 1:
		output = c.serviceCommands(args[0])
	}
	fmt.Println(strings.Join(output, "\n"))
}

// buildServicePaths returns a map where map[service.ID] = fullpath
func (c *ServicedCli) buildServicePaths(svcs []service.ServiceDetails) (map[string]string, error) {
	svcMap := make(map[string]service.ServiceDetails)
	for _, svc := range svcs {
		svcMap[svc.ID] = svc
	}

	// likely that svcs contains all services since it was likely populated with getServices()
	// however, ensure that parent services are in svcMap
	for _, svc := range svcs {
		parentID := svc.ParentServiceID
		for parentID != "" {
			if _, ok := svcMap[parentID]; ok {
				break // break from inner for loop
			}
			svc, err := c.driver.GetServiceDetails(parentID)
			if err != nil || svc == nil {
				return nil, fmt.Errorf("unable to retrieve service for id:%s %s", parentID, err)
			}
			svcMap[parentID] = *svc

			parentID = svc.ParentServiceID
		}
	}

	// recursively build full path for all services
	pathmap := make(map[string]string)
	for _, svc := range svcs {
		fullpath := svc.Name
		parentServiceID := svc.ParentServiceID

		for parentServiceID != "" {
			fullpath = path.Join(svcMap[parentServiceID].Name, fullpath)
			parentServiceID = svcMap[parentServiceID].ParentServiceID
		}

		pathmap[svc.ID] = strings.ToLower(fullpath)
	}

	return pathmap, nil
}

// cmdSetTreeCharset sets the default behavior for --ASCII, SERVICED_TREE_ASCII, and stdout pipe
func cmdSetTreeCharset(ctx *cli.Context, config utils.ConfigReader) {
	if ctx.Bool("ascii") {
		treeCharset = treeASCII
	} else if !utils.Isatty(os.Stdout) {
		treeCharset = treeSPACE
	} else if config.BoolVal("TREE_ASCII", false) {
		treeCharset = treeASCII
	}
}

// searchForService gets the service and instance id from a provided service
// string, being either a deploymentPath/servicepath/instanceid or
// serviceid/instanceid
func (c *ServicedCli) searchForService(keyword string, prefix bool) (*service.ServiceDetails, int, error) {

	// If the last segment is an integer, it is an instance ID
	servicepath, instanceIDString := path.Split(keyword)
	instanceID := -1
	if num, err := strconv.Atoi(instanceIDString); err != nil {
		// It's not an integer, so just use the original path
		servicepath = keyword
	} else {
		instanceID = num
	}

	matches, err := c.driver.ResolveServicePath(servicepath, prefix)
	if err != nil {
		return nil, 0, err
	}

	// check the number of matches
	if count := len(matches); count == 0 {
		return nil, 0, errors.New("service not found")
	} else if count == 1 {
		return &matches[0], instanceID, nil
	}

	// more than one match, display a dialog
	var svcpath func(*service.ServiceDetails) string
	svcpath = func(svc *service.ServiceDetails) string {
		parent := svc.Parent
		if parent != nil {
			return path.Join(svcpath(parent), svc.Name)
		}
		return path.Join(svc.DeploymentID, svc.Name)
	}

	t := NewTable("Name,ServiceID,DepID/Path")
	t.Padding = 6
	for _, row := range matches {
		t.AddRow(map[string]interface{}{
			"Name":       row.Name,
			"ServiceID":  row.ID,
			"PoolID":     row.PoolID,
			"DepID/Path": svcpath(&row),
		})
	}
	t.Print()
	return nil, 0, fmt.Errorf("multiple results found; select one from list")
}

// serviced service status
func (c *ServicedCli) cmdServiceStatus(ctx *cli.Context) {
	var states map[string]map[string]interface{}
	var err error

	//Determine whether to show healthcheck fields and rows based on user input:
	//   By default, we only show individual healthcheck rows if a specific service is requested
	//   However, we will show them if the user explicitly requests the "Healthcheck" or "Healthcheck Status" fields
	showIndividualHealthChecks := false       //whether or not to add rows to the table for individual health checks.
	fieldsToShow := ctx.String("show-fields") //we will modify this if not user-set

	if !ctx.IsSet("show-fields") {
		//only show the appropriate health fields based on arguments
		if len(ctx.Args()) > 0 { //don't show "HC Fail"
			fieldsToShow = strings.Replace(fieldsToShow, "HC Fail,", "", -1)
			fieldsToShow = strings.Replace(fieldsToShow, ",HC Fail", "", -1) //in case it was last in the list
		} else { //don't show "Healthcheck" or "Healthcheck Status"

			fieldsToShow = strings.Replace(fieldsToShow, "Healthcheck Status,", "", -1)
			fieldsToShow = strings.Replace(fieldsToShow, ",Healthcheck Status", "", -1) //in case it was last in the list

			fieldsToShow = strings.Replace(fieldsToShow, "Healthcheck,", "", -1)
			fieldsToShow = strings.Replace(fieldsToShow, ",Healthcheck", "", -1) //in case it was last in the list
		}
	}

	//set showIndividualHealthChecks based on the fields
	showIndividualHealthChecks = strings.Contains(fieldsToShow, "Healthcheck") || strings.Contains(fieldsToShow, "Healthcheck Status")

	if len(ctx.Args()) > 0 {
		svc, _, err := c.searchForService(ctx.Args().First(), ctx.Bool("no-prefix-match"))
		if err != nil {
			fmt.Fprintln(os.Stderr, err)
			return
		}
		if states, err = c.driver.GetServiceStatus(svc.ID); err != nil {
			fmt.Fprintln(os.Stderr, err)
			return
		}
	} else {
		if states, err = c.driver.GetServiceStatus(""); err != nil {
			fmt.Fprintln(os.Stderr, err)
			return
		}
	}

	cmdSetTreeCharset(ctx, c.config)

	t := NewTable(fieldsToShow)
	childmap := make(map[string][]string)
	for id, state := range states {
		parent := fmt.Sprintf("%v", state["ParentID"])
		childmap[parent] = append(childmap[parent], id)
	}

	var addRows func(string)
	addRows = func(root string) {
		rows := childmap[root]
		if len(rows) > 0 {
			sort.Strings(rows)
			t.IndentRow()
			defer t.DedentRow()
			for _, rowid := range childmap[root] {
				row := states[rowid]
				if _, ok := row["Healthcheck"]; !ok || showIndividualHealthChecks { //if this is a healthcheck row, only include it if showIndividualHealthChecks is true
					t.AddRow(row)
				}

				nextRoot := rowid
				addRows(nextRoot)
			}
		}
	}
	addRows("")
	t.Padding = 3
	t.Print()
	return
}

// serviced service list [--verbose, -v] [SERVICEID]
func (c *ServicedCli) cmdServiceList(ctx *cli.Context) {
	if len(ctx.Args()) > 0 {
		svc, _, err := c.searchForService(ctx.Args().First(), ctx.Bool("no-prefix-match"))
		if err != nil {
			fmt.Fprintln(os.Stderr, err)
			return
		}

		if service, err := c.driver.GetService(svc.ID); err != nil {
			fmt.Fprintln(os.Stderr, err)
		} else if service == nil {
			fmt.Fprintln(os.Stderr, "service not found")
			return
		} else {
			if ctx.String("format") == "" {
				if jsonService, err := json.MarshalIndent(service, " ", "  "); err != nil {
					fmt.Fprintf(os.Stderr, "failed to marshal service definition: %s\n", err)
				} else {
					fmt.Println(string(jsonService))
				}
			} else {
				tpl := ctx.String("format")
				log := log.WithFields(logrus.Fields{
					"format": tpl,
				})
				if tmpl, err := template.New("template").Parse(tpl); err != nil {
					log.WithError(err).Error("Unable to parse format template")
				} else if err := tmpl.Execute(os.Stdout, service); err != nil {
					log.WithError(err).Error("Unable to execute template")
				}
			}
		}
		return
	}

	services, err := c.driver.GetAllServiceDetails()
	if err != nil {
		fmt.Fprintln(os.Stderr, err)
		return
	} else if services == nil || len(services) == 0 {
		fmt.Fprintln(os.Stderr, "no services found")
		return
	}

	if ctx.Bool("verbose") {
		if jsonService, err := json.MarshalIndent(services, " ", "  "); err != nil {
			fmt.Fprintf(os.Stderr, "failed to marshal service definitions: %s\n", err)
		} else {
			fmt.Println(string(jsonService))
		}
	} else if ctx.String("format") == "" {

		cmdSetTreeCharset(ctx, c.config)

		servicemap := api.NewServiceMap(services)
		t := NewTable(ctx.String("show-fields"))

		var addRows func(string)
		addRows = func(root string) {
			rowids := servicemap.Tree()[root]
			if len(rowids) > 0 {
				sort.Strings(rowids)
				t.IndentRow()
				defer t.DedentRow()
				for _, rowid := range rowids {
					row := servicemap.Get(rowid)
					// truncate the image id
					var imageID string
					if strings.TrimSpace(row.ImageID) != "" {
						id := strings.SplitN(row.ImageID, "/", 3)
						id[0] = "..."
						id[1] = id[1][:7] + "..."
						imageID = strings.Join(id, "/")
					}
					t.AddRow(map[string]interface{}{
						"Name":      row.Name,
						"ServiceID": row.ID,
						"Inst":      row.Instances,
						"ImageID":   imageID,
						"Pool":      row.PoolID,
						"DState":    row.DesiredState,
						"Launch":    row.Launch,
						"DepID":     row.DeploymentID,
					})
					addRows(row.ID)
				}
			}
		}
		addRows("")
		t.Padding = 6
		t.Print()
	} else {
		tpl := ctx.String("format")
		log := log.WithFields(logrus.Fields{
			"format": tpl,
		})
		tmpl, err := template.New("template").Parse(tpl)
		if err != nil {
			log.WithError(err).Error("Unable to parse template")
		}
		for _, service := range services {
			if err := tmpl.Execute(os.Stdout, service); err != nil {
				log.WithError(err).Error("Unable to execute template")
			}
		}
	}
}

// serviced service add [[-p PORT]...] [[-q REMOTE]...] [--parent-id SERVICEID] NAME IMAGEID COMMAND
func (c *ServicedCli) cmdServiceAdd(ctx *cli.Context) {
	args := ctx.Args()
	if len(args) < 3 {
		fmt.Printf("Incorrect Usage.\n\n")
		cli.ShowCommandHelp(ctx, "add")
		return
	}

	var (
		parentService *service.ServiceDetails
		err           error
	)
	if parentServiceID := ctx.String("parent-id"); parentServiceID == "" {
		fmt.Fprintln(os.Stderr, "Must specify a parent service ID")
		return
	} else if parentService, _, err = c.searchForService(parentServiceID, ctx.Bool("no-prefix-match")); err != nil {
		fmt.Fprintf(os.Stderr, "Error searching for parent service: %s", err)
		return
	}

	cfg := api.ServiceConfig{
		Name:            args[0],
		ImageID:         args[1],
		Command:         args[2],
		ParentServiceID: parentService.ID,
		LocalPorts:      ctx.Generic("p").(*api.PortMap),
		RemotePorts:     ctx.Generic("q").(*api.PortMap),
	}

	if service, err := c.driver.AddService(cfg); err != nil {
		fmt.Fprintln(os.Stderr, err)
	} else if service == nil {
		fmt.Fprintln(os.Stderr, "received nil service definition")
	} else {
		fmt.Println(service.ID)
	}
}

// serviced service clone --config config { SERVICEID | SERVICENAME | [POOL/]...PARENTNAME.../SERVICENAME }
func (c *ServicedCli) cmdServiceClone(ctx *cli.Context) {
	args := ctx.Args()
	if len(args) < 1 {
		fmt.Printf("Incorrect Usage.\n\n")
		cli.ShowCommandHelp(ctx, "clone")
		return
	}

	svc, _, err := c.searchForService(ctx.Args().First(), ctx.Bool("no-prefix-match"))
	if err != nil {
		fmt.Fprintf(os.Stderr, "Error searching for service: %s", err)
		return
	}
	serviceID := svc.ID

	if copiedSvc, err := c.driver.CloneService(serviceID, ctx.String("suffix")); err != nil {
		fmt.Fprintf(os.Stderr, "%s: %s\n", serviceID, err)
	} else if copiedSvc == nil {
		fmt.Fprintln(os.Stderr, "received nil service definition")
	} else {
		fmt.Println(copiedSvc.ID)
	}
}

// serviced service remove SERVICEID ...
func (c *ServicedCli) cmdServiceRemove(ctx *cli.Context) {
	args := ctx.Args()
	if len(args) < 1 {
		fmt.Printf("Incorrect Usage.\n\n")
		cli.ShowCommandHelp(ctx, "remove")
		return
	}

	svc, _, err := c.searchForService(ctx.Args().First(), ctx.Bool("no-prefix-match"))
	if err != nil {
		fmt.Fprintln(os.Stderr, err)
		return
	}
	serviceID := svc.ID

	if err := c.driver.RemoveService(serviceID); err != nil {
		fmt.Fprintf(os.Stderr, "%s: %s\n", serviceID, err)
	} else {
		fmt.Println(serviceID)
	}
}

// serviced service edit SERVICEID
func (c *ServicedCli) cmdServiceEdit(ctx *cli.Context) {
	args := ctx.Args()
	if len(args) < 1 {
		fmt.Printf("Incorrect Usage.\n\n")
		cli.ShowCommandHelp(ctx, "edit")
		return
	}

	svcDetails, _, err := c.searchForService(args[0], ctx.Bool("no-prefix-match"))
	if err != nil {
		fmt.Fprintln(os.Stderr, err)
		return
	}

	service, err := c.driver.GetService(svcDetails.ID)
	if err != nil {
		fmt.Fprintln(os.Stderr, err)
		return
	}

	jsonService, err := json.MarshalIndent(service, " ", "  ")
	if err != nil {
		fmt.Fprintf(os.Stderr, "error marshalling service: %s\n", err)
		return
	}

	name := fmt.Sprintf("serviced_service_edit_%s", service.ID)
	reader, err := openEditor(jsonService, name, ctx.String("editor"))
	if err != nil {
		fmt.Fprintln(os.Stderr, err)
		return
	}

	if service, err := c.driver.UpdateService(reader); err != nil {
		fmt.Fprintln(os.Stderr, err)
	} else if service == nil {
		fmt.Fprintln(os.Stderr, "received nil service")
	} else {
		fmt.Println(service.ID)
	}
}

// serviced service config list SERVICEID [CONFIGFILE]
func (c *ServicedCli) cmdServiceConfigList(ctx *cli.Context) {
	args := ctx.Args()
	if len(args) < 1 {
		fmt.Printf("Incorrect Usage.\n\n")
		cli.ShowCommandHelp(ctx, "list")
		return
	}

	svcDetails, _, err := c.searchForService(args[0], ctx.Bool("no-prefix-match"))
	if err != nil {
		fmt.Fprintln(os.Stderr, err)
		return
	}

	service, err := c.driver.GetService(svcDetails.ID)
	if err != nil {
		fmt.Fprintln(os.Stderr, err)
		return
	}

	configs := service.ConfigFiles

	if len(args) < 2 {
		configList := make([]string, 0)

		for filename := range configs {
			configList = append(configList, filename)
		}
		configJson := map[string]([]string){
			"ConfigFiles": configList,
		}
		if configJsonOut, err := json.MarshalIndent(configJson, " ", "  "); err != nil {
			fmt.Fprintln(os.Stderr, err)
			return
		} else {
			fmt.Printf("%s\n\n", configJsonOut)
			return
		}
	} else {
		filename := args[1]
		if _, found := configs[filename]; found {
			fmt.Printf("%s", configs[filename].Content)
		} else {
			fmt.Printf("Config file %s not found.\n", filename)
			return
		}
	}
}

// serviced service config edit SERVICEID CONFIGFILE [--editor]
func (c *ServicedCli) cmdServiceConfigEdit(ctx *cli.Context) {
	args := ctx.Args()
	if len(args) < 2 {
		fmt.Printf("Incorrect Usage.\n\n")
		cli.ShowCommandHelp(ctx, "edit")
		return
	}

	svcDetails, _, err := c.searchForService(args[0], ctx.Bool("no-prefix-match"))
	if err != nil {
		fmt.Fprintln(os.Stderr, err)
		return
	}

	service, err := c.driver.GetService(svcDetails.ID)
	if err != nil {
		fmt.Fprintln(os.Stderr, err)
		return
	}

	configs := service.ConfigFiles
	filename := args[1]
	if _, found := configs[filename]; !found {
		fmt.Printf("Config file %s not found.\n", filename)
		return
	}
	configfile := configs[filename]
	contents := []byte(configfile.Content)
	splitfilename := strings.Split(filename, "/")
	shortname := splitfilename[len(splitfilename)-1]
	name := fmt.Sprintf("serviced_service_edit_%s_%s", service.ID, shortname)
	reader, err := openEditor(contents, name, ctx.String("editor"))
	if err != nil {
		fmt.Fprintln(os.Stderr, err)
		return
	}

	newcontents := new(bytes.Buffer)
	newcontents.ReadFrom(reader)
	newfile := servicedefinition.ConfigFile{
		Filename:    configfile.Filename,
		Owner:       configfile.Owner,
		Permissions: configfile.Permissions,
		Content:     string(newcontents.Bytes()),
	}
	service.ConfigFiles[filename] = newfile
	if service, err := c.driver.UpdateServiceObj(*service); err != nil {
		fmt.Fprintln(os.Stderr, err)
	} else if service == nil {
		fmt.Fprintln(os.Stderr, "received nil service")
	} else {
		fmt.Println(service.ID)
	}
}

// serviced service assign-ip SERVICEID [IPADDRESS]
func (c *ServicedCli) cmdServiceAssignIP(ctx *cli.Context) {
	args := ctx.Args()
	if len(args) < 1 {
		fmt.Printf("Incorrect Usage.\n\n")
		cli.ShowCommandHelp(ctx, "assign-ip")
		return
	}

	svc, _, err := c.searchForService(ctx.Args().First(), ctx.Bool("no-prefix-match"))
	if err != nil {
		fmt.Fprintln(os.Stderr, err)
		return
	}

	var ipAddress string
	if len(args) > 1 {
		ipAddress = args[1]
	}

	cfg := api.IPConfig{
		ServiceID: svc.ID,
		IPAddress: ipAddress,
	}

	if err := c.driver.AssignIP(cfg); err != nil {
		fmt.Fprintln(os.Stderr, err)
	}
}

// serviced service remove-ip <SERVICEID> <ENDPOINTNAME>
func (c *ServicedCli) cmdServiceRemoveIP(ctx *cli.Context) {
	args := ctx.Args()
	if len(args) != 2 {
		fmt.Printf("Incorrect Usage.\n\n")
		cli.ShowCommandHelp(ctx, "remove-ip")
		return
	}

	svc, _, err := c.searchForService(ctx.Args().First(), ctx.Bool("no-prefix-match"))
	if err != nil {
		fmt.Fprintln(os.Stderr, err)
		return
	}
	serviceID := svc.ID
	endpointName := ctx.Args()[1]

	arguments := []string{serviceID, endpointName}

	if err := c.driver.RemoveIP(arguments); err != nil {
		fmt.Fprintln(os.Stderr, err)
	}
}

// serviced service set-ip <SERVICEID> <ENDPOINTNAME> [IPADDRESS] [--port=PORT] [--proto=PROTOCOL]
func (c *ServicedCli) cmdServiceSetIP(ctx *cli.Context) {
	args := ctx.Args()
	if len(args) < 3 {
		fmt.Printf("Incorrect Usage.\n\n")
		cli.ShowCommandHelp(ctx, "set-ip")
		return
	}

	if args[len(args)-1] == "--generate-bash-completion" {
		// CC-892: Disable bash completion after SERVICE_ID because possible matches
		// are unavailable outside the container.
		return
	}

	svc, _, err := c.searchForService(ctx.Args().First(), ctx.Bool("no-prefix-match"))
	if err != nil {
		fmt.Fprintln(os.Stderr, err)
		return
	}

	var endpointName string
	if len(args) > 1 {
		endpointName = args[1]
	}

	var ipAddress string
	if len(args) > 2 {
		ipAddress = args[2]
	}

	if ctx.Int("port") < 1 {
		fmt.Printf("Please specify the valid port number.\n\n")
		cli.ShowCommandHelp(ctx, "set-ip")
		return
	}

	if ctx.String("proto") == "" {
		fmt.Printf("Please specify port protocol.\n\n")
		cli.ShowCommandHelp(ctx, "set-ip")
		return
	}

	cfg := api.IPConfig{
		ServiceID:    svc.ID,
		IPAddress:    ipAddress,
		Port:         uint16(ctx.Int("port")),
		Proto:        ctx.String("proto"),
		EndpointName: endpointName,
	}

	if err := c.driver.SetIP(cfg); err != nil {
		fmt.Fprintln(os.Stderr, err)
	}
}

// serviced service start SERVICEID...
func (c *ServicedCli) cmdServiceStart(ctx *cli.Context) {
	args := ctx.Args()
	if len(args) < 1 {
		fmt.Printf("Incorrect Usage.\n\n")
		cli.ShowCommandHelp(ctx, "start")
		return
	}

	serviceIDs := make([]string, len(args))
	for i, svcID := range args {
		svc, _, err := c.searchForService(svcID, ctx.Bool("no-prefix-match"))
		if err != nil {
			fmt.Fprintln(os.Stderr, err)
			return
		}

		serviceIDs[i] = svc.ID
	}

	if affected, err := c.driver.StartService(api.SchedulerConfig{serviceIDs, ctx.Bool("auto-launch"), ctx.Bool("sync")}); err != nil {
		fmt.Fprintln(os.Stderr, err)
	} else if affected == 0 {
		fmt.Println("Service(s) already started")
	} else {
		fmt.Printf("Scheduled %d service(s) to start\n", affected)
	}
}

// serviced service restart SERVICEID
func (c *ServicedCli) cmdServiceRestart(ctx *cli.Context) {
	args := ctx.Args()
	if len(args) < 1 {
		fmt.Printf("Incorrect Usage.\n\n")
		cli.ShowCommandHelp(ctx, "restart")
		return
	}

	var sIds []string
	var instances []struct {
		Service  string
		Instance int
	}

	for _, arg := range args {
		svc, instanceID, err := c.searchForService(arg, ctx.Bool("no-prefix-match"))
		if err != nil {
			fmt.Fprintln(os.Stderr, err)
			return
		}

		if instanceID < 0 {
			sIds = append(sIds, svc.ID)
		} else {
			instances = append(instances, struct {
				Service  string
				Instance int
			}{
				svc.ID,
				instanceID,
			})
		}
	}

	// Batch start services
	if len(sIds) > 0 {
		if ctx.Bool("rebalance") {
			if affected, err := c.driver.RebalanceService(api.SchedulerConfig{sIds, ctx.Bool("auto-launch"), ctx.Bool("sync")}); err != nil {
				fmt.Fprintln(os.Stderr, err)
			} else {
				fmt.Printf("Restarting %d service(s)\n", affected)
			}
		} else {
			if affected, err := c.driver.RestartService(api.SchedulerConfig{sIds, ctx.Bool("auto-launch"), ctx.Bool("sync")}); err != nil {
				fmt.Fprintln(os.Stderr, err)
			} else {
				fmt.Printf("Restarting %d service(s)\n", affected)
			}
		}
	}

	// Iterate and reschedule any instances specified
	for _, instance := range instances {
		if err := c.driver.StopServiceInstance(instance.Service, instance.Instance); err != nil {
			fmt.Fprintln(os.Stderr, err)
		} else {
			fmt.Printf("Restarting instance %s/%d\n", instance.Service, instance.Instance)
		}
	}
}

// serviced service stop SERVICEID
func (c *ServicedCli) cmdServiceStop(ctx *cli.Context) {
	args := ctx.Args()
	if len(args) < 1 {
		fmt.Printf("Incorrect Usage.\n\n")
		cli.ShowCommandHelp(ctx, "stop")
		return
	}

	serviceIDs := make([]string, len(args))
	for i, svcID := range args {
		svc, _, err := c.searchForService(svcID, ctx.Bool("no-prefix-match"))
		if err != nil {
			fmt.Fprintln(os.Stderr, err)
			return
		}

		serviceIDs[i] = svc.ID
	}

	if affected, err := c.driver.StopService(api.SchedulerConfig{serviceIDs, ctx.Bool("auto-launch"), ctx.Bool("sync")}); err != nil {
		fmt.Fprintln(os.Stderr, err)
	} else if affected == 0 {
		fmt.Println("Service(s) already stopped")
	} else {
		fmt.Printf("Scheduled %d service(s) to stop\n", affected)
	}
}

// serviced service pause SERVICEID
func (c *ServicedCli) cmdServicePause(ctx *cli.Context) {
	args := ctx.Args()
	if len(args) < 1 {
		fmt.Printf("Incorrect Usage.\n\n")
		cli.ShowCommandHelp(ctx, "pause")
		return
	}

	serviceIDs := make([]string, len(args))
	for i, svcID := range args {
		svc, _, err := c.searchForService(svcID, ctx.Bool("no-prefix-match"))
		if err != nil {
			fmt.Fprintln(os.Stderr, err)
			return
		}

		serviceIDs[i] = svc.ID
	}

	if affected, err := c.driver.PauseService(api.SchedulerConfig{serviceIDs, ctx.Bool("auto-launch"), ctx.Bool("sync")}); err != nil {
		fmt.Fprintln(os.Stderr, err)
	} else if affected == 0 {
		fmt.Println("Service(s) already paused")
	} else {
		fmt.Printf("Scheduled %d service(s) to pause\n", affected)
	}
}

// serviced service shell [--saveas SAVEAS]  [--interactive, -i] SERVICEID [COMMAND]
func (c *ServicedCli) cmdServiceShell(ctx *cli.Context) error {
	args := ctx.Args()
	if len(args) < 1 {
		if !ctx.Bool("help") {
			fmt.Fprintf(os.Stderr, "Incorrect Usage.\n\n")
		}
		cli.ShowSubcommandHelp(ctx)
		return c.exit(1)
	}

	// Bash completion
	if args[len(args)-1] == "--generate-bash-completion" {
		// CC-892: Disable bash completion after SERVICE_ID because possible matches
		// are unavailable outside the container.
		return c.exit(1)
	}

	var (
		command string
		argv    []string
		isTTY   bool
	)

	svc, _, err := c.searchForService(ctx.Args().First(), ctx.Bool("no-prefix-match"))
	if err != nil {
		fmt.Fprintln(os.Stderr, err)
		return c.exit(1)
	}

	if len(args) < 2 {
		command = "/bin/bash"
		isTTY = true
	} else {
		command = args[1]
		isTTY = ctx.GlobalBool("interactive")
	}

	if len(args) > 2 {
		argv = args[2:]
	}

	config := api.ShellConfig{
		ServiceID:        svc.ID,
		Command:          command,
		Args:             argv,
		SaveAs:           ctx.GlobalString("saveas"),
		IsTTY:            isTTY,
		Mounts:           ctx.GlobalStringSlice("mount"),
		ServicedEndpoint: fmt.Sprintf("localhost:%s", api.GetOptionsRPCPort()),
	}

	if err := c.driver.StartShell(config); err != nil {
		fmt.Fprintln(os.Stderr, err)
		if exitErr, ok := err.(*exec.ExitError); ok {
			if exitErr != nil && exitErr.ProcessState != nil && exitErr.ProcessState.Sys() != nil {
				if status, ok := exitErr.ProcessState.Sys().(syscall.WaitStatus); ok {
					return c.exit(status.ExitStatus())
				}
			}
		}
		return c.exit(1)
	} else {
		return c.exit(0)
	}
}

// serviced service run SERVICEID [COMMAND [ARGS ...]]
func (c *ServicedCli) cmdServiceRun(ctx *cli.Context) error {
	// set up signal handler to stop the run
	stopChan := make(chan struct{})
	sigChan := make(chan os.Signal)
	signal.Notify(sigChan, syscall.SIGINT, syscall.SIGTERM)
	go func() {
		<-sigChan
		log.Debug("Received stop signal")
		close(stopChan)
		log.Info("Stopped service run")
	}()

	args := ctx.Args()
	if len(args) < 1 {
		if !ctx.Bool("help") {
			fmt.Fprintf(os.Stderr, "Incorrect Usage.\n\n")
		}
		cli.ShowSubcommandHelp(ctx)
		return c.exit(1)
	}

	if len(args) < 2 {
		for _, s := range c.serviceCommands(args[0]) {
			fmt.Println(s)
		}
		fmt.Fprintf(os.Stderr, "serviced service run")
		return c.exit(1)
	}

	// Bash completion, CC-892
	if args[len(args)-1] == "--generate-bash-completion" {
		// if "serviced service run SERVICE_ID --generate-bash-completion" is executed
		if len(args) == 2 {
			svcDetails, _, err := c.searchForService(args[0], ctx.Bool("no-prefix-match"))
			if err == nil {
				for _, cmd := range c.serviceCommands(svcDetails.ID) {
					fmt.Println(cmd)
				}
			} else {
				return c.exit(1)
			}
		}
		return c.exit(0)
	}

	var (
		command string
		argv    []string
	)

	svcDetails, _, err := c.searchForService(args[0], ctx.Bool("no-prefix-match"))
	if err != nil {
		fmt.Fprintln(os.Stderr, err)
		return c.exit(1)
	}

	svc, err := c.driver.GetService(svcDetails.ID)
	if err != nil {
		fmt.Fprintln(os.Stderr, err)
		return c.exit(1)
	}

	if returncode := c.printHelpForRun(svc, args[1]); returncode >= 0 {
		return c.exit(returncode)
	}

	command = args[1]
	if len(args) > 2 {
		argv = args[2:]
	}

	uuid, _ := utils.NewUUID62()

	config := api.ShellConfig{
		ServiceID:        svc.ID,
		Command:          command,
		Username:         ctx.GlobalString("user"),
		Args:             argv,
		SaveAs:           uuid,
		IsTTY:            ctx.GlobalBool("interactive"),
		Mounts:           ctx.GlobalStringSlice("mount"),
		ServicedEndpoint: fmt.Sprintf("localhost:%s", api.GetOptionsRPCPort()),
		LogToStderr:      ctx.GlobalBool("logtostderr"),
	}

	config.LogStash.Enable = ctx.GlobalBool("logstash")
	config.LogStash.SettleTime = ctx.GlobalString("logstash-settle-time")

	exitcode := 1
	if exitcode, err = c.driver.RunShell(config, stopChan); err != nil {
		fmt.Fprintln(os.Stderr, err)
	}

	return c.exit(exitcode)
}

// serviced service attach { SERVICEID | SERVICENAME | DEPLOYMENTID/...PARENTNAME.../SERVICENAME/INSTANCE } [COMMAND ...]
func (c *ServicedCli) cmdServiceAttach(ctx *cli.Context) error {
	// verify args
	args := ctx.Args()
	if len(args) < 1 {
		if !ctx.Bool("help") {
			fmt.Fprintf(os.Stderr, "Incorrect Usage.\n\n")
		}
		cli.ShowSubcommandHelp(ctx)
		return nil
	}

	// Bash completion
	if args[len(args)-1] == "--generate-bash-completion" {
		// CC-892: The attach command does not require an additional argument after
		// SERVICE_ID. Disable bash completion after SERVICE_ID.
		return c.exit(1)
	}

	svc, instanceID, err := c.searchForService(ctx.Args().First(), ctx.Bool("no-prefix-match"))
	if err != nil {
		fmt.Fprintln(os.Stderr, err)
		return err
	}

	if instanceID < 0 {
		instanceID = 0
	}
	command := ""
	argv := []string{}
	if len(args) > 1 {
		command = args[1]
		argv = args[2:]
	}

	if err := c.driver.AttachServiceInstance(svc.ID, instanceID, command, argv); err != nil {
		fmt.Fprintln(os.Stderr, err)
		return err
	}
	return nil
}

// serviced service action { SERVICEID | SERVICENAME | DEPLOYMENTID/...PARENTNAME.../SERVICENAME/INSTANCE } ACTION
func (c *ServicedCli) cmdServiceAction(ctx *cli.Context) error {
	// verify args
	args := ctx.Args()
	if len(args) < 1 {
		if !ctx.Bool("help") {
			fmt.Fprintf(os.Stderr, "Incorrect Usage.\n\n")
		}
		cli.ShowSubcommandHelp(ctx)
		return nil
	}

	// Bash completion
	if args[len(args)-1] == "--generate-bash-completion" {
		// CC-892
		// if a tab is pressed after serviced service SERVICE_ID and the
		// service is found
		if len(args) == 2 {
			svc, _, err := c.searchForService(ctx.Args().First(), ctx.Bool("no-prefix-match"))
			if err == nil {
				actions := c.serviceActions(svc.ID)
				fmt.Println(strings.Join(actions, "\n"))
			} else {
				c.exit(1)
			}
		}
		return c.exit(0)
	}

	svc, instanceID, err := c.searchForService(ctx.Args().First(), ctx.Bool("no-prefix-match"))
	if err != nil {
		fmt.Fprintln(os.Stderr, err)
		return err
	}

	switch len(args) {
	case 1:
		actions := c.serviceActions(svc.ID)
		if len(actions) > 0 {
			fmt.Println(strings.Join(actions, "\n"))
		} else {
			fmt.Fprintln(os.Stderr, "no actions found")
		}
	default:
		if instanceID < 0 {
			instanceID = 0
		}
		action := ""
		argv := []string{}
		if len(args) > 1 {
			action = args[1]
			argv = args[2:]
		}

		if err := c.driver.SendDockerAction(svc.ID, instanceID, action, argv); err != nil {
			fmt.Fprintln(os.Stderr, err)
		}
	}

	return fmt.Errorf("serviced service action")
}

// serviced service logs { SERVICEID | SERVICENAME | DEPLOYMENTID/...PARENTNAME.../SERVICENAME/INSTANCE }
func (c *ServicedCli) cmdServiceLogs(ctx *cli.Context) error {
	// verify args
	args := ctx.Args()
	if len(args) < 1 {
		if !ctx.Bool("help") {
			fmt.Fprintf(os.Stderr, "Incorrect Usage.\n\n")
		}
		cli.ShowSubcommandHelp(ctx)
		return nil
	}

	// Bash completion
	if args[len(args)-1] == "--generate-bash-completion" {
		// CC-892: The logs command does not require an additional argument after
		// SERVICE_ID. Disable bash completion after SERVICE_ID.
		return c.exit(1)
	}

	svc, instanceID, err := c.searchForService(ctx.Args().First(), ctx.Bool("no-prefix-match"))
	if err != nil {
		fmt.Fprintln(os.Stderr, err)
		return err
	}

	if instanceID < 0 {
		instanceID = 0
	}
	command := ""
	argv := []string{}
	if len(args) > 1 {
		command = args[1]
		argv = args[2:]
	}

	if err := c.driver.LogsForServiceInstance(svc.ID, instanceID, command, argv); err != nil {
		fmt.Fprintln(os.Stderr, err)
	}

	return fmt.Errorf("serviced service logs")
}

// serviced service list-snapshot SERVICEID [--show-tags]
func (c *ServicedCli) cmdServiceListSnapshots(ctx *cli.Context) {
	showTags := ctx.Bool("show-tags")
	if len(ctx.Args()) < 1 {
		fmt.Printf("Incorrect Usage.\n\n")
		cli.ShowCommandHelp(ctx, "list-snapshots")
		return
	}

	svc, _, err := c.searchForService(ctx.Args().First(), ctx.Bool("no-prefix-match"))
	if err != nil {
		fmt.Fprintln(os.Stderr, err)
		return
	}

	if snapshots, err := c.driver.GetSnapshotsByServiceID(svc.ID); err != nil {
		fmt.Fprintln(os.Stderr, err)
	} else if snapshots == nil || len(snapshots) == 0 {
		fmt.Fprintln(os.Stderr, "no snapshots found")
	} else {
		if showTags { //print a table of snapshot, description, tag list
			t := NewTable("Snapshot,Description,Tags")
			for _, s := range snapshots {
				//build a comma-delimited list of the tags
				tags := strings.Join(s.Tags, ",")
				snapshotID := s.SnapshotID
				if s.Invalid {
					snapshotID += " [DEPRECATED]"
				}

				//make the row and add it to the table
				row := make(map[string]interface{})
				row["Snapshot"] = snapshotID
				row["Description"] = s.Description
				row["Tags"] = tags
				t.Padding = 6
				t.AddRow(row)
			}
			//print the table
			t.Print()
		} else { //just print a list of snapshots
			for _, s := range snapshots {
				fmt.Println(s)
			}
		}
	}
}

// serviced service snapshot SERVICEID [--tags=<tag1>,<tag2>...]
func (c *ServicedCli) cmdServiceSnapshot(ctx *cli.Context) {
	nArgs := len(ctx.Args())
	if nArgs < 1 {
		fmt.Printf("Incorrect Usage.\n\n")
		cli.ShowCommandHelp(ctx, "snapshot")
		return
	}

	description := ""
	if nArgs <= 3 {
		description = ctx.String("description")
	}

	svc, _, err := c.searchForService(ctx.Args().First(), ctx.Bool("no-prefix-match"))
	if err != nil {
		fmt.Fprintln(os.Stderr, err)
		c.exit(1)
		return
	}

	//get the tags (if any)
	tag := ctx.String("tag")

	cfg := api.SnapshotConfig{
		ServiceID: svc.ID,
		Message:   description,
		Tag:       tag,
	}
	if snapshot, err := c.driver.AddSnapshot(cfg); err != nil {
		fmt.Fprintln(os.Stderr, err)
		c.exit(1)
	} else if snapshot == "" {
		fmt.Fprintln(os.Stderr, "received nil snapshot")
		c.exit(1)
	} else {
		fmt.Println(snapshot)
	}
}

// serviced service endpoints SERVICEID
func (c *ServicedCli) cmdServiceEndpoints(ctx *cli.Context) {
	nArgs := len(ctx.Args())
	if nArgs < 1 {
		fmt.Printf("Incorrect Usage.\n\n")
		cli.ShowCommandHelp(ctx, "endpoints")
		return
	}

	svc, _, err := c.searchForService(ctx.Args().First(), ctx.Bool("no-prefix-match"))
	if err != nil {
		fmt.Fprintln(os.Stderr, err)
		return
	}

	var reportExports, reportImports bool
	if ctx.Bool("all") {
		reportImports = true
		reportExports = true
	} else if ctx.Bool("imports") {
		reportImports = true
		reportExports = false
	} else {
		reportImports = false
		reportExports = true
	}

	if endpoints, err := c.driver.GetEndpoints(svc.ID, reportImports, reportExports, ctx.Bool("verify")); err != nil {
		fmt.Fprintln(os.Stderr, err)
		return
	} else if len(endpoints) == 0 {
		fmt.Fprintf(os.Stderr, "%s - no endpoints defined\n", svc.Name)
		return
	} else {
		hostmap, err := c.driver.GetHostMap()
		if err != nil {
			fmt.Fprintf(os.Stderr, "Unable to get host info, printing host IDs instead of names: %s", err)
		}

		t := NewTable("Name,ServiceID,Endpoint,Purpose,Host,HostIP,HostPort,ContainerID,ContainerIP,ContainerPort")
		t.Padding = 4
		for _, endpoint := range endpoints {
			serviceName := svc.Name
			if svc.Instances > 1 && endpoint.Endpoint.ContainerID != "" {
				serviceName = fmt.Sprintf("%s/%d", serviceName, endpoint.Endpoint.InstanceID)
			}

			host := endpoint.Endpoint.HostID
			hostinfo, ok := hostmap[endpoint.Endpoint.HostID]
			if ok {
				host = hostinfo.Name
			}

			var hostPort string
			if endpoint.Endpoint.HostPort != 0 {
				hostPort = strconv.Itoa(int(endpoint.Endpoint.HostPort))
			}

			t.AddRow(map[string]interface{}{
				"Name":          serviceName,
				"ServiceID":     endpoint.Endpoint.ServiceID,
				"Endpoint":      endpoint.Endpoint.Application,
				"Purpose":       endpoint.Endpoint.Purpose,
				"Host":          host,
				"HostIP":        endpoint.Endpoint.HostIP,
				"HostPort":      hostPort,
				"ContainerID":   fmt.Sprintf("%-12.12s", endpoint.Endpoint.ContainerID),
				"ContainerIP":   endpoint.Endpoint.ContainerIP,
				"ContainerPort": endpoint.Endpoint.ContainerPort,
			})
		}
		t.Print()
	}
}

// serviced service clear-emergency { SERVICEID | SERVICENAME | DEPLOYMENTID/...PARENTNAME.../SERVICENAME }
func (c *ServicedCli) cmdServiceClearEmergency(ctx *cli.Context) {
	// verify args
	args := ctx.Args()
	if len(args) < 1 {
		fmt.Printf("Incorrect Usage.\n\n")
		cli.ShowCommandHelp(ctx, "clear-emergency")
		return
	}

	svc, _, err := c.searchForService(ctx.Args().First(), ctx.Bool("no-prefix-match"))
	if err != nil {
		fmt.Fprintln(os.Stderr, err)
		return
	}

	count, err := c.driver.ClearEmergency(svc.ID)
	if err != nil {
		fmt.Fprintln(os.Stderr, err)
		return
	}

	fmt.Printf("Cleared emergency status for %d services\n", count)
}

// serviced service tune SERVICEID
func (c *ServicedCli) cmdServiceTune(ctx *cli.Context) {
	args := ctx.Args()
	if len(args) < 1 {
		fmt.Printf("Incorrect Usage.\n\n")
		cli.ShowCommandHelp(ctx, "tune")
		return
	}

<<<<<<< HEAD
	if ctx.IsSet("help") {
		cli.ShowCommandHelp(ctx, "tune")
		return
	}

	svcDetails, _, err := c.searchForService(args[0])
=======
	svcDetails, _, err := c.searchForService(args[0], ctx.Bool("no-prefix-match"))
>>>>>>> d03b04d9
	if err != nil {
		fmt.Fprintln(os.Stderr, err)
		return
	}

	service, err := c.driver.GetService(svcDetails.ID)
	if err != nil {
		fmt.Fprintln(os.Stderr, err)
		return
	}

	// Check the arguments
	if !(ctx.IsSet("instances") || ctx.IsSet("ramCommitment") || ctx.IsSet("ramThreshold")) {
		fmt.Printf("Incorrect Usage.\n\n")
		cli.ShowCommandHelp(ctx, "tune")
		return
	}

	modified := false
	if ctx.IsSet("instances") {
		oldInstanceCount := service.Instances
		newInstanceCount := ctx.Int("instances")
		if oldInstanceCount != newInstanceCount {
			service.Instances = newInstanceCount
			modified = true
		}
	}

	if ctx.IsSet("ramCommitment") {
		oldCommitment := service.RAMCommitment
		newCommitment, err := utils.NewEngNotationFromString(ctx.String("ramCommitment"))
		if err != nil {
			fmt.Fprintln(os.Stderr, err)
			return
		}

		if oldCommitment.Value != newCommitment.Value {
			service.RAMCommitment = newCommitment
			modified = true
		}
	}

	if ctx.IsSet("ramThreshold") {
		oldThreshold := service.RAMThreshold
		ramThreshold := ctx.String("ramThreshold")
		newThreshold, err := utils.ParsePercentage(ramThreshold, service.RAMCommitment.Value)
		if err != nil {
			fmt.Fprintln(os.Stderr, err)
			return
		}
		if uint64(oldThreshold) != newThreshold {
			service.RAMThreshold = uint(newThreshold)
			modified = true
		}
	}

	if modified {
		jsonService, err := json.MarshalIndent(service, " ", "  ")
		if err != nil {
			fmt.Fprintf(os.Stderr, "error marshalling service: %s\n", err)
			return
		}
		if service, err := c.driver.UpdateService(strings.NewReader(string(jsonService))); err != nil {
			fmt.Fprintln(os.Stderr, err)
		} else if service == nil {
			fmt.Fprintln(os.Stderr, "received nil service")
		} else {
			fmt.Println(service.ID)
		}
	} else {
		fmt.Printf("Service already reflects desired configured - no changes made\n\n")
		return
	}

}<|MERGE_RESOLUTION|>--- conflicted
+++ resolved
@@ -2140,16 +2140,12 @@
 		return
 	}
 
-<<<<<<< HEAD
 	if ctx.IsSet("help") {
 		cli.ShowCommandHelp(ctx, "tune")
 		return
 	}
 
-	svcDetails, _, err := c.searchForService(args[0])
-=======
 	svcDetails, _, err := c.searchForService(args[0], ctx.Bool("no-prefix-match"))
->>>>>>> d03b04d9
 	if err != nil {
 		fmt.Fprintln(os.Stderr, err)
 		return
