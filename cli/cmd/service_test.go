--- conflicted
+++ resolved
@@ -9,9 +9,9 @@
 	"testing"
 
 	"github.com/zenoss/serviced/cli/api"
-	"github.com/zenoss/serviced/domain/service"
 	"github.com/zenoss/serviced/domain"
 	"github.com/zenoss/serviced/domain/host"
+	"github.com/zenoss/serviced/domain/service"
 )
 
 const (
@@ -103,17 +103,13 @@
 }
 
 func (t ServiceAPITest) AddService(config api.ServiceConfig) (*service.Service, error) {
-<<<<<<< HEAD
 	if t.fail {
 		return nil, ErrInvalidService
 	} else if config.Name == NilService {
 		return nil, nil
 	}
 
-	endpoints := make([]servicedefinition.ServiceEndpoint, len(*config.LocalPorts)+len(*config.RemotePorts))
-=======
 	endpoints := make([]service.ServiceEndpoint, len(*config.LocalPorts)+len(*config.RemotePorts))
->>>>>>> 39a93fcf
 	i := 0
 	for _, e := range *config.LocalPorts {
 		e.Purpose = "local"
