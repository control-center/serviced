--- conflicted
+++ resolved
@@ -1557,26 +1557,7 @@
 func ExampleServiceCLI_CmdServiceTune_nochanges() {
 	pipeStderr(func() { InitServiceAPITest("serviced", "service", "tune", "test-service-3", "--instances=2") })
 	// Output:
-<<<<<<< HEAD
 	// Service already reflects desired configured - no changes made
-=======
-	// No changes submitted.
-	//
-	// NAME:
-	//    tune - Adjust instance count, RAM commitment, or RAM threshold for a service.
-	//
-	// USAGE:
-	//    command tune [command options] [arguments...]
-	//
-	// DESCRIPTION:
-	//    serviced service tune SERVICEID
-	//
-	// OPTIONS:
-	//    --instances '0'		Instance count for this service
-	//    --ramCommitment 		RAM Commitment for this service
-	//    --ramThreshold 		RAM Threshold for this service
-	//    --no-prefix-match, --np	Make SERVICEID matches on name strict 'ends with' matches
->>>>>>> d03b04d9
 }
 
 func ExampleServiceCLI_CmdServiceTune_toomany() {
