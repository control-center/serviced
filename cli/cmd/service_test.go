package cmd

import (
	"encoding/json"
	"errors"
	"fmt"
	"io"
	"strings"
	"testing"

	"github.com/zenoss/serviced/cli/api"
	service "github.com/zenoss/serviced/dao"
	"github.com/zenoss/serviced/domain"
	"github.com/zenoss/serviced/domain/host"
	"github.com/zenoss/serviced/domain/servicedefinition"
)

const (
	NilService = "NilService"
)

var DefaultServiceAPITest = ServiceAPITest{
	services:  DefaultTestServices,
	snapshots: DefaultTestSnapshots,
}

var DefaultTestServices = []*service.Service{
	{
		Id:             "test-service-1",
		Name:           "Zenoss",
		Startup:        "startup command 1",
		Instances:      0,
		InstanceLimits: domain.MinMax{0, 0},
		ImageId:        "quay.io/zenossinc/tenantid1-core5x",
		PoolId:         "default",
		DesiredState:   1,
		Launch:         "auto",
		DeploymentId:   "Zenoss-resmgr",
		Runs: map[string]string{
			"hello":   "echo hello world",
			"goodbye": "echo goodbye world",
		},
	}, {
		Id:             "test-service-2",
		Name:           "Zope",
		Startup:        "startup command 2",
		Instances:      1,
		InstanceLimits: domain.MinMax{1, 1},
		ImageId:        "quay.io/zenossinc/tenantid2-core5x",
		PoolId:         "default",
		DesiredState:   1,
		Launch:         "auto",
		DeploymentId:   "Zenoss-core",
	}, {
		Id:             "test-service-3",
		Name:           "zencommand",
		Startup:        "startup command 3",
		Instances:      2,
		InstanceLimits: domain.MinMax{2, 2},
		ImageId:        "quay.io/zenossinc/tenantid1-opentsdb",
		PoolId:         "remote",
		DesiredState:   1,
		Launch:         "manual",
		DeploymentId:   "Zenoss-core",
	},
}

var (
	ErrNoServiceFound = errors.New("no service found")
	ErrInvalidService = errors.New("invalid service")
	ErrCmdNotFound    = errors.New("command not found")
)

type ServiceAPITest struct {
	api.API
	fail      bool
	services  []*service.Service
	snapshots []string
}

func InitServiceAPITest(args ...string) {
	New(DefaultServiceAPITest).Run(args)
}

func (t ServiceAPITest) GetServices() ([]*service.Service, error) {
	if t.fail {
		return nil, ErrInvalidService
	}
	return t.services, nil
}

func (t ServiceAPITest) GetService(id string) (*service.Service, error) {
	if t.fail {
		return nil, ErrInvalidService
	}

	for _, s := range t.services {
		if s.Id == id {
			return s, nil
		}
	}

	return nil, nil
}

func (t ServiceAPITest) AddService(config api.ServiceConfig) (*service.Service, error) {
	if t.fail {
		return nil, ErrInvalidService
	} else if config.Name == NilService {
		return nil, nil
	}

	endpoints := make([]servicedefinition.ServiceEndpoint, len(*config.LocalPorts)+len(*config.RemotePorts))
	i := 0
	for _, e := range *config.LocalPorts {
		e.Purpose = "local"
		endpoints[i] = e
		i++
	}
	for _, e := range *config.RemotePorts {
		e.Purpose = "remote"
		endpoints[i] = e
		i++
	}

	s := service.Service{
		Id:             fmt.Sprintf("%s-%s-%s", config.Name, config.PoolID, config.ImageID),
		Name:           config.Name,
		PoolId:         config.PoolID,
		ImageId:        config.ImageID,
		Endpoints:      endpoints,
		Startup:        config.Command,
		Instances:      1,
		InstanceLimits: domain.MinMax{1, 1},
	}

	return &s, nil
}

func (t ServiceAPITest) RemoveService(id string) error {
	if s, err := t.GetService(id); err != nil {
		return err
	} else if s == nil {
		return ErrNoServiceFound
	}

	return nil
}

func (t ServiceAPITest) UpdateService(reader io.Reader) (*service.Service, error) {
	var s service.Service

	if err := json.NewDecoder(reader).Decode(&s); err != nil {
		return nil, ErrInvalidService
	}

	if _, err := t.GetService(s.Id); err != nil {
		return nil, err
	}

	return &s, nil
}

func (t ServiceAPITest) StartService(id string) (*host.Host, error) {
	if s, err := t.GetService(id); err != nil {
		return nil, err
	} else if s == nil {
		return nil, nil
	}

	h := host.Host{
		ID: fmt.Sprintf("%s-host", id),
	}

	return &h, nil
}

func (t ServiceAPITest) StopService(id string) error {
	if s, err := t.GetService(id); err != nil {
		return err
	} else if s == nil {
		return ErrNoServiceFound
	}

	return nil
}

func (t ServiceAPITest) AssignIP(config api.IPConfig) (string, error) {
	if s, err := t.GetService(config.ServiceID); err != nil {
		return "", err
	} else if s == nil {
		return "", nil
	} else if config.IPAddress == "" {
		return "0.0.0.0", nil
	}

	return config.IPAddress, nil
}

func (t ServiceAPITest) StartProxy(config api.ProxyConfig) error {
	if s, err := t.GetService(config.ServiceID); err != nil {
		return err
	} else if s == nil {
		return ErrNoServiceFound
	}

	fmt.Printf("%s\n", strings.Join(config.Command, " "))
	return nil
}

func (t ServiceAPITest) StartShell(config api.ShellConfig) error {
	if s, err := t.GetService(config.ServiceID); err != nil {
		return err
	} else if s == nil {
		return ErrNoServiceFound
	}

	fmt.Printf("%s %s\n", config.Command, strings.Join(config.Args, " "))
	return nil
}

func (t ServiceAPITest) RunShell(config api.ShellConfig) error {
	s, err := t.GetService(config.ServiceID)
	if err != nil {
		return err
	} else if s == nil {
		return ErrNoServiceFound
	}

	command, ok := s.Runs[config.Command]
	if !ok {
		return ErrCmdNotFound
	}

	fmt.Printf("%s %s\n", command, strings.Join(config.Args, " "))
	return nil
}

func (t ServiceAPITest) GetSnapshotsByServiceID(id string) ([]string, error) {
	if t.fail {
		return nil, ErrInvalidSnapshot
	}

	var snapshots []string
	for _, s := range t.snapshots {
		if strings.HasPrefix(s, id) {
			snapshots = append(snapshots, s)
		}
	}

	return snapshots, nil
}

func (t ServiceAPITest) AddSnapshot(id string) (string, error) {
	s, err := t.GetService(id)
	if err != nil {
		return "", ErrInvalidSnapshot
	} else if s == nil {
		return "", nil
	}

	return fmt.Sprintf("%s-snapshot", id), nil
}

<<<<<<< HEAD
func TestServicedCLI_CmdServiceList_one(t *testing.T) {
	serviceID := "test-service-1"

	expected, err := DefaultServiceAPITest.GetService(serviceID)
	if err != nil {
		t.Fatal(err)
	}

	var actual service.Service
	output := pipe(InitServiceAPITest, "serviced", "service", "list", serviceID)
	if err := json.Unmarshal(output, &actual); err != nil {
		t.Fatalf("error unmarshaling resource: %s", err)
	}

	// Did you remember to update Service.Equals?
	if !actual.Equals(expected) {
		t.Fatalf("\ngot:\n%+v\nwant:\n%+v", actual, expected)
	}
}

func TestServicedCLI_CmdServiceList_all(t *testing.T) {
	expected, err := DefaultServiceAPITest.GetServices()
	if err != nil {
		t.Fatal(err)
	}

	var actual []*service.Service
	output := pipe(InitServiceAPITest, "serviced", "service", "list", "--verbose")
	if err := json.Unmarshal(output, &actual); err != nil {
		t.Fatalf("error unmarshaling resource: %s", err)
	}

	// Did you remember to update Service.Equals?
	if len(actual) != len(expected) {
		t.Fatalf("\ngot:\n%+v\nwant:\n%+v", actual, expected)
	}
	for i := range actual {
		if !actual[i].Equals(expected[i]) {
			t.Fatalf("\ngot:\n%+v\nwant:\n%+v", actual, expected)
		}
	}
}

func ExampleServicedCLI_CmdServiceList() {
	// Gofmt cleans up the spaces at the end of each row
	InitServiceAPITest("serviced", "service", "list")
}

func ExampleServicedCLI_CmdServiceList_fail() {
	DefaultServiceAPITest.fail = true
	defer func() { DefaultServiceAPITest.fail = false }()
	// Error retrieving service
	pipeStderr(InitServiceAPITest, "serviced", "service", "list", "test-service-1")
	// Error retrieving all services
	pipeStderr(InitServiceAPITest, "serviced", "service", "list")

	// Output:
	// invalid service
	// invalid service
}

func ExampleServicedCLI_CmdServiceList_err() {
	DefaultServiceAPITest.services = nil
	defer func() { DefaultServiceAPITest.services = DefaultTestServices }()
	// Service not found
	pipeStderr(InitServiceAPITest, "serviced", "service", "list", "test-service-0")
	// No Services found
	pipeStderr(InitServiceAPITest, "serviced", "service", "list")

	// Output:
	// service not found
	// no services found
}

func ExampleServicedCLI_CmdServiceAdd() {
	InitServiceAPITest("serviced", "service", "add", "test-service", "test-pool", "test-image", "bash -c lsof")
=======
func ExampleServicedCli_cmdServiceList() {
	InitServiceAPITest("serviced", "service", "list", "-v")

	// Output:
	// [
	//    {
	//      "Id": "test-service-1",
	//      "Name": "Zenoss",
	//      "Context": "",
	//      "Startup": "startup command 1",
	//      "Description": "",
	//      "Tags": null,
	//      "ConfigFiles": null,
	//      "Instances": 0,
	//      "InstanceLimits": {
	//        "Min": 0,
	//        "Max": 0
	//      },
	//      "ImageId": "quay.io/zenossinc/tenantid1-core5x",
	//      "PoolId": "default",
	//      "DesiredState": 1,
	//      "HostPolicy": "",
	//      "Hostname": "",
	//      "Privileged": false,
	//      "Launch": "auto",
	//      "Endpoints": null,
	//      "Tasks": null,
	//      "ParentServiceId": "",
	//      "Volumes": null,
	//      "CreatedAt": "0001-01-01T00:00:00Z",
	//      "UpdatedAt": "0001-01-01T00:00:00Z",
	//      "DeploymentId": "Zenoss-resmgr",
	//      "DisableImage": false,
	//      "LogConfigs": null,
	//      "Snapshot": {
	//        "Pause": "",
	//        "Resume": ""
	//      },
	//      "Runs": {
	//        "goodbye": "echo goodbye world",
	//        "hello": "echo hello world"
	//      },
	//      "RAMCommitment": 0,
	//      "Actions": null,
	//      "HealthChecks": null
	//    },
	//    {
	//      "Id": "test-service-2",
	//      "Name": "Zope",
	//      "Context": "",
	//      "Startup": "startup command 2",
	//      "Description": "",
	//      "Tags": null,
	//      "ConfigFiles": null,
	//      "Instances": 1,
	//      "InstanceLimits": {
	//        "Min": 1,
	//        "Max": 1
	//      },
	//      "ImageId": "quay.io/zenossinc/tenantid2-core5x",
	//      "PoolId": "default",
	//      "DesiredState": 1,
	//      "HostPolicy": "",
	//      "Hostname": "",
	//      "Privileged": false,
	//      "Launch": "auto",
	//      "Endpoints": null,
	//      "Tasks": null,
	//      "ParentServiceId": "",
	//      "Volumes": null,
	//      "CreatedAt": "0001-01-01T00:00:00Z",
	//      "UpdatedAt": "0001-01-01T00:00:00Z",
	//      "DeploymentId": "Zenoss-core",
	//      "DisableImage": false,
	//      "LogConfigs": null,
	//      "Snapshot": {
	//        "Pause": "",
	//        "Resume": ""
	//      },
	//      "Runs": null,
	//      "RAMCommitment": 0,
	//      "Actions": null,
	//      "HealthChecks": null
	//    },
	//    {
	//      "Id": "test-service-3",
	//      "Name": "zencommand",
	//      "Context": "",
	//      "Startup": "startup command 3",
	//      "Description": "",
	//      "Tags": null,
	//      "ConfigFiles": null,
	//      "Instances": 2,
	//      "InstanceLimits": {
	//        "Min": 2,
	//        "Max": 2
	//      },
	//      "ImageId": "quay.io/zenossinc/tenantid1-opentsdb",
	//      "PoolId": "remote",
	//      "DesiredState": 1,
	//      "HostPolicy": "",
	//      "Hostname": "",
	//      "Privileged": false,
	//      "Launch": "manual",
	//      "Endpoints": null,
	//      "Tasks": null,
	//      "ParentServiceId": "",
	//      "Volumes": null,
	//      "CreatedAt": "0001-01-01T00:00:00Z",
	//      "UpdatedAt": "0001-01-01T00:00:00Z",
	//      "DeploymentId": "Zenoss-core",
	//      "DisableImage": false,
	//      "LogConfigs": null,
	//      "Snapshot": {
	//        "Pause": "",
	//        "Resume": ""
	//      },
	//      "Runs": null,
	//      "RAMCommitment": 0,
	//      "Actions": null,
	//      "HealthChecks": null
	//    }
	//  ]
}

func ExampleServicedCli_cmdServiceAdd() {
	InitServiceAPITest("serviced", "service", "add", "test-service", "test-pool", "test-image", "bash")
>>>>>>> b0298329

	// Output:
	// test-service-test-pool-test-image
}

func ExampleServicedCLI_CmdServiceAdd_usage() {
	InitServiceAPITest("serviced", "service", "add")

	// Output:
	// Incorrect Usage.
	//
	// NAME:
	//    add - Adds a new service
	//
	// USAGE:
	//    command add [command options] [arguments...]
	//
	// DESCRIPTION:
	//    serviced service list NAME POOLID IMAGEID COMMAND
	//
	// OPTIONS:
	//    -p 	`-p option -p option` Expose a port for this service (e.g. -p tcp:3306:mysql)
	//    -q 	`-q option -q option` Map a remote service port (e.g. -q tcp:3306:mysql)
}

func ExampleServicedCLI_CmdServiceAdd_fail() {
	DefaultServiceAPITest.fail = true
	defer func() { DefaultServiceAPITest.fail = false }()
	pipeStderr(InitServiceAPITest, "serviced", "service", "add", "test-service", "test-pool", "test-image", "bash -c lsof")

	// Output:
	// invalid service
}

func ExampleServicedCLI_CmdServiceAdd_err() {
	pipeStderr(InitServiceAPITest, "serviced", "service", "add", NilService, "test-pool", "test-image", "bash -c lsof")

	// Output:
	// received nil service definition
}

func ExampleServicedCLI_CmdServiceRemove() {
	InitServiceAPITest("serviced", "service", "remove", "test-service-1")

	// Output:
	// test-service-1
}

func ExampleServicedCLI_CmdServiceRemove_usage() {
	InitServiceAPITest("serviced", "service", "remove")

	// Output:
	// Incorrect Usage.
	//
	// NAME:
	//    remove - Removes an existing service
	//
	// USAGE:
	//    command remove [command options] [arguments...]
	//
	// DESCRIPTION:
	//    serviced service remove SERVICEID ...
	//
	// OPTIONS:
}

func ExampleServicedCLI_CmdServiceRemove_err() {
	pipeStderr(InitServiceAPITest, "serviced", "service", "remove", "test-service-0")

	// Output:
	// test-service-0: no service found
}

func ExampleServicedCLI_CmdServiceEdit() {
	// This opens an editor, so I am not sure how to test this yet :)
	InitServiceAPITest("serviced", "service", "edit", "test-service-1")
}

func ExampleServicedCLI_CmdServiceEdit_usage() {
	InitServiceAPITest("serviced", "service", "edit")

	// Output:
	// Incorrect Usage.
	//
	// NAME:
	//    edit - Edits an existing service in a text editor
	//
	// USAGE:
	//    command edit [command options] [arguments...]
	//
	// DESCRIPTION:
	//    serviced service edit SERVICEID
	//
	// OPTIONS:
	//    --editor, -e 	Editor used to update the service definition
}

func ExampleServicedCLI_CmdServiceEdit_fail() {
	DefaultServiceAPITest.fail = true
	defer func() { DefaultServiceAPITest.fail = false }()
	// Failed to get service
	pipeStderr(InitServiceAPITest, "serviced", "service", "edit", "test-service-1")
	// TODO: Failed to update service

	// Output:
	// invalid service
}

func ExampleServicedCLI_CmdServiceEdit_err() {
	// Service not found
	pipeStderr(InitServiceAPITest, "serviced", "service", "edit", "test-service-0")
	// TODO: Nil Service after update

	// Output:
	// service not found
}

func ExampleServicedCLI_CmdServiceAssignIPs() {
	// Auto-assign
	InitServiceAPITest("serviced", "service", "assign-ip", "test-service-1")
	// Manual-assign
	InitServiceAPITest("serviced", "service", "assign-ip", "test-service-2", "127.0.0.1")

	// Output:
	// 0.0.0.0
	// 127.0.0.1
}

func ExampleServicedCLI_CmdServiceAssignIPs_usage() {
	InitServiceAPITest("serviced", "service", "assign-ip")

	// Output:
	// Incorrect Usage.
	//
	// NAME:
	//    assign-ip - Assigns an IP address to a service's endpoints requiring an explicit IP address
	//
	// USAGE:
	//    command assign-ip [command options] [arguments...]
	//
	// DESCRIPTION:
	//    serviced service assign-ip SERVICEID [IPADDRESS]
	//
	// OPTIONS:
}

func ExampleServicedCLI_CmdServiceAssignIPs_fail() {
	DefaultServiceAPITest.fail = true
	defer func() { DefaultServiceAPITest.fail = false }()
	pipeStderr(InitServiceAPITest, "serviced", "service", "assign-ip", "test-service-3")

	// Output:
	// invalid service
}

func ExampleServicedCLI_CmdServiceAssignIPs_err() {
	pipeStderr(InitServiceAPITest, "serviced", "service", "assign-ip", "test-service-0", "100.99.88.1")

	// Output:
	// received nil host resource
}

func ExampleServicedCLI_CmdServiceStart() {
	InitServiceAPITest("serviced", "service", "start", "test-service-1")

	// Output:
	// Service scheduled to start on host: test-service-1-host
}

func ExampleServicedCLI_CmdServiceStart_usage() {
	InitServiceAPITest("serviced", "service", "start")

	// Output:
	// Incorrect Usage.
	//
	// NAME:
	//    start - Starts a service
	//
	// USAGE:
	//    command start [command options] [arguments...]
	//
	// DESCRIPTION:
	//    serviced service start SERVICEID
	//
	// OPTIONS:
}

func ExampleServicedCLI_CmdServiceStart_fail() {
	DefaultServiceAPITest.fail = true
	defer func() { DefaultServiceAPITest.fail = false }()
	pipeStderr(InitServiceAPITest, "serviced", "service", "start", "test-service-1")

	// Output:
	// invalid service
}

func ExampleServicedCLI_CmdServiceStart_err() {
	pipeStderr(InitServiceAPITest, "serviced", "service", "start", "test-service-0")

	// Output:
	// received nil host
}

func ExampleServicedCLI_CmdServiceStop() {
	InitServiceAPITest("serviced", "service", "stop", "test-service-2")

	// Output:
	// Service scheduled to stop.
}

func ExampleServicedCLI_CmdServiceStop_usage() {
	InitServiceAPITest("serviced", "service", "stop")

	// Output:
	// Incorrect Usage.
	//
	// NAME:
	//    stop - Stops a service
	//
	// USAGE:
	//    command stop [command options] [arguments...]
	//
	// DESCRIPTION:
	//    serviced service stop SERVICEID
	//
	// OPTIONS:
}

func ExampleServicedCLI_CmdServiceStop_err() {
	pipeStderr(InitServiceAPITest, "serviced", "service", "stop", "test-service-0")

	// Output:
	// no service found
}

func ExampleServicedCLI_CmdServiceProxy() {
	InitServiceAPITest("serviced", "service", "proxy", "test-service-1", "some", "command")

	// Output:
	// some command
}

func ExampleServicedCLI_CmdServiceProxy_usage() {
	InitServiceAPITest("serviced", "service", "proxy")

	// Output:
	// Incorrect Usage.
	//
	// NAME:
	//    proxy - Starts a server proxy for a container
	//
	// USAGE:
	//    command proxy [command options] [arguments...]
	//
	// DESCRIPTION:
	//    serviced service proxy SERVICEID COMMAND
	//
	// OPTIONS:
	//    --muxport '22250'			multiplexing port to use
	//    --mux				enable port multiplexing
	//    --tls				enable tls
	//    --keyfile 				path to private key file (defaults to compiled in private keys
	//    --certfile 				path to public certificate file (defaults to compiled in public cert)
	//    --endpoint '10.87.103.1:4979'	serviced endpoint address
	//    --autorestart			restart process automatically when it finishes
	//    --logstash				forward service logs via logstash-forwarder
}

func ExampleServicedCLI_CmdServiceProxy_err() {
	pipeStderr(InitServiceAPITest, "serviced", "service", "proxy", "test-service-0", "some", "command")

	// Output:
	// no service found
}

func ExampleServicedCLI_CmdServiceShell() {
	InitServiceAPITest("serviced", "service", "shell", "test-service-1", "some", "command")

	// Output:
	// some command
}

func ExampleServicedCLI_CmdServiceShell_usage() {
	InitServiceAPITest("serviced", "service", "shell")

	// Output:
	// Incorrect Usage.
	//
	// NAME:
	//    shell - Starts a service instance
	//
	// USAGE:
	//    command shell [command options] [arguments...]
	//
	// DESCRIPTION:
	//    serviced service shell SERVICEID COMMAND
	//
	// OPTIONS:
	//    --saveas, -s 	saves the service instance with the given name
	//    --interactive, -i	runs the service instance as a tty
}

func ExampleServicedCLI_CmdServiceShell_err() {
	pipeStderr(InitServiceAPITest, "serviced", "service", "shell", "test-service-0", "some", "command")

	// Output:
	// no service found
}

func ExampleServicedCLI_CmdServiceRun_list() {
	InitServiceAPITest("serviced", "service", "run", "test-service-1")

	// Output:
	// hello
	// goodbye
}

func ExampleServicedCLI_CmdServiceRun_exec() {
	InitServiceAPITest("serviced", "service", "run", "-i", "test-service-1", "hello", "-i")

	// Output:
	// echo hello world -i
}

func ExampleServicedCLI_CmdServiceRun_usage() {
	InitServiceAPITest("serviced", "service", "run")

	// Output:
	// Incorrect Usage.
	//
	// NAME:
	//    run - Runs a service command in a service instance
	//
	// USAGE:
	//    command run [command options] [arguments...]
	//
	// DESCRIPTION:
	//    serviced service run SERVICEID [COMMAND]
	//
	// OPTIONS:
	//    --saveas, -s 	saves the service instance with the given name
	//    --interactive, -i	runs the service instance as a tty
}

func ExampleServicedCLI_CmdServiceRun_err() {
	pipeStderr(InitServiceAPITest, "serviced", "service", "run", "test-service-0", "goodbye")

	// Output:
	// no service found
}

// TODO: ServicedCLI.CmdServiceAttach
// TODO: ServicedCLI.CmdServiceAction

func ExampleServicedCLI_CmdServiceListSnapshots() {
	InitServiceAPITest("serviced", "service", "list-snapshots", "test-service-1")

	// Output:
	// test-service-1-snapshot-1
	// test-service-1-snapshot-2
}

func ExampleServicedCLI_CmdServiceListSnapshots_usage() {
	InitServiceAPITest("serviced", "service", "list-snapshots")

	// Output:
	// Incorrect Usage.
	//
	// NAME:
	//    list-snapshots - Lists the snapshots for a service
	//
	// USAGE:
	//    command list-snapshots [command options] [arguments...]
	//
	// DESCRIPTION:
	//    serviced service list-snapshots SERVICEID
	//
	// OPTIONS:
}

func ExampleServicedCLI_CmdServiceListSnapshots_fail() {
	DefaultServiceAPITest.fail = true
	defer func() { DefaultServiceAPITest.fail = false }()
	pipeStderr(InitServiceAPITest, "serviced", "service", "list-snapshots", "test-service-1")

	// Output:
	// invalid snapshot
}

func ExampleServicedCLI_CmdServiceListSnapshots_err() {
	pipeStderr(InitServiceAPITest, "serviced", "service", "list-snapshots", "test-service-3")

	// Output:
	// no snapshots found
}

func ExampleServicedCLI_CmdServiceSnapshot() {
	InitServiceAPITest("serviced", "service", "snapshot", "test-service-2")

	// Output:
	// test-service-2-snapshot
}

func ExampleServicedCLI_CmdServiceSnapshot_usage() {
	InitServiceAPITest("serviced", "service", "snapshot")

	// Output:
	// Incorrect Usage.
	//
	// NAME:
	//    snapshot - Takes a snapshot of the service
	//
	// USAGE:
	//    command snapshot [command options] [arguments...]
	//
	// DESCRIPTION:
	//    serviced service snapshot SERVICEID
	//
	// OPTIONS:
}

func ExampleServicedCLI_CmdServiceSnapshot_fail() {
	DefaultServiceAPITest.fail = true
	defer func() { DefaultServiceAPITest.fail = false }()
	pipeStderr(InitServiceAPITest, "serviced", "service", "snapshot", "test-service-1")

	// Output:
	// invalid snapshot
}

func ExampleServicedCLI_CmdServiceSnapshot_err() {
	pipeStderr(InitServiceAPITest, "serviced", "service", "snapshot", "test-service-0")

	// Output:
	// received nil snapshot
}<|MERGE_RESOLUTION|>--- conflicted
+++ resolved
@@ -262,7 +262,6 @@
 	return fmt.Sprintf("%s-snapshot", id), nil
 }
 
-<<<<<<< HEAD
 func TestServicedCLI_CmdServiceList_one(t *testing.T) {
 	serviceID := "test-service-1"
 
@@ -339,135 +338,6 @@
 
 func ExampleServicedCLI_CmdServiceAdd() {
 	InitServiceAPITest("serviced", "service", "add", "test-service", "test-pool", "test-image", "bash -c lsof")
-=======
-func ExampleServicedCli_cmdServiceList() {
-	InitServiceAPITest("serviced", "service", "list", "-v")
-
-	// Output:
-	// [
-	//    {
-	//      "Id": "test-service-1",
-	//      "Name": "Zenoss",
-	//      "Context": "",
-	//      "Startup": "startup command 1",
-	//      "Description": "",
-	//      "Tags": null,
-	//      "ConfigFiles": null,
-	//      "Instances": 0,
-	//      "InstanceLimits": {
-	//        "Min": 0,
-	//        "Max": 0
-	//      },
-	//      "ImageId": "quay.io/zenossinc/tenantid1-core5x",
-	//      "PoolId": "default",
-	//      "DesiredState": 1,
-	//      "HostPolicy": "",
-	//      "Hostname": "",
-	//      "Privileged": false,
-	//      "Launch": "auto",
-	//      "Endpoints": null,
-	//      "Tasks": null,
-	//      "ParentServiceId": "",
-	//      "Volumes": null,
-	//      "CreatedAt": "0001-01-01T00:00:00Z",
-	//      "UpdatedAt": "0001-01-01T00:00:00Z",
-	//      "DeploymentId": "Zenoss-resmgr",
-	//      "DisableImage": false,
-	//      "LogConfigs": null,
-	//      "Snapshot": {
-	//        "Pause": "",
-	//        "Resume": ""
-	//      },
-	//      "Runs": {
-	//        "goodbye": "echo goodbye world",
-	//        "hello": "echo hello world"
-	//      },
-	//      "RAMCommitment": 0,
-	//      "Actions": null,
-	//      "HealthChecks": null
-	//    },
-	//    {
-	//      "Id": "test-service-2",
-	//      "Name": "Zope",
-	//      "Context": "",
-	//      "Startup": "startup command 2",
-	//      "Description": "",
-	//      "Tags": null,
-	//      "ConfigFiles": null,
-	//      "Instances": 1,
-	//      "InstanceLimits": {
-	//        "Min": 1,
-	//        "Max": 1
-	//      },
-	//      "ImageId": "quay.io/zenossinc/tenantid2-core5x",
-	//      "PoolId": "default",
-	//      "DesiredState": 1,
-	//      "HostPolicy": "",
-	//      "Hostname": "",
-	//      "Privileged": false,
-	//      "Launch": "auto",
-	//      "Endpoints": null,
-	//      "Tasks": null,
-	//      "ParentServiceId": "",
-	//      "Volumes": null,
-	//      "CreatedAt": "0001-01-01T00:00:00Z",
-	//      "UpdatedAt": "0001-01-01T00:00:00Z",
-	//      "DeploymentId": "Zenoss-core",
-	//      "DisableImage": false,
-	//      "LogConfigs": null,
-	//      "Snapshot": {
-	//        "Pause": "",
-	//        "Resume": ""
-	//      },
-	//      "Runs": null,
-	//      "RAMCommitment": 0,
-	//      "Actions": null,
-	//      "HealthChecks": null
-	//    },
-	//    {
-	//      "Id": "test-service-3",
-	//      "Name": "zencommand",
-	//      "Context": "",
-	//      "Startup": "startup command 3",
-	//      "Description": "",
-	//      "Tags": null,
-	//      "ConfigFiles": null,
-	//      "Instances": 2,
-	//      "InstanceLimits": {
-	//        "Min": 2,
-	//        "Max": 2
-	//      },
-	//      "ImageId": "quay.io/zenossinc/tenantid1-opentsdb",
-	//      "PoolId": "remote",
-	//      "DesiredState": 1,
-	//      "HostPolicy": "",
-	//      "Hostname": "",
-	//      "Privileged": false,
-	//      "Launch": "manual",
-	//      "Endpoints": null,
-	//      "Tasks": null,
-	//      "ParentServiceId": "",
-	//      "Volumes": null,
-	//      "CreatedAt": "0001-01-01T00:00:00Z",
-	//      "UpdatedAt": "0001-01-01T00:00:00Z",
-	//      "DeploymentId": "Zenoss-core",
-	//      "DisableImage": false,
-	//      "LogConfigs": null,
-	//      "Snapshot": {
-	//        "Pause": "",
-	//        "Resume": ""
-	//      },
-	//      "Runs": null,
-	//      "RAMCommitment": 0,
-	//      "Actions": null,
-	//      "HealthChecks": null
-	//    }
-	//  ]
-}
-
-func ExampleServicedCli_cmdServiceAdd() {
-	InitServiceAPITest("serviced", "service", "add", "test-service", "test-pool", "test-image", "bash")
->>>>>>> b0298329
 
 	// Output:
 	// test-service-test-pool-test-image
